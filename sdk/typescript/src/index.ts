--- conflicted
+++ resolved
@@ -30,13 +30,9 @@
 
 export type { CodexOptions } from "./codexOptions";
 
-<<<<<<< HEAD
 export type {
   ThreadOptions,
   ThreadOptions as TurnOptions,
   ApprovalMode,
   SandboxMode,
-} from "./threadOptions";
-=======
-export type { ThreadOptions, ApprovalMode, SandboxMode } from "./threadOptions";
->>>>>>> a90a58f7
+} from "./threadOptions";