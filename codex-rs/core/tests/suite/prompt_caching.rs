#![allow(clippy::unwrap_used)]

use codex_core::CodexAuth;
use codex_core::ConversationManager;
use codex_core::ModelProviderInfo;
use codex_core::built_in_model_providers;
use codex_core::config::OPENAI_DEFAULT_MODEL;
use codex_core::model_family::find_family_for_model;
use codex_core::protocol::AskForApproval;
use codex_core::protocol::EventMsg;
use codex_core::protocol::InputItem;
use codex_core::protocol::Op;
use codex_core::protocol::SandboxPolicy;
use codex_core::protocol_config_types::ReasoningEffort;
use codex_core::protocol_config_types::ReasoningSummary;
use codex_core::shell::Shell;
use codex_core::shell::default_user_shell;
use core_test_support::load_default_config_for_test;
use core_test_support::load_sse_fixture_with_id;
use core_test_support::skip_if_no_network;
use core_test_support::wait_for_event;
use std::collections::HashMap;
use tempfile::TempDir;
use wiremock::Mock;
use wiremock::MockServer;
use wiremock::ResponseTemplate;
use wiremock::matchers::method;
use wiremock::matchers::path;

fn text_user_input(text: String) -> serde_json::Value {
    serde_json::json!({
        "type": "message",
        "role": "user",
        "content": [ { "type": "input_text", "text": text } ]
    })
}

fn default_env_context_str(cwd: &str, shell: &Shell) -> String {
    format!(
        r#"<environment_context>
  <cwd>{}</cwd>
  <approval_policy>on-request</approval_policy>
  <sandbox_mode>read-only</sandbox_mode>
  <network_access>restricted</network_access>
{}</environment_context>"#,
        cwd,
        match shell.name() {
            Some(name) => format!("  <shell>{name}</shell>\n"),
            None => String::new(),
        }
    )
}

/// Build minimal SSE stream with completed marker using the JSON fixture.
fn sse_completed(id: &str) -> String {
    load_sse_fixture_with_id("tests/fixtures/completed_template.json", id)
}

fn assert_tool_names(body: &serde_json::Value, expected_names: &[&str]) {
    assert_eq!(
        body["tools"]
            .as_array()
            .unwrap()
            .iter()
            .map(|t| t["name"].as_str().unwrap().to_string())
            .collect::<Vec<_>>(),
        expected_names
    );
}

#[tokio::test(flavor = "multi_thread", worker_threads = 4)]
async fn codex_mini_latest_tools() {
    skip_if_no_network!();
    use pretty_assertions::assert_eq;

    let server = MockServer::start().await;

    let sse = sse_completed("resp");
    let template = ResponseTemplate::new(200)
        .insert_header("content-type", "text/event-stream")
        .set_body_raw(sse, "text/event-stream");

    // Expect two POSTs to /v1/responses
    Mock::given(method("POST"))
        .and(path("/v1/responses"))
        .respond_with(template)
        .expect(2)
        .mount(&server)
        .await;

    let model_provider = ModelProviderInfo {
        base_url: Some(format!("{}/v1", server.uri())),
        ..built_in_model_providers()["openai"].clone()
    };

    let cwd = TempDir::new().unwrap();
    let codex_home = TempDir::new().unwrap();
    let mut config = load_default_config_for_test(&codex_home);
    config.cwd = cwd.path().to_path_buf();
    config.model_provider = model_provider;
    config.user_instructions = Some("be consistent and helpful".to_string());

    let conversation_manager =
        ConversationManager::with_auth(CodexAuth::from_api_key("Test API Key"));
    config.include_apply_patch_tool = false;
    config.model = "codex-mini-latest".to_string();
    config.model_family = find_family_for_model("codex-mini-latest").unwrap();

    let codex = conversation_manager
        .new_conversation(config)
        .await
        .expect("create new conversation")
        .conversation;

    codex
        .submit(Op::UserInput {
            items: vec![InputItem::Text {
                text: "hello 1".into(),
            }],
        })
        .await
        .unwrap();
    wait_for_event(&codex, |ev| matches!(ev, EventMsg::TaskComplete(_))).await;

    codex
        .submit(Op::UserInput {
            items: vec![InputItem::Text {
                text: "hello 2".into(),
            }],
        })
        .await
        .unwrap();
    wait_for_event(&codex, |ev| matches!(ev, EventMsg::TaskComplete(_))).await;

    let requests = server.received_requests().await.unwrap();
    assert_eq!(requests.len(), 2, "expected two POST requests");

    let expected_instructions = [
        include_str!("../../prompt.md"),
        include_str!("../../../apply-patch/apply_patch_tool_instructions.md"),
    ]
    .join("\n");

    let body0 = requests[0].body_json::<serde_json::Value>().unwrap();
    assert_eq!(
        body0["instructions"],
        serde_json::json!(expected_instructions),
    );
    let body1 = requests[1].body_json::<serde_json::Value>().unwrap();
    assert_eq!(
        body1["instructions"],
        serde_json::json!(expected_instructions),
    );
}

#[tokio::test(flavor = "multi_thread", worker_threads = 4)]
async fn prompt_tools_are_consistent_across_requests() {
    skip_if_no_network!();
    use pretty_assertions::assert_eq;

    let server = MockServer::start().await;

    let sse = sse_completed("resp");
    let template = ResponseTemplate::new(200)
        .insert_header("content-type", "text/event-stream")
        .set_body_raw(sse, "text/event-stream");

    // Expect two POSTs to /v1/responses
    Mock::given(method("POST"))
        .and(path("/v1/responses"))
        .respond_with(template)
        .expect(2)
        .mount(&server)
        .await;

    let model_provider = ModelProviderInfo {
        base_url: Some(format!("{}/v1", server.uri())),
        ..built_in_model_providers()["openai"].clone()
    };

    let cwd = TempDir::new().unwrap();
    let codex_home = TempDir::new().unwrap();

    let mut config = load_default_config_for_test(&codex_home);
    config.cwd = cwd.path().to_path_buf();
    config.model_provider = model_provider;
    config.user_instructions = Some("be consistent and helpful".to_string());
    config.include_plan_tool = true;

    let conversation_manager =
        ConversationManager::with_auth(CodexAuth::from_api_key("Test API Key"));
    let base_instructions = config.model_family.base_instructions.clone();
    let codex = conversation_manager
        .new_conversation(config)
        .await
        .expect("create new conversation")
        .conversation;

    codex
        .submit(Op::UserInput {
            items: vec![InputItem::Text {
                text: "hello 1".into(),
            }],
        })
        .await
        .unwrap();
    wait_for_event(&codex, |ev| matches!(ev, EventMsg::TaskComplete(_))).await;

    codex
        .submit(Op::UserInput {
            items: vec![InputItem::Text {
                text: "hello 2".into(),
            }],
        })
        .await
        .unwrap();
    wait_for_event(&codex, |ev| matches!(ev, EventMsg::TaskComplete(_))).await;

    let requests = server.received_requests().await.unwrap();
    assert_eq!(requests.len(), 2, "expected two POST requests");

    // our internal implementation is responsible for keeping tools in sync
    // with the OpenAI schema, so we just verify the tool presence here
    let tools_by_model: HashMap<&'static str, Vec<&'static str>> = HashMap::from([
<<<<<<< HEAD
        (
            "gpt-5",
            vec!["shell", "update_plan", "apply_patch", "view_image"],
        ),
        (
            "gpt-5-codex",
            vec![
                "shell",
                "update_plan",
                "apply_patch",
                "read_file",
                "view_image",
            ],
=======
        ("gpt-5", vec!["shell", "update_plan", "view_image"]),
        (
            "gpt-5-codex",
            vec!["shell", "update_plan", "apply_patch", "view_image"],
>>>>>>> a90a58f7
        ),
    ]);
    let expected_tools_names = tools_by_model
        .get(OPENAI_DEFAULT_MODEL)
        .unwrap_or_else(|| panic!("expected tools to be defined for model {OPENAI_DEFAULT_MODEL}"))
        .as_slice();
    let body0 = requests[0].body_json::<serde_json::Value>().unwrap();

    let expected_instructions = if expected_tools_names.contains(&"apply_patch") {
        base_instructions
    } else {
        [
            base_instructions.clone(),
            include_str!("../../../apply-patch/apply_patch_tool_instructions.md").to_string(),
        ]
        .join("\n")
    };

    assert_eq!(
        body0["instructions"],
        serde_json::json!(expected_instructions),
    );
    assert_tool_names(&body0, expected_tools_names);

    let body1 = requests[1].body_json::<serde_json::Value>().unwrap();
    assert_eq!(
        body1["instructions"],
        serde_json::json!(expected_instructions),
    );
    assert_tool_names(&body1, expected_tools_names);
}

#[tokio::test(flavor = "multi_thread", worker_threads = 2)]
async fn prefixes_context_and_instructions_once_and_consistently_across_requests() {
    skip_if_no_network!();
    use pretty_assertions::assert_eq;

    let server = MockServer::start().await;

    let sse = sse_completed("resp");
    let template = ResponseTemplate::new(200)
        .insert_header("content-type", "text/event-stream")
        .set_body_raw(sse, "text/event-stream");

    // Expect two POSTs to /v1/responses
    Mock::given(method("POST"))
        .and(path("/v1/responses"))
        .respond_with(template)
        .expect(2)
        .mount(&server)
        .await;

    let model_provider = ModelProviderInfo {
        base_url: Some(format!("{}/v1", server.uri())),
        ..built_in_model_providers()["openai"].clone()
    };

    let cwd = TempDir::new().unwrap();
    let codex_home = TempDir::new().unwrap();
    let mut config = load_default_config_for_test(&codex_home);
    config.cwd = cwd.path().to_path_buf();
    config.model_provider = model_provider;
    config.user_instructions = Some("be consistent and helpful".to_string());

    let conversation_manager =
        ConversationManager::with_auth(CodexAuth::from_api_key("Test API Key"));
    let codex = conversation_manager
        .new_conversation(config)
        .await
        .expect("create new conversation")
        .conversation;

    codex
        .submit(Op::UserInput {
            items: vec![InputItem::Text {
                text: "hello 1".into(),
            }],
        })
        .await
        .unwrap();
    wait_for_event(&codex, |ev| matches!(ev, EventMsg::TaskComplete(_))).await;

    codex
        .submit(Op::UserInput {
            items: vec![InputItem::Text {
                text: "hello 2".into(),
            }],
        })
        .await
        .unwrap();
    wait_for_event(&codex, |ev| matches!(ev, EventMsg::TaskComplete(_))).await;

    let requests = server.received_requests().await.unwrap();
    assert_eq!(requests.len(), 2, "expected two POST requests");

    let shell = default_user_shell().await;

    let expected_env_text = format!(
        r#"<environment_context>
  <cwd>{}</cwd>
  <approval_policy>on-request</approval_policy>
  <sandbox_mode>read-only</sandbox_mode>
  <network_access>restricted</network_access>
{}</environment_context>"#,
        cwd.path().to_string_lossy(),
        match shell.name() {
            Some(name) => format!("  <shell>{name}</shell>\n"),
            None => String::new(),
        }
    );
    let expected_ui_text =
        "<user_instructions>\n\nbe consistent and helpful\n\n</user_instructions>";

    let expected_env_msg = serde_json::json!({
        "type": "message",
        "role": "user",
        "content": [ { "type": "input_text", "text": expected_env_text } ]
    });
    let expected_ui_msg = serde_json::json!({
        "type": "message",
        "role": "user",
        "content": [ { "type": "input_text", "text": expected_ui_text } ]
    });

    let expected_user_message_1 = serde_json::json!({
        "type": "message",
        "role": "user",
        "content": [ { "type": "input_text", "text": "hello 1" } ]
    });
    let body1 = requests[0].body_json::<serde_json::Value>().unwrap();
    assert_eq!(
        body1["input"],
        serde_json::json!([expected_ui_msg, expected_env_msg, expected_user_message_1])
    );

    let expected_user_message_2 = serde_json::json!({
        "type": "message",
        "role": "user",
        "content": [ { "type": "input_text", "text": "hello 2" } ]
    });
    let body2 = requests[1].body_json::<serde_json::Value>().unwrap();
    let expected_body2 = serde_json::json!(
        [
            body1["input"].as_array().unwrap().as_slice(),
            [expected_user_message_2].as_slice(),
        ]
        .concat()
    );
    assert_eq!(body2["input"], expected_body2);
}

#[tokio::test(flavor = "multi_thread", worker_threads = 2)]
async fn overrides_turn_context_but_keeps_cached_prefix_and_key_constant() {
    skip_if_no_network!();
    use pretty_assertions::assert_eq;

    let server = MockServer::start().await;

    let sse = sse_completed("resp");
    let template = ResponseTemplate::new(200)
        .insert_header("content-type", "text/event-stream")
        .set_body_raw(sse, "text/event-stream");

    // Expect two POSTs to /v1/responses
    Mock::given(method("POST"))
        .and(path("/v1/responses"))
        .respond_with(template)
        .expect(2)
        .mount(&server)
        .await;

    let model_provider = ModelProviderInfo {
        base_url: Some(format!("{}/v1", server.uri())),
        ..built_in_model_providers()["openai"].clone()
    };

    let cwd = TempDir::new().unwrap();
    let codex_home = TempDir::new().unwrap();
    let mut config = load_default_config_for_test(&codex_home);
    config.cwd = cwd.path().to_path_buf();
    config.model_provider = model_provider;
    config.user_instructions = Some("be consistent and helpful".to_string());

    let conversation_manager =
        ConversationManager::with_auth(CodexAuth::from_api_key("Test API Key"));
    let codex = conversation_manager
        .new_conversation(config)
        .await
        .expect("create new conversation")
        .conversation;

    // First turn
    codex
        .submit(Op::UserInput {
            items: vec![InputItem::Text {
                text: "hello 1".into(),
            }],
        })
        .await
        .unwrap();
    wait_for_event(&codex, |ev| matches!(ev, EventMsg::TaskComplete(_))).await;

    let writable = TempDir::new().unwrap();
    codex
        .submit(Op::OverrideTurnContext {
            cwd: None,
            approval_policy: Some(AskForApproval::Never),
            sandbox_policy: Some(SandboxPolicy::WorkspaceWrite {
                writable_roots: vec![writable.path().to_path_buf()],
                network_access: true,
                exclude_tmpdir_env_var: true,
                exclude_slash_tmp: true,
            }),
            model: Some("o3".to_string()),
            effort: Some(Some(ReasoningEffort::High)),
            summary: Some(ReasoningSummary::Detailed),
        })
        .await
        .unwrap();

    // Second turn after overrides
    codex
        .submit(Op::UserInput {
            items: vec![InputItem::Text {
                text: "hello 2".into(),
            }],
        })
        .await
        .unwrap();
    wait_for_event(&codex, |ev| matches!(ev, EventMsg::TaskComplete(_))).await;

    // Verify we issued exactly two requests, and the cached prefix stayed identical.
    let requests = server.received_requests().await.unwrap();
    assert_eq!(requests.len(), 2, "expected two POST requests");

    let body1 = requests[0].body_json::<serde_json::Value>().unwrap();
    let body2 = requests[1].body_json::<serde_json::Value>().unwrap();
    // prompt_cache_key should remain constant across overrides
    assert_eq!(
        body1["prompt_cache_key"], body2["prompt_cache_key"],
        "prompt_cache_key should not change across overrides"
    );

    // The entire prefix from the first request should be identical and reused
    // as the prefix of the second request, ensuring cache hit potential.
    let expected_user_message_2 = serde_json::json!({
        "type": "message",
        "role": "user",
        "content": [ { "type": "input_text", "text": "hello 2" } ]
    });
    // After overriding the turn context, the environment context should be emitted again
    // reflecting the new approval policy and sandbox settings. Omit cwd because it did
    // not change.
    let expected_env_text_2 = format!(
        r#"<environment_context>
  <approval_policy>never</approval_policy>
  <sandbox_mode>workspace-write</sandbox_mode>
  <network_access>enabled</network_access>
  <writable_roots>
    <root>{}</root>
  </writable_roots>
</environment_context>"#,
        writable.path().to_string_lossy()
    );
    let expected_env_msg_2 = serde_json::json!({
        "type": "message",
        "role": "user",
        "content": [ { "type": "input_text", "text": expected_env_text_2 } ]
    });
    let expected_body2 = serde_json::json!(
        [
            body1["input"].as_array().unwrap().as_slice(),
            [expected_env_msg_2, expected_user_message_2].as_slice(),
        ]
        .concat()
    );
    assert_eq!(body2["input"], expected_body2);
}

#[tokio::test(flavor = "multi_thread", worker_threads = 2)]
async fn per_turn_overrides_keep_cached_prefix_and_key_constant() {
    skip_if_no_network!();
    use pretty_assertions::assert_eq;

    let server = MockServer::start().await;

    let sse = sse_completed("resp");
    let template = ResponseTemplate::new(200)
        .insert_header("content-type", "text/event-stream")
        .set_body_raw(sse, "text/event-stream");

    // Expect two POSTs to /v1/responses
    Mock::given(method("POST"))
        .and(path("/v1/responses"))
        .respond_with(template)
        .expect(2)
        .mount(&server)
        .await;

    let model_provider = ModelProviderInfo {
        base_url: Some(format!("{}/v1", server.uri())),
        ..built_in_model_providers()["openai"].clone()
    };

    let cwd = TempDir::new().unwrap();
    let codex_home = TempDir::new().unwrap();
    let mut config = load_default_config_for_test(&codex_home);
    config.cwd = cwd.path().to_path_buf();
    config.model_provider = model_provider;
    config.user_instructions = Some("be consistent and helpful".to_string());

    let conversation_manager =
        ConversationManager::with_auth(CodexAuth::from_api_key("Test API Key"));
    let codex = conversation_manager
        .new_conversation(config)
        .await
        .expect("create new conversation")
        .conversation;

    // First turn
    codex
        .submit(Op::UserInput {
            items: vec![InputItem::Text {
                text: "hello 1".into(),
            }],
        })
        .await
        .unwrap();
    wait_for_event(&codex, |ev| matches!(ev, EventMsg::TaskComplete(_))).await;

    // Second turn using per-turn overrides via UserTurn
    let new_cwd = TempDir::new().unwrap();
    let writable = TempDir::new().unwrap();
    codex
        .submit(Op::UserTurn {
            items: vec![InputItem::Text {
                text: "hello 2".into(),
            }],
            cwd: new_cwd.path().to_path_buf(),
            approval_policy: AskForApproval::Never,
            sandbox_policy: SandboxPolicy::WorkspaceWrite {
                writable_roots: vec![writable.path().to_path_buf()],
                network_access: true,
                exclude_tmpdir_env_var: true,
                exclude_slash_tmp: true,
            },
            model: "o3".to_string(),
            effort: Some(ReasoningEffort::High),
            summary: ReasoningSummary::Detailed,
            final_output_json_schema: None,
        })
        .await
        .unwrap();
    wait_for_event(&codex, |ev| matches!(ev, EventMsg::TaskComplete(_))).await;

    // Verify we issued exactly two requests, and the cached prefix stayed identical.
    let requests = server.received_requests().await.unwrap();
    assert_eq!(requests.len(), 2, "expected two POST requests");

    let body1 = requests[0].body_json::<serde_json::Value>().unwrap();
    let body2 = requests[1].body_json::<serde_json::Value>().unwrap();

    // prompt_cache_key should remain constant across per-turn overrides
    assert_eq!(
        body1["prompt_cache_key"], body2["prompt_cache_key"],
        "prompt_cache_key should not change across per-turn overrides"
    );

    // The entire prefix from the first request should be identical and reused
    // as the prefix of the second request.
    let expected_user_message_2 = serde_json::json!({
        "type": "message",
        "role": "user",
        "content": [ { "type": "input_text", "text": "hello 2" } ]
    });
    let expected_env_text_2 = format!(
        r#"<environment_context>
  <cwd>{}</cwd>
  <approval_policy>never</approval_policy>
  <sandbox_mode>workspace-write</sandbox_mode>
  <network_access>enabled</network_access>
  <writable_roots>
    <root>{}</root>
  </writable_roots>
</environment_context>"#,
        new_cwd.path().to_string_lossy(),
        writable.path().to_string_lossy(),
    );
    let expected_env_msg_2 = serde_json::json!({
        "type": "message",
        "role": "user",
        "content": [ { "type": "input_text", "text": expected_env_text_2 } ]
    });
    let expected_body2 = serde_json::json!(
        [
            body1["input"].as_array().unwrap().as_slice(),
            [expected_env_msg_2, expected_user_message_2].as_slice(),
        ]
        .concat()
    );
    assert_eq!(body2["input"], expected_body2);
}

#[tokio::test(flavor = "multi_thread", worker_threads = 2)]
async fn send_user_turn_with_no_changes_does_not_send_environment_context() {
    skip_if_no_network!();
    use pretty_assertions::assert_eq;

    let server = MockServer::start().await;

    let sse = sse_completed("resp");
    let template = ResponseTemplate::new(200)
        .insert_header("content-type", "text/event-stream")
        .set_body_raw(sse, "text/event-stream");

    Mock::given(method("POST"))
        .and(path("/v1/responses"))
        .respond_with(template)
        .expect(2)
        .mount(&server)
        .await;

    let model_provider = ModelProviderInfo {
        base_url: Some(format!("{}/v1", server.uri())),
        ..built_in_model_providers()["openai"].clone()
    };

    let cwd = TempDir::new().unwrap();
    let codex_home = TempDir::new().unwrap();
    let mut config = load_default_config_for_test(&codex_home);
    config.cwd = cwd.path().to_path_buf();
    config.model_provider = model_provider;
    config.user_instructions = Some("be consistent and helpful".to_string());

    let default_cwd = config.cwd.clone();
    let default_approval_policy = config.approval_policy;
    let default_sandbox_policy = config.sandbox_policy.clone();
    let default_model = config.model.clone();
    let default_effort = config.model_reasoning_effort;
    let default_summary = config.model_reasoning_summary;

    let conversation_manager =
        ConversationManager::with_auth(CodexAuth::from_api_key("Test API Key"));
    let codex = conversation_manager
        .new_conversation(config)
        .await
        .expect("create new conversation")
        .conversation;

    codex
        .submit(Op::UserTurn {
            items: vec![InputItem::Text {
                text: "hello 1".into(),
            }],
            cwd: default_cwd.clone(),
            approval_policy: default_approval_policy,
            sandbox_policy: default_sandbox_policy.clone(),
            model: default_model.clone(),
            effort: default_effort,
            summary: default_summary,
            final_output_json_schema: None,
        })
        .await
        .unwrap();
    wait_for_event(&codex, |ev| matches!(ev, EventMsg::TaskComplete(_))).await;

    codex
        .submit(Op::UserTurn {
            items: vec![InputItem::Text {
                text: "hello 2".into(),
            }],
            cwd: default_cwd.clone(),
            approval_policy: default_approval_policy,
            sandbox_policy: default_sandbox_policy.clone(),
            model: default_model.clone(),
            effort: default_effort,
            summary: default_summary,
            final_output_json_schema: None,
        })
        .await
        .unwrap();
    wait_for_event(&codex, |ev| matches!(ev, EventMsg::TaskComplete(_))).await;

    let requests = server.received_requests().await.unwrap();
    assert_eq!(requests.len(), 2, "expected two POST requests");

    let body1 = requests[0].body_json::<serde_json::Value>().unwrap();
    let body2 = requests[1].body_json::<serde_json::Value>().unwrap();

    let shell = default_user_shell().await;
    let expected_ui_text =
        "<user_instructions>\n\nbe consistent and helpful\n\n</user_instructions>";
    let expected_ui_msg = text_user_input(expected_ui_text.to_string());

    let expected_env_msg_1 = text_user_input(default_env_context_str(
        &cwd.path().to_string_lossy(),
        &shell,
    ));
    let expected_user_message_1 = text_user_input("hello 1".to_string());

    let expected_input_1 = serde_json::Value::Array(vec![
        expected_ui_msg.clone(),
        expected_env_msg_1.clone(),
        expected_user_message_1.clone(),
    ]);
    assert_eq!(body1["input"], expected_input_1);

    let expected_user_message_2 = text_user_input("hello 2".to_string());
    let expected_input_2 = serde_json::Value::Array(vec![
        expected_ui_msg,
        expected_env_msg_1,
        expected_user_message_1,
        expected_user_message_2,
    ]);
    assert_eq!(body2["input"], expected_input_2);
}

#[tokio::test(flavor = "multi_thread", worker_threads = 2)]
async fn send_user_turn_with_changes_sends_environment_context() {
    skip_if_no_network!();
    use pretty_assertions::assert_eq;

    let server = MockServer::start().await;

    let sse = sse_completed("resp");
    let template = ResponseTemplate::new(200)
        .insert_header("content-type", "text/event-stream")
        .set_body_raw(sse, "text/event-stream");

    Mock::given(method("POST"))
        .and(path("/v1/responses"))
        .respond_with(template)
        .expect(2)
        .mount(&server)
        .await;

    let model_provider = ModelProviderInfo {
        base_url: Some(format!("{}/v1", server.uri())),
        ..built_in_model_providers()["openai"].clone()
    };

    let cwd = TempDir::new().unwrap();
    let codex_home = TempDir::new().unwrap();
    let mut config = load_default_config_for_test(&codex_home);
    config.cwd = cwd.path().to_path_buf();
    config.model_provider = model_provider;
    config.user_instructions = Some("be consistent and helpful".to_string());

    let default_cwd = config.cwd.clone();
    let default_approval_policy = config.approval_policy;
    let default_sandbox_policy = config.sandbox_policy.clone();
    let default_model = config.model.clone();
    let default_effort = config.model_reasoning_effort;
    let default_summary = config.model_reasoning_summary;

    let conversation_manager =
        ConversationManager::with_auth(CodexAuth::from_api_key("Test API Key"));
    let codex = conversation_manager
        .new_conversation(config.clone())
        .await
        .expect("create new conversation")
        .conversation;

    codex
        .submit(Op::UserTurn {
            items: vec![InputItem::Text {
                text: "hello 1".into(),
            }],
            cwd: default_cwd.clone(),
            approval_policy: default_approval_policy,
            sandbox_policy: default_sandbox_policy.clone(),
            model: default_model,
            effort: default_effort,
            summary: default_summary,
            final_output_json_schema: None,
        })
        .await
        .unwrap();
    wait_for_event(&codex, |ev| matches!(ev, EventMsg::TaskComplete(_))).await;

    codex
        .submit(Op::UserTurn {
            items: vec![InputItem::Text {
                text: "hello 2".into(),
            }],
            cwd: default_cwd.clone(),
            approval_policy: AskForApproval::Never,
            sandbox_policy: SandboxPolicy::DangerFullAccess,
            model: "o3".to_string(),
            effort: Some(ReasoningEffort::High),
            summary: ReasoningSummary::Detailed,
            final_output_json_schema: None,
        })
        .await
        .unwrap();
    wait_for_event(&codex, |ev| matches!(ev, EventMsg::TaskComplete(_))).await;

    let requests = server.received_requests().await.unwrap();
    assert_eq!(requests.len(), 2, "expected two POST requests");

    let body1 = requests[0].body_json::<serde_json::Value>().unwrap();
    let body2 = requests[1].body_json::<serde_json::Value>().unwrap();

    let shell = default_user_shell().await;
    let expected_ui_text =
        "<user_instructions>\n\nbe consistent and helpful\n\n</user_instructions>";
    let expected_ui_msg = serde_json::json!({
        "type": "message",
        "role": "user",
        "content": [ { "type": "input_text", "text": expected_ui_text } ]
    });
    let expected_env_text_1 = default_env_context_str(&default_cwd.to_string_lossy(), &shell);
    let expected_env_msg_1 = text_user_input(expected_env_text_1);
    let expected_user_message_1 = text_user_input("hello 1".to_string());
    let expected_input_1 = serde_json::Value::Array(vec![
        expected_ui_msg.clone(),
        expected_env_msg_1.clone(),
        expected_user_message_1.clone(),
    ]);
    assert_eq!(body1["input"], expected_input_1);

    let expected_env_msg_2 = text_user_input(format!(
        r#"<environment_context>
  <cwd>{}</cwd>
  <approval_policy>never</approval_policy>
  <sandbox_mode>danger-full-access</sandbox_mode>
  <network_access>enabled</network_access>
</environment_context>"#,
        default_cwd.to_string_lossy()
    ));
    let expected_user_message_2 = text_user_input("hello 2".to_string());
    let expected_input_2 = serde_json::Value::Array(vec![
        expected_ui_msg,
        expected_env_msg_1,
        expected_user_message_1,
        expected_env_msg_2,
        expected_user_message_2,
    ]);
    assert_eq!(body2["input"], expected_input_2);
}<|MERGE_RESOLUTION|>--- conflicted
+++ resolved
@@ -222,7 +222,6 @@
     // our internal implementation is responsible for keeping tools in sync
     // with the OpenAI schema, so we just verify the tool presence here
     let tools_by_model: HashMap<&'static str, Vec<&'static str>> = HashMap::from([
-<<<<<<< HEAD
         (
             "gpt-5",
             vec!["shell", "update_plan", "apply_patch", "view_image"],
@@ -236,12 +235,6 @@
                 "read_file",
                 "view_image",
             ],
-=======
-        ("gpt-5", vec!["shell", "update_plan", "view_image"]),
-        (
-            "gpt-5-codex",
-            vec!["shell", "update_plan", "apply_patch", "view_image"],
->>>>>>> a90a58f7
         ),
     ]);
     let expected_tools_names = tools_by_model
