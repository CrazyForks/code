--- conflicted
+++ resolved
@@ -90,14 +90,11 @@
 where
     F: FnMut(&codex_core::protocol::EventMsg) -> bool,
 {
+    use tokio::time::Duration;
     use tokio::time::timeout;
     loop {
-<<<<<<< HEAD
         // Allow a bit more time to accommodate async startup work (e.g. config IO, tool discovery)
-        let ev = timeout(Duration::from_secs(5), codex.next_event())
-=======
-        let ev = timeout(wait_time, codex.next_event())
->>>>>>> e87974ae
+        let ev = timeout(wait_time.max(Duration::from_secs(5)), codex.next_event())
             .await
             .expect("timeout waiting for event")
             .expect("stream ended unexpectedly");
