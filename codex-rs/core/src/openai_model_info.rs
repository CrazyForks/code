use crate::model_family::ModelFamily;

/// Metadata about a model, particularly OpenAI models.
/// We may want to consider including details like the pricing for
/// input tokens, output tokens, etc., though users will need to be able to
/// override this in config.toml, as this information can get out of date.
/// Though this would help present more accurate pricing information in the UI.
#[derive(Debug)]
pub(crate) struct ModelInfo {
    /// Size of the context window in tokens.
    pub(crate) context_window: u64,

    /// Maximum number of output tokens that can be generated for the model.
    pub(crate) max_output_tokens: u64,

    /// Token threshold where we should automatically compact conversation history.
    pub(crate) auto_compact_token_limit: Option<i64>,
}

impl ModelInfo {
    const fn new(context_window: u64, max_output_tokens: u64) -> Self {
        Self {
            context_window,
            max_output_tokens,
            auto_compact_token_limit: None,
        }
    }
}

pub(crate) fn get_model_info(model_family: &ModelFamily) -> Option<ModelInfo> {
    let slug = model_family.slug.as_str();
    match slug {
        // OSS models have a 128k shared token pool.
        // Arbitrarily splitting it: 3/4 input context, 1/4 output.
        // https://openai.com/index/gpt-oss-model-card/
        "gpt-oss-20b" => Some(ModelInfo::new(96_000, 32_000)),
        "gpt-oss-120b" => Some(ModelInfo::new(96_000, 32_000)),
        // https://platform.openai.com/docs/models/o3
        "o3" => Some(ModelInfo::new(200_000, 100_000)),

        // https://platform.openai.com/docs/models/o4-mini
        "o4-mini" => Some(ModelInfo::new(200_000, 100_000)),

        // https://platform.openai.com/docs/models/codex-mini-latest
        "codex-mini-latest" => Some(ModelInfo::new(200_000, 100_000)),

        // As of Jun 25, 2025, gpt-4.1 defaults to gpt-4.1-2025-04-14.
        // https://platform.openai.com/docs/models/gpt-4.1
        "gpt-4.1" | "gpt-4.1-2025-04-14" => Some(ModelInfo::new(1_047_576, 32_768)),

        // As of Jun 25, 2025, gpt-4o defaults to gpt-4o-2024-08-06.
        // https://platform.openai.com/docs/models/gpt-4o
        "gpt-4o" | "gpt-4o-2024-08-06" => Some(ModelInfo::new(128_000, 16_384)),

        // https://platform.openai.com/docs/models/gpt-4o?snapshot=gpt-4o-2024-05-13
        "gpt-4o-2024-05-13" => Some(ModelInfo::new(128_000, 4_096)),

        // https://platform.openai.com/docs/models/gpt-4o?snapshot=gpt-4o-2024-11-20
        "gpt-4o-2024-11-20" => Some(ModelInfo::new(128_000, 16_384)),

        // https://platform.openai.com/docs/models/gpt-3.5-turbo
        "gpt-3.5-turbo" => Some(ModelInfo::new(16_385, 4_096)),

<<<<<<< HEAD
        "gpt-5" => Some(ModelInfo {
            context_window: 400_000,
            max_output_tokens: 128_000,
        }),

        _ if slug.starts_with("codex-") => Some(ModelInfo {
            context_window: 400_000,
            max_output_tokens: 128_000,
        }),
=======
        _ if slug.starts_with("gpt-5") => Some(ModelInfo::new(272_000, 128_000)),

        _ if slug.starts_with("codex-") => Some(ModelInfo::new(272_000, 128_000)),
>>>>>>> a2e9cc55

        _ => None,
    }
}<|MERGE_RESOLUTION|>--- conflicted
+++ resolved
@@ -61,21 +61,9 @@
         // https://platform.openai.com/docs/models/gpt-3.5-turbo
         "gpt-3.5-turbo" => Some(ModelInfo::new(16_385, 4_096)),
 
-<<<<<<< HEAD
-        "gpt-5" => Some(ModelInfo {
-            context_window: 400_000,
-            max_output_tokens: 128_000,
-        }),
-
-        _ if slug.starts_with("codex-") => Some(ModelInfo {
-            context_window: 400_000,
-            max_output_tokens: 128_000,
-        }),
-=======
         _ if slug.starts_with("gpt-5") => Some(ModelInfo::new(272_000, 128_000)),
 
         _ if slug.starts_with("codex-") => Some(ModelInfo::new(272_000, 128_000)),
->>>>>>> a2e9cc55
 
         _ => None,
     }
