--- conflicted
+++ resolved
@@ -5,7 +5,7 @@
 use crate::error::Result;
 use crate::model_family::ModelFamily;
 use crate::openai_tools::OpenAiTool;
-use crate::protocol::RateLimitSnapshotEvent;
+use codex_protocol::protocol::RateLimitSnapshotEvent;
 use crate::protocol::TokenUsage;
 use codex_apply_patch::APPLY_PATCH_TOOL_INSTRUCTIONS;
 use codex_protocol::models::ContentItem;
@@ -248,14 +248,11 @@
     WebSearchCallBegin {
         call_id: String,
     },
-<<<<<<< HEAD
     WebSearchCallCompleted {
         call_id: String,
         query: Option<String>,
     },
-=======
     RateLimits(RateLimitSnapshotEvent),
->>>>>>> 04504d82
 }
 
 #[derive(Debug, Serialize)]
