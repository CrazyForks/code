// Poisoned mutex should fail the program
#![allow(clippy::unwrap_used)]

use std::borrow::Cow;
use std::collections::HashMap;
use std::collections::HashSet;
use std::path::Path;
use std::path::PathBuf;
use std::sync::Arc;
use std::sync::Mutex;
use std::sync::atomic::AtomicU64;
use std::time::Duration;

use async_channel::Receiver;
use async_channel::Sender;
use base64::Engine;
use codex_apply_patch::ApplyPatchAction;
use codex_apply_patch::MaybeApplyPatchVerified;
use codex_apply_patch::maybe_parse_apply_patch_verified;
use codex_browser::BrowserConfig as CodexBrowserConfig;
use codex_browser::BrowserManager;
// unused: AuthManager
// unused: ConversationHistoryResponseEvent
use codex_protocol::protocol::TurnAbortReason;
use codex_protocol::protocol::TurnAbortedEvent;
use futures::prelude::*;
use mcp_types::CallToolResult;
use serde::Serialize;
use serde_json;
use serde_json::json;
use tokio::sync::oneshot;
use tokio::task::AbortHandle;
use tracing::debug;
use tracing::error;
use tracing::info;
use tracing::trace;
use tracing::warn;
use uuid::Uuid;
use crate::CodexAuth;
use crate::agent_tool::AgentStatusUpdatePayload;
use crate::protocol::WebSearchBeginEvent;
use crate::protocol::WebSearchCompleteEvent;
use codex_protocol::models::WebSearchAction;
use codex_protocol::protocol::RolloutItem;

pub mod compact;
use self::compact::build_compacted_history;
use self::compact::collect_user_messages;

/// Initial submission ID for session configuration
pub(crate) const INITIAL_SUBMIT_ID: &str = "";

#[derive(Clone, Default)]
struct ConfirmGuardRuntime {
    patterns: Vec<ConfirmGuardPatternRuntime>,
}

#[derive(Clone)]
struct ConfirmGuardPatternRuntime {
    regex: regex_lite::Regex,
    message: Option<String>,
    raw: String,
}

impl ConfirmGuardRuntime {
    fn from_config(config: &crate::config_types::ConfirmGuardConfig) -> Self {
        let mut patterns = Vec::new();
        for pattern in &config.patterns {
            match regex_lite::Regex::new(&pattern.regex) {
                Ok(regex) => patterns.push(ConfirmGuardPatternRuntime {
                    regex,
                    message: pattern.message.clone(),
                    raw: pattern.regex.clone(),
                }),
                Err(err) => {
                    tracing::warn!("Skipping confirm guard pattern `{}`: {err}", pattern.regex);
                }
            }
        }
        Self { patterns }
    }

    fn matched_pattern(&self, input: &str) -> Option<&ConfirmGuardPatternRuntime> {
        self.patterns.iter().find(|pat| pat.regex.is_match(input))
    }

    fn is_empty(&self) -> bool {
        self.patterns.is_empty()
    }
}

impl ConfirmGuardPatternRuntime {
    fn guidance(&self, original_label: &str, original_value: &str, suggested: &str) -> String {
        let header = self
            .message
            .clone()
            .unwrap_or_else(|| {
                format!(
                    "Blocked command matching confirm guard pattern `{}`. Resend with 'confirm:' if you intend to proceed.",
                    self.raw
                )
            });
        format!("{header}\n\n{original_label}: {original_value}\nresend_exact_argv: {suggested}")
    }
}

trait MutexExt<T> {
    fn lock_unchecked(&self) -> std::sync::MutexGuard<'_, T>;
}

impl<T> MutexExt<T> for Mutex<T> {
    fn lock_unchecked(&self) -> std::sync::MutexGuard<'_, T> {
        #[expect(clippy::expect_used)]
        self.lock().expect("poisoned lock")
    }
}

#[derive(Clone)]
pub(crate) struct TurnContext {
    pub(crate) client: ModelClient,
    pub(crate) cwd: PathBuf,
    pub(crate) base_instructions: Option<String>,
    pub(crate) user_instructions: Option<String>,
    pub(crate) approval_policy: AskForApproval,
    pub(crate) sandbox_policy: SandboxPolicy,
}

/// Gather ephemeral, per-turn context that should not be persisted to history.
/// Combines environment info and (when enabled) a live browser snapshot and status.
struct EphemeralJar {
    items: Vec<ResponseItem>,
}

impl EphemeralJar {
    fn new() -> Self {
        Self { items: Vec::new() }
    }

    fn into_items(self) -> Vec<ResponseItem> {
        self.items
    }
}

/// Convert a vector of core `InputItem`s into a single `ResponseInputItem`
/// suitable for sending to the model. Handles images (local and pre‑encoded)
/// and our fork's ephemeral image variant by inlining a brief metadata marker
/// followed by the image as a data URL.
fn response_input_from_core_items(items: Vec<InputItem>) -> ResponseInputItem {
    let mut content_items = Vec::new();

    for item in items {
        match item {
            InputItem::Text { text } => {
                content_items.push(ContentItem::InputText { text });
            }
            InputItem::Image { image_url } => {
                content_items.push(ContentItem::InputImage { image_url });
            }
            InputItem::LocalImage { path } => match std::fs::read(&path) {
                Ok(bytes) => {
                    let mime = mime_guess::from_path(&path)
                        .first()
                        .map(|m| m.essence_str().to_owned())
                        .unwrap_or_else(|| "application/octet-stream".to_string());
                    let encoded = base64::engine::general_purpose::STANDARD.encode(bytes);
                    content_items.push(ContentItem::InputImage {
                        image_url: format!("data:{mime};base64,{encoded}"),
                    });
                }
                Err(err) => {
                    tracing::warn!(
                        "Skipping image {} – could not read file: {}",
                        path.display(),
                        err
                    );
                }
            },
            InputItem::EphemeralImage { path, metadata } => {
                tracing::info!(
                    "Processing ephemeral image: {} with metadata: {:?}",
                    path.display(),
                    metadata
                );

                if let Some(meta) = metadata {
                    content_items.push(ContentItem::InputText {
                        text: format!("[EPHEMERAL:{}]", meta),
                    });
                }

                match std::fs::read(&path) {
                    Ok(bytes) => {
                        let mime = mime_guess::from_path(&path)
                            .first()
                            .map(|m| m.essence_str().to_owned())
                            .unwrap_or_else(|| "application/octet-stream".to_string());
                        let encoded = base64::engine::general_purpose::STANDARD.encode(bytes);
                        tracing::info!("Created ephemeral image data URL with mime: {}", mime);
                        content_items.push(ContentItem::InputImage {
                            image_url: format!("data:{mime};base64,{encoded}"),
                        });
                    }
                    Err(err) => {
                        tracing::error!(
                            "Failed to read ephemeral image {} – {}",
                            path.display(),
                            err
                        );
                    }
                }
            }
        }
    }

    ResponseInputItem::Message {
        role: "user".to_string(),
        content: content_items,
    }
}

fn convert_call_tool_result_to_function_call_output_payload(
    result: &Result<CallToolResult, String>,
) -> FunctionCallOutputPayload {
    match result {
        Ok(ok) => FunctionCallOutputPayload {
            content: serde_json::to_string(ok)
                .unwrap_or_else(|e| format!("JSON serialization error: {e}")),
            success: Some(true),
        },
        Err(e) => FunctionCallOutputPayload {
            content: format!("err: {e:?}"),
            success: Some(false),
        },
    }
}

fn get_git_branch(cwd: &std::path::Path) -> Option<String> {
    let head_path = cwd.join(".git/HEAD");
    if let Ok(contents) = std::fs::read_to_string(&head_path) {
        if let Some(rest) = contents.trim().strip_prefix("ref: ") {
            if let Some(branch) = rest.trim().rsplit('/').next() {
                return Some(branch.to_string());
            }
        }
    }
    None
}

fn maybe_update_from_model_info<T: Copy + PartialEq>(
    field: &mut Option<T>,
    old_default: Option<T>,
    new_default: Option<T>,
) {
    if field.is_none() {
        if let Some(new_val) = new_default {
            *field = Some(new_val);
        }
        return;
    }

    if let (Some(current), Some(old_val)) = (*field, old_default) {
        if current == old_val {
            *field = new_default;
        }
    }
}

async fn build_turn_status_items(sess: &Session) -> Vec<ResponseItem> {
    let mut jar = EphemeralJar::new();

    // Collect environment context
    let cwd = sess.cwd.to_string_lossy().to_string();
    let branch = get_git_branch(&sess.cwd).unwrap_or_else(|| "unknown".to_string());
    let reasoning_effort = sess.client.get_reasoning_effort();

    // Build current system status (UI-only; not persisted)
    let mut current_status = format!(
        r#"== System Status ==
 [automatic message added by system]

 cwd: {cwd}
 branch: {branch}
 reasoning: {reasoning_effort:?}"#
    );

    // Prepare browser context + optional screenshot
    let mut screenshot_content: Option<ContentItem> = None;
    let mut include_screenshot = false;

    if let Some(browser_manager) = codex_browser::global::get_browser_manager().await {
        if browser_manager.is_enabled().await {
            // Get current URL and browser info
            let url = browser_manager
                .get_current_url()
                .await
                .unwrap_or_else(|| "unknown".to_string());

            // Try to get a tab title if available
            let title = match browser_manager.get_or_create_page().await {
                Ok(page) => page.get_title().await,
                Err(_) => None,
            };

            // Get browser type description
            let browser_type = browser_manager.get_browser_type().await;

            // Get viewport dimensions
            let (viewport_width, viewport_height) = browser_manager.get_viewport_size().await;
            let viewport_info = format!(" | Viewport: {}x{}", viewport_width, viewport_height);

            // Get cursor position
            let cursor_info = match browser_manager.get_cursor_position().await {
                Ok((x, y)) => format!(
                    " | Mouse position: ({:.0}, {:.0}) [shown as a blue cursor in the screenshot]",
                    x, y
                ),
                Err(_) => String::new(),
            };

            // Try to capture screenshot and compare with last one
            let screenshot_status = match capture_browser_screenshot(sess).await {
                Ok((screenshot_path, _url)) => {
                    // Always update the UI with the latest screenshot, even if unchanged for LLM payload
                    // This ensures the user sees that a fresh capture occurred each turn.
                    add_pending_screenshot(sess, screenshot_path.clone(), url.clone());
                    // Check if screenshot has changed using image hashing
                    let mut last_screenshot_info = sess.last_screenshot_info.lock().unwrap();

                    // Compute hash for current screenshot
                    let current_hash =
                        crate::image_comparison::compute_image_hash(&screenshot_path).ok();

                    let should_include_screenshot = if let (
                        Some((_last_path, last_phash, last_dhash)),
                        Some((cur_phash, cur_dhash)),
                    ) =
                        (last_screenshot_info.as_ref(), current_hash.as_ref())
                    {
                        // Compare hashes to see if screenshots are similar
                        let similar = crate::image_comparison::are_hashes_similar(
                            last_phash, last_dhash, cur_phash, cur_dhash,
                        );

                        if !similar {
                            // Screenshot has changed, include it
                            *last_screenshot_info = Some((
                                screenshot_path.clone(),
                                cur_phash.clone(),
                                cur_dhash.clone(),
                            ));
                            true
                        } else {
                            // Screenshot unchanged
                            false
                        }
                    } else {
                        // No previous screenshot or hash computation failed, include it
                        if let Some((phash, dhash)) = current_hash {
                            *last_screenshot_info = Some((screenshot_path.clone(), phash, dhash));
                        }
                        true
                    };

                    if should_include_screenshot {
                        if let Ok(bytes) = std::fs::read(&screenshot_path) {
                            let mime = mime_guess::from_path(&screenshot_path)
                                .first()
                                .map(|m| m.to_string())
                                .unwrap_or_else(|| "image/png".to_string());
                            let encoded = base64::engine::general_purpose::STANDARD.encode(bytes);
                            screenshot_content = Some(ContentItem::InputImage {
                                image_url: format!("data:{mime};base64,{encoded}"),
                            });
                            include_screenshot = true;
                            ""
                        } else {
                            " [Screenshot file read failed]"
                        }
                    } else {
                        " [Screenshot unchanged]"
                    }
                }
                Err(err_msg) => {
                    // Include error message so LLM knows screenshot failed
                    format!(" [Screenshot unavailable: {}]", err_msg).leak()
                }
            };

            let status_line = if let Some(t) = title {
                format!(
                    "Browser url: {} — {} ({}){}{}{}. You can interact with it using browser_* tools.",
                    url, t, browser_type, viewport_info, cursor_info, screenshot_status
                )
            } else {
                format!(
                    "Browser url: {} ({}){}{}{}. You can interact with it using browser_* tools.",
                    url, browser_type, viewport_info, cursor_info, screenshot_status
                )
            };
            current_status.push_str("\n");
            current_status.push_str(&status_line);
        }
    }

    // Check if system status has changed
    let mut last_status = sess.last_system_status.lock().unwrap();
    let status_changed = last_status.as_ref() != Some(&current_status);

    if status_changed {
        // Update last status
        *last_status = Some(current_status.clone());
    }

    // Only include items if something has changed or is new
    let mut content: Vec<ContentItem> = Vec::new();

    if status_changed {
        content.push(ContentItem::InputText {
            text: current_status,
        });
    }

    if include_screenshot {
        if let Some(image) = screenshot_content {
            content.push(image);
        }
    }

    if !content.is_empty() {
        jar.items.push(ResponseItem::Message {
            id: None,
            role: "user".to_string(),
            content,
        });
    }

    jar.into_items()
}
use crate::agent_tool::AGENT_MANAGER;
use crate::agent_tool::AgentStatus;
use crate::agent_tool::CancelAgentParams;
use crate::agent_tool::CheckAgentStatusParams;
use crate::agent_tool::GetAgentResultParams;
use crate::agent_tool::ListAgentsParams;
use crate::agent_tool::RunAgentParams;
use crate::agent_tool::WaitForAgentParams;
use crate::apply_patch::ApplyPatchExec;
use crate::apply_patch::CODEX_APPLY_PATCH_ARG1;
use crate::apply_patch::InternalApplyPatchInvocation;
use crate::apply_patch::convert_apply_patch_to_protocol;
use crate::apply_patch::get_writable_roots;
use crate::apply_patch::{self};
use crate::client::ModelClient;
use crate::client_common::Prompt;
use crate::client_common::ResponseEvent;
use crate::environment_context::EnvironmentContext;
use crate::user_instructions::UserInstructions;
use crate::config::{persist_model_selection, Config};
use crate::config_types::ShellEnvironmentPolicy;
use crate::conversation_history::ConversationHistory;
use crate::error::CodexErr;
use crate::error::Result as CodexResult;
use crate::error::SandboxErr;
use crate::error::get_error_message_ui;
use crate::exec::ExecParams;
use crate::exec::ExecToolCallOutput;
use crate::exec::SandboxType;
use crate::exec::StdoutStream;
use crate::exec::StreamOutput;
use crate::exec::process_exec_tool_call;
use crate::exec_env::create_env;
use crate::mcp_connection_manager::McpConnectionManager;
use crate::mcp_tool_call::handle_mcp_tool_call;
use crate::model_family::{derive_default_model_family, find_family_for_model};
use codex_protocol::models::ContentItem;
use codex_protocol::models::FunctionCallOutputPayload;
use codex_protocol::models::LocalShellAction;
use codex_protocol::models::ReasoningItemContent;
use codex_protocol::models::ReasoningItemReasoningSummary;
use codex_protocol::models::ResponseInputItem;
use codex_protocol::models::ResponseItem;
use codex_protocol::models::ShellToolCallParams;
use crate::openai_model_info::get_model_info;
use crate::openai_tools::ToolsConfig;
use crate::openai_tools::get_openai_tools;
use crate::dry_run_guard::{analyze_command, DryRunAnalysis, DryRunDisposition, DryRunGuardState};
use crate::parse_command::parse_command;
use crate::plan_tool::handle_update_plan;
use crate::project_doc::get_user_instructions;
use crate::protocol::AgentMessageDeltaEvent;
use crate::protocol::AgentMessageEvent;
use crate::protocol::AgentReasoningDeltaEvent;
use crate::protocol::AgentReasoningEvent;
use crate::protocol::AgentReasoningRawContentDeltaEvent;
use crate::protocol::AgentReasoningRawContentEvent;
use crate::protocol::AgentReasoningSectionBreakEvent;
use crate::protocol::AgentStatusUpdateEvent;
use crate::protocol::ApplyPatchApprovalRequestEvent;
use crate::protocol::AskForApproval;
use crate::protocol::BackgroundEventEvent;
use crate::protocol::BrowserScreenshotUpdateEvent;
use crate::protocol::ErrorEvent;
use crate::protocol::Event;
use crate::protocol::EventMsg;
use crate::protocol::ExecApprovalRequestEvent;
use crate::protocol::ExecCommandBeginEvent;
use crate::protocol::ExecCommandEndEvent;
use crate::protocol::FileChange;
use crate::protocol::InputItem;
use crate::protocol::Op;
use crate::protocol::PatchApplyBeginEvent;
use crate::protocol::PatchApplyEndEvent;
use crate::protocol::RecordedEvent;
use crate::protocol::ReviewDecision;
use crate::protocol::SandboxPolicy;
use crate::protocol::SessionConfiguredEvent;
use crate::protocol::Submission;
use crate::protocol::TaskCompleteEvent;
use crate::protocol::TurnDiffEvent;
use crate::rollout::RolloutRecorder;
use crate::safety::SafetyCheck;
use crate::safety::assess_command_safety;
use crate::safety::assess_safety_for_untrusted_command;
use crate::shell;
use crate::turn_diff_tracker::TurnDiffTracker;
use crate::user_notification::UserNotification;
use crate::util::backoff;
use crate::rollout::recorder::SessionStateSnapshot;
use serde_json::Value;
use crate::exec_command::ExecSessionManager;

/// The high-level interface to the Codex system.
/// It operates as a queue pair where you send submissions and receive events.
pub struct Codex {
    next_id: AtomicU64,
    tx_sub: Sender<Submission>,
    rx_event: Receiver<Event>,
}

/// Wrapper returned by [`Codex::spawn`] containing the spawned [`Codex`],
/// the submission id for the initial `ConfigureSession` request and the
/// unique session id.
pub struct CodexSpawnOk {
    pub codex: Codex,
    pub init_id: String,
    pub session_id: Uuid,
}

impl Codex {
    /// Spawn a new [`Codex`] and initialize the session.
    pub async fn spawn(config: Config, auth: Option<CodexAuth>) -> CodexResult<CodexSpawnOk> {
        // experimental resume path (undocumented)
        let resume_path = config.experimental_resume.clone();
        info!("resume_path: {resume_path:?}");
        // Use an unbounded submission queue to avoid any possibility of back‑pressure
        // between the TUI submit worker and the core loop during interrupts/cancels.
        let (tx_sub, rx_sub) = async_channel::unbounded();
        let (tx_event, rx_event) = async_channel::unbounded();

        let user_instructions = get_user_instructions(&config).await;

        let configure_session = Op::ConfigureSession {
            provider: config.model_provider.clone(),
            model: config.model.clone(),
            model_reasoning_effort: config.model_reasoning_effort,
            model_reasoning_summary: config.model_reasoning_summary,
            model_text_verbosity: config.model_text_verbosity,
            user_instructions,
            base_instructions: config.base_instructions.clone(),
            approval_policy: config.approval_policy,
            sandbox_policy: config.sandbox_policy.clone(),
            disable_response_storage: config.disable_response_storage,
            notify: config.notify.clone(),
            cwd: config.cwd.clone(),
            resume_path: resume_path.clone(),
        };

        let config = Arc::new(config);

        // Generate a unique ID for the lifetime of this Codex session.
        let session_id = Uuid::new_v4();

        // This task will run until Op::Shutdown is received.
        tokio::spawn(submission_loop(session_id, config, auth, rx_sub, tx_event));
        let codex = Codex {
            next_id: AtomicU64::new(0),
            tx_sub,
            rx_event,
        };
        let init_id = codex.submit(configure_session).await?;

        Ok(CodexSpawnOk {
            codex,
            init_id,
            session_id,
        })
    }

    /// Submit the `op` wrapped in a `Submission` with a unique ID.
    pub async fn submit(&self, op: Op) -> CodexResult<String> {
        let id = self
            .next_id
            .fetch_add(1, std::sync::atomic::Ordering::SeqCst)
            .to_string();
        let sub = Submission { id: id.clone(), op };
        self.submit_with_id(sub).await?;
        Ok(id)
    }

    /// Use sparingly: prefer `submit()` so Codex is responsible for generating
    /// unique IDs for each submission.
    pub async fn submit_with_id(&self, sub: Submission) -> CodexResult<()> {
        self.tx_sub
            .send(sub)
            .await
            .map_err(|_| CodexErr::InternalAgentDied)?;
        Ok(())
    }

    pub async fn next_event(&self) -> CodexResult<Event> {
        let event = self
            .rx_event
            .recv()
            .await
            .map_err(|_| CodexErr::InternalAgentDied)?;
        Ok(event)
    }
}

/// Mutable state of the agent
#[derive(Default)]
struct State {
    approved_commands: HashSet<Vec<String>>,
    current_task: Option<AgentTask>,
    pending_approvals: HashMap<String, oneshot::Sender<ReviewDecision>>,
    pending_input: Vec<ResponseInputItem>,
    pending_user_input: Vec<QueuedUserInput>,
    history: ConversationHistory,
    /// Tracks which completed agents (by id) have already been returned to the
    /// model for a given batch when using `agent_wait` without `return_all`.
    /// This enables sequential waiting behavior across multiple calls.
    seen_completed_agents_by_batch: HashMap<String, HashSet<String>>,
    /// Scratchpad that buffers streamed items/deltas for the current HTTP attempt
    /// so we can seed retries without losing progress.
    turn_scratchpad: Option<TurnScratchpad>,
    /// Per-submission monotonic event sequence (resets at TaskStarted)
    event_seq_by_sub_id: HashMap<String, u64>,
    /// 1-based ordinal of the current HTTP request attempt in this session.
    request_ordinal: u64,
    dry_run_guard: DryRunGuardState,
    next_internal_sub_id: u64,
}

#[derive(Clone)]
pub(crate) struct QueuedUserInput {
    submission_id: String,
    response_item: ResponseInputItem,
    core_items: Vec<InputItem>,
}

/// Buffers partial turn progress produced during a single HTTP streaming attempt.
/// This is not recorded to persistent history. It is only used to seed retries
/// when the SSE stream disconnects mid‑turn.
#[derive(Default, Clone, Debug)]
struct TurnScratchpad {
    /// Output items that reached `response.output_item.done` during this attempt
    items: Vec<ResponseItem>,
    /// Tool outputs we produced locally in reaction to output items
    responses: Vec<ResponseInputItem>,
    /// Last assistant text fragment received via deltas (not yet finalized)
    partial_assistant_text: String,
    /// Last reasoning summary fragment received via deltas (not yet finalized)
    partial_reasoning_summary: String,
}

/// Context for an initialized model agent
///
/// A session has at most 1 running agent at a time, and can be interrupted by user input.
pub(crate) struct Session {
    client: ModelClient,
    tx_event: Sender<Event>,

    /// The session's current working directory. All relative paths provided by
    /// the model as well as sandbox policies are resolved against this path
    /// instead of `std::env::current_dir()`.
    cwd: PathBuf,
    base_instructions: Option<String>,
    user_instructions: Option<String>,
    approval_policy: AskForApproval,
    sandbox_policy: SandboxPolicy,
    shell_environment_policy: ShellEnvironmentPolicy,
    _writable_roots: Vec<PathBuf>,
    disable_response_storage: bool,
    tools_config: ToolsConfig,

    /// Manager for external MCP servers/tools.
    mcp_connection_manager: McpConnectionManager,
    #[allow(dead_code)]
    session_manager: ExecSessionManager,

    /// Configuration for available agent models
    agents: Vec<crate::config_types::AgentConfig>,

    /// External notifier command (will be passed as args to exec()). When
    /// `None` this feature is disabled.
    notify: Option<Vec<String>>,

    /// Optional rollout recorder for persisting the conversation transcript so
    /// sessions can be replayed or inspected later.
    rollout: Mutex<Option<RolloutRecorder>>,
    state: Mutex<State>,
    codex_linux_sandbox_exe: Option<PathBuf>,
    user_shell: shell::Shell,
    show_raw_agent_reasoning: bool,
    /// Pending browser screenshots to include in the next model request
    #[allow(dead_code)]
    pending_browser_screenshots: Mutex<Vec<PathBuf>>,
    /// Track the last system status to detect changes
    last_system_status: Mutex<Option<String>>,
    /// Track the last screenshot path and hash to detect changes
    last_screenshot_info: Mutex<Option<(PathBuf, Vec<u8>, Vec<u8>)>>, // (path, phash, dhash)
    confirm_guard: ConfirmGuardRuntime,
}

#[derive(Debug, Clone)]
pub(crate) struct ToolCallCtx {
    pub sub_id: String,
    pub call_id: String,
    pub seq_hint: Option<u64>,
    pub output_index: Option<u32>,
}

impl ToolCallCtx {
    pub fn new(sub_id: String, call_id: String, seq_hint: Option<u64>, output_index: Option<u32>) -> Self {
        Self { sub_id, call_id, seq_hint, output_index }
    }

    pub fn order_meta(&self, req_ordinal: u64) -> crate::protocol::OrderMeta {
        crate::protocol::OrderMeta { request_ordinal: req_ordinal, output_index: self.output_index, sequence_number: self.seq_hint }
    }
}

impl Session {
    #[allow(dead_code)]
    pub(crate) fn get_writable_roots(&self) -> &[PathBuf] {
        &self._writable_roots
    }

    pub(crate) fn get_approval_policy(&self) -> AskForApproval {
        self.approval_policy
    }

    pub(crate) fn get_cwd(&self) -> &Path {
        &self.cwd
    }

    pub(crate) fn get_sandbox_policy(&self) -> &SandboxPolicy {
        &self.sandbox_policy
    }

    fn resolve_path(&self, path: Option<String>) -> PathBuf {
        path.as_ref()
            .map(PathBuf::from)
            .map_or_else(|| self.cwd.clone(), |p| self.cwd.join(p))
    }

    // ────────────────────────────
    // Scratchpad helpers
    // ────────────────────────────
    fn begin_attempt_scratchpad(&self) {
        let mut state = self.state.lock().unwrap();
        state.turn_scratchpad = Some(TurnScratchpad::default());
    }

    /// Bump the per-session HTTP request attempt ordinal so `OrderMeta`
    /// reflects the correct provider request index for this attempt.
    fn begin_http_attempt(&self) {
        let mut state = self.state.lock().unwrap();
        state.request_ordinal = state.request_ordinal.saturating_add(1);
    }

    fn scratchpad_push(&self, item: &ResponseItem, response: &Option<ResponseInputItem>) {
        let mut state = self.state.lock().unwrap();
        if let Some(sp) = &mut state.turn_scratchpad {
            sp.items.push(item.clone());
            if let Some(r) = response {
                sp.responses.push(r.clone());
            }
        }
    }

    fn scratchpad_add_text_delta(&self, delta: &str) {
        let mut state = self.state.lock().unwrap();
        if let Some(sp) = &mut state.turn_scratchpad {
            sp.partial_assistant_text.push_str(delta);
            // Keep memory bounded (ensure UTF-8 char boundary when trimming)
            if sp.partial_assistant_text.len() > 4000 {
                let mut drain_up_to = sp.partial_assistant_text.len() - 4000;
                while !sp.partial_assistant_text.is_char_boundary(drain_up_to) {
                    drain_up_to -= 1;
                }
                sp.partial_assistant_text.drain(..drain_up_to);
            }
        }
    }

    fn scratchpad_add_reasoning_delta(&self, delta: &str) {
        let mut state = self.state.lock().unwrap();
        if let Some(sp) = &mut state.turn_scratchpad {
            sp.partial_reasoning_summary.push_str(delta);
            if sp.partial_reasoning_summary.len() > 4000 {
                let mut drain_up_to = sp.partial_reasoning_summary.len() - 4000;
                while !sp.partial_reasoning_summary.is_char_boundary(drain_up_to) {
                    drain_up_to -= 1;
                }
                sp.partial_reasoning_summary.drain(..drain_up_to);
            }
        }
    }

    fn scratchpad_clear_partial_message(&self) {
        let mut state = self.state.lock().unwrap();
        if let Some(sp) = &mut state.turn_scratchpad {
            sp.partial_assistant_text.clear();
        }
    }

    fn take_scratchpad(&self) -> Option<TurnScratchpad> {
        let mut state = self.state.lock().unwrap();
        state.turn_scratchpad.take()
    }

    fn clear_scratchpad(&self) {
        let mut state = self.state.lock().unwrap();
        state.turn_scratchpad = None;
    }
}

impl Session {
    pub fn set_task(&self, agent: AgentTask) {
        let mut state = self.state.lock().unwrap();
        if let Some(current_task) = state.current_task.take() {
            current_task.abort(TurnAbortReason::Replaced);
        }
        state.current_task = Some(agent);
    }

    pub fn remove_task(&self, sub_id: &str) {
        let mut state = self.state.lock().unwrap();
        if let Some(agent) = &state.current_task {
            if agent.sub_id == sub_id {
                state.current_task.take();
            }
        }
    }

    pub fn has_running_task(&self) -> bool {
        self.state.lock().unwrap().current_task.is_some()
    }

    pub fn queue_user_input(&self, queued: QueuedUserInput) {
        let mut state = self.state.lock().unwrap();
        state.pending_user_input.push(queued);
    }

    pub fn pop_next_queued_user_input(&self) -> Option<QueuedUserInput> {
        let mut state = self.state.lock().unwrap();
        if state.pending_user_input.is_empty() {
            None
        } else {
            Some(state.pending_user_input.remove(0))
        }
    }

    pub(crate) fn next_internal_sub_id(&self) -> String {
        let mut state = self.state.lock().unwrap();
        let id = state.next_internal_sub_id;
        state.next_internal_sub_id = state.next_internal_sub_id.saturating_add(1);
        format!("auto-compact-{id}")
    }

    /// Sends the given event to the client and swallows the send error, if
    /// any, logging it as an error.
    pub(crate) async fn send_event(&self, event: Event) {
        if let Err(e) = self.tx_event.send(event).await {
            error!("failed to send tool call event: {e}");
        }
    }

    /// Persist an event into the rollout log if appropriate.
    fn persist_event(&self, event: &Event) {
        if !crate::rollout::policy::should_persist_event_msg(&event.msg) {
            return;
        }
        let Some(msg) = crate::protocol::event_msg_to_protocol(&event.msg) else {
            return;
        };
        let recorder = {
            let guard = self.rollout.lock().unwrap();
            guard.as_ref().cloned()
        };
        if let Some(rec) = recorder {
            let order = event
                .order
                .as_ref()
                .map(crate::protocol::order_meta_to_protocol);
            let protocol_event = codex_protocol::protocol::RecordedEvent {
                id: event.id.clone(),
                event_seq: event.event_seq,
                order,
                msg,
            };
            tokio::spawn(async move {
                if let Err(e) = rec.record_events(&[protocol_event]).await {
                    warn!("failed to persist rollout event: {e}");
                }
            });
        }
    }

    /// Create a stamped Event with a per-turn sequence number.
    fn stamp_event(&self, sub_id: &str, msg: EventMsg) -> Event {
        let mut state = self.state.lock().unwrap();
        let seq = match msg {
            EventMsg::TaskStarted => {
                // Reset per-sub_id sequence at the start of a turn.
                // We increment request_ordinal per HTTP attempt instead
                // (see `begin_http_attempt`).
                let e = state
                    .event_seq_by_sub_id
                    .entry(sub_id.to_string())
                    .or_insert(0);
                *e = 0;
                0
            }
            _ => {
                let e = state
                    .event_seq_by_sub_id
                    .entry(sub_id.to_string())
                    .or_insert(0);
                *e = e.saturating_add(1);
                *e
            }
        };
        Event {
            id: sub_id.to_string(),
            event_seq: seq,
            msg,
            order: None,
        }
    }

    pub(crate) fn make_event(&self, sub_id: &str, msg: EventMsg) -> Event {
        let event = self.stamp_event(sub_id, msg);
        self.persist_event(&event);
        event
    }

    /// Same as make_event but allows supplying a provider sequence_number
    /// (e.g., Responses API SSE event). We DO NOT overwrite `event_seq`
    /// with this hint because `event_seq` must remain monotonic per turn
    /// and local to our runtime. Provider ordering is carried via
    /// `OrderMeta` when applicable.
    fn make_event_with_hint(&self, sub_id: &str, msg: EventMsg, _seq_hint: Option<u64>) -> Event {
        let event = self.stamp_event(sub_id, msg);
        self.persist_event(&event);
        event
    }

    fn make_event_with_order(
        &self,
        sub_id: &str,
        msg: EventMsg,
        order: crate::protocol::OrderMeta,
        _seq_hint: Option<u64>,
    ) -> Event {
        let mut ev = self.stamp_event(sub_id, msg);
        ev.order = Some(order);
        self.persist_event(&ev);
        ev
    }

    // Kept private helpers focused on ctx-based flow to avoid misuse.

    pub(crate) async fn send_ordered_from_ctx(&self, ctx: &ToolCallCtx, msg: EventMsg) {
        let order = ctx.order_meta(self.current_request_ordinal());
        let ev = self.make_event_with_order(&ctx.sub_id, msg, order, ctx.seq_hint);
        let _ = self.tx_event.send(ev).await;
    }

    fn current_request_ordinal(&self) -> u64 {
        let state = self.state.lock().unwrap();
        state.request_ordinal
    }

    fn make_turn_context(&self) -> Arc<TurnContext> {
        Arc::new(TurnContext {
            client: self.client.clone(),
            cwd: self.cwd.clone(),
            base_instructions: self.base_instructions.clone(),
            user_instructions: self.user_instructions.clone(),
            approval_policy: self.approval_policy,
            sandbox_policy: self.sandbox_policy.clone(),
        })
    }

    pub async fn request_command_approval(
        &self,
        sub_id: String,
        call_id: String,
        command: Vec<String>,
        cwd: PathBuf,
        reason: Option<String>,
    ) -> oneshot::Receiver<ReviewDecision> {
        let (tx_approve, rx_approve) = oneshot::channel();
        let event = self.make_event(
            &sub_id,
            EventMsg::ExecApprovalRequest(ExecApprovalRequestEvent {
                call_id: call_id.clone(),
                command,
                cwd,
                reason,
            }),
        );
        let _ = self.tx_event.send(event).await;
        {
            let mut state = self.state.lock().unwrap();
            // Track pending approval by call_id (unique per request) rather than sub_id
            // so parallel approvals in the same turn do not clobber each other.
            state.pending_approvals.insert(call_id, tx_approve);
        }
        rx_approve
    }

    pub async fn request_patch_approval(
        &self,
        sub_id: String,
        call_id: String,
        action: &ApplyPatchAction,
        reason: Option<String>,
        grant_root: Option<PathBuf>,
    ) -> oneshot::Receiver<ReviewDecision> {
        let (tx_approve, rx_approve) = oneshot::channel();
        let event = self.make_event(
            &sub_id,
            EventMsg::ApplyPatchApprovalRequest(ApplyPatchApprovalRequestEvent {
                call_id: call_id.clone(),
                changes: convert_apply_patch_to_protocol(action),
                reason,
                grant_root,
            }),
        );
        let _ = self.tx_event.send(event).await;
        {
            let mut state = self.state.lock().unwrap();
            // Track pending approval by call_id to avoid collisions.
            state.pending_approvals.insert(call_id, tx_approve);
        }
        rx_approve
    }

    pub fn notify_approval(&self, call_id: &str, decision: ReviewDecision) {
        let mut state = self.state.lock().unwrap();
        if let Some(tx_approve) = state.pending_approvals.remove(call_id) {
            let _ = tx_approve.send(decision);
        } else {
            // If we cannot find a pending approval for this call id, surface a warning
            // to aid debugging of stuck approvals.
            tracing::warn!("no pending approval found for call_id={}", call_id);
        }
    }

    pub fn add_approved_command(&self, cmd: Vec<String>) {
        let mut state = self.state.lock().unwrap();
        state.approved_commands.insert(cmd);
    }

    /// Records items to both the rollout and the chat completions/ZDR
    /// transcript, if enabled.
    async fn record_conversation_items(&self, items: &[ResponseItem]) {
        debug!("Recording items for conversation: {items:?}");
        self.record_state_snapshot(items).await;

        self.state.lock().unwrap().history.record_items(items);
    }

    /// Clean up old screenshots and system status messages from conversation history
    /// This is called when a new user message arrives to keep history manageable
    async fn cleanup_old_status_items(&self) {
        let mut state = self.state.lock().unwrap();

        // Get current history items
        let current_items = state.history.contents();

        // Track various message types and their positions
        let mut real_user_messages = Vec::new(); // Non-status user messages
        let mut status_messages = Vec::new(); // Messages with screenshots or status

        for (idx, item) in current_items.iter().enumerate() {
            match item {
                ResponseItem::Message { role, content, .. } if role == "user" => {
                    // Check message content
                    let has_status = content.iter().any(|c| {
                        if let ContentItem::InputText { text } = c {
                            text.contains("== System Status ==")
                                || text.contains("Current working directory:")
                                || text.contains("Git branch:")
                        } else {
                            false
                        }
                    });

                    let has_screenshot = content
                        .iter()
                        .any(|c| matches!(c, ContentItem::InputImage { .. }));

                    let has_real_text = content.iter().any(|c| {
                        if let ContentItem::InputText { text } = c {
                            // Real user text doesn't contain system status markers
                            !text.contains("== System Status ==")
                                && !text.contains("Current working directory:")
                                && !text.contains("Git branch:")
                                && !text.trim().is_empty()
                        } else {
                            false
                        }
                    });

                    if has_real_text && !has_status && !has_screenshot {
                        // This is a real user message
                        real_user_messages.push(idx);
                    } else if has_status || has_screenshot {
                        // This is a status/screenshot message
                        status_messages.push(idx);
                    }
                }
                _ => {}
            }
        }

        // Find screenshots to keep: last 2 that directly follow real user commands
        let mut screenshots_to_keep = std::collections::HashSet::new();

        // Work backwards through real user messages
        for &user_idx in real_user_messages.iter().rev().take(2) {
            // Find the first status message after this user message
            for &status_idx in status_messages.iter() {
                if status_idx > user_idx {
                    // Check if this status message contains a screenshot
                    if let Some(ResponseItem::Message { content, .. }) =
                        current_items.get(status_idx)
                    {
                        let has_screenshot = content
                            .iter()
                            .any(|c| matches!(c, ContentItem::InputImage { .. }));
                        if has_screenshot {
                            screenshots_to_keep.insert(status_idx);
                            break; // Only keep one screenshot per user message
                        }
                    }
                }
            }
        }

        // Build the filtered history
        let mut items_to_keep = Vec::new();
        let mut removed_screenshots = 0;
        let mut removed_status = 0;

        for (idx, item) in current_items.iter().enumerate() {
            let should_keep = if status_messages.contains(&idx) {
                // This is a status/screenshot message
                if screenshots_to_keep.contains(&idx) {
                    true // Keep this screenshot
                } else {
                    // Count what we're removing
                    if let ResponseItem::Message { content, .. } = item {
                        let has_screenshot = content
                            .iter()
                            .any(|c| matches!(c, ContentItem::InputImage { .. }));
                        if has_screenshot {
                            removed_screenshots += 1;
                        } else {
                            removed_status += 1;
                        }
                    }
                    false // Remove this status/screenshot
                }
            } else {
                true // Keep all non-status messages (real user messages, assistant messages, etc.)
            };

            if should_keep {
                items_to_keep.push(item.clone());
            }
        }

        // Replace the history with cleaned items
        state.history = ConversationHistory::new();
        state.history.record_items(&items_to_keep);

        if removed_screenshots > 0 || removed_status > 0 {
            info!(
                "Cleaned up history: removed {} old screenshots and {} status messages, kept {} recent screenshots",
                removed_screenshots,
                removed_status,
                screenshots_to_keep.len()
            );
        }
    }

    async fn record_state_snapshot(&self, items: &[ResponseItem]) {
        let snapshot = { SessionStateSnapshot {} };

        let recorder = {
            let guard = self.rollout.lock().unwrap();
            guard.as_ref().cloned()
        };

        if let Some(rec) = recorder {
            if let Err(e) = rec.record_state(snapshot).await {
                error!("failed to record rollout state: {e:#}");
            }
            if let Err(e) = rec.record_response_items(items).await {
                error!("failed to record rollout items: {e:#}");
            }
        }
    }

    pub(crate) async fn persist_rollout_items(&self, items: &[RolloutItem]) {
        let recorder = {
            let guard = self.rollout.lock().unwrap();
            guard.as_ref().cloned()
        };
        if let Some(rec) = recorder {
            if let Err(e) = rec.record_items(items).await {
                error!("failed to record rollout items: {e:#}");
            }
        }
    }

    async fn on_exec_command_begin(
        &self,
        turn_diff_tracker: &mut TurnDiffTracker,
        exec_command_context: ExecCommandContext,
        seq_hint: Option<u64>,
        output_index: Option<u32>,
        attempt_req: u64,
    ) {
        let ExecCommandContext {
            sub_id,
            call_id,
            command_for_display,
            cwd,
            apply_patch,
        } = exec_command_context;
        let msg = match apply_patch {
            Some(ApplyPatchCommandContext {
                user_explicitly_approved_this_action,
                changes,
            }) => {
                turn_diff_tracker.on_patch_begin(&changes);

                EventMsg::PatchApplyBegin(PatchApplyBeginEvent {
                    call_id,
                    auto_approved: !user_explicitly_approved_this_action,
                    changes,
                })
            }
            None => EventMsg::ExecCommandBegin(ExecCommandBeginEvent {
                call_id,
                command: command_for_display.clone(),
                cwd,
                parsed_cmd: parse_command(&command_for_display),
            }),
        };
        let order = crate::protocol::OrderMeta { request_ordinal: attempt_req, output_index, sequence_number: seq_hint };
        let event = self.make_event_with_order(&sub_id, msg, order, seq_hint);
        let _ = self.tx_event.send(event).await;
    }

    async fn on_exec_command_end(
        &self,
        turn_diff_tracker: &mut TurnDiffTracker,
        sub_id: &str,
        call_id: &str,
        output: &ExecToolCallOutput,
        is_apply_patch: bool,
        seq_hint: Option<u64>,
        output_index: Option<u32>,
        attempt_req: u64,
    ) {
        let ExecToolCallOutput {
            stdout,
            stderr,
            aggregated_output: _,
            duration,
            exit_code,
            timed_out: _,
        } = output;
        // Because stdout and stderr could each be up to 100 KiB, we send
        // truncated versions.
        const MAX_STREAM_OUTPUT: usize = 5 * 1024; // 5KiB
        let stdout = stdout.text.chars().take(MAX_STREAM_OUTPUT).collect();
        let stderr = stderr.text.chars().take(MAX_STREAM_OUTPUT).collect();
        // Precompute formatted output if needed in future for logging/pretty UI.

        let msg = if is_apply_patch {
            EventMsg::PatchApplyEnd(PatchApplyEndEvent {
                call_id: call_id.to_string(),
                stdout,
                stderr,
                success: *exit_code == 0,
            })
        } else {
            EventMsg::ExecCommandEnd(ExecCommandEndEvent {
                call_id: call_id.to_string(),
                stdout,
                stderr,
                exit_code: *exit_code,
                duration: *duration,
            })
        };
        let order = crate::protocol::OrderMeta { request_ordinal: attempt_req, output_index, sequence_number: seq_hint };
        let event = self.make_event_with_order(sub_id, msg, order, seq_hint);
        let _ = self.tx_event.send(event).await;

        // If this is an apply_patch, after we emit the end patch, emit a second event
        // with the full turn diff if there is one.
        if is_apply_patch {
            let unified_diff = turn_diff_tracker.get_unified_diff();
            if let Ok(Some(unified_diff)) = unified_diff {
                let msg = EventMsg::TurnDiff(TurnDiffEvent { unified_diff });
                let event = self.make_event(sub_id, msg);
                let _ = self.tx_event.send(event).await;
            }
        }
    }
    /// Runs the exec tool call and emits events for the begin and end of the
    /// command even on error.
    ///
    /// Returns the output of the exec tool call.
    async fn run_exec_with_events<'a>(
        &self,
        turn_diff_tracker: &mut TurnDiffTracker,
        begin_ctx: ExecCommandContext,
        exec_args: ExecInvokeArgs<'a>,
        seq_hint: Option<u64>,
        output_index: Option<u32>,
        attempt_req: u64,
    ) -> crate::error::Result<ExecToolCallOutput> {
        let is_apply_patch = begin_ctx.apply_patch.is_some();
        let sub_id = begin_ctx.sub_id.clone();
        let call_id = begin_ctx.call_id.clone();

        self.on_exec_command_begin(turn_diff_tracker, begin_ctx.clone(), seq_hint, output_index, attempt_req)
            .await;

        let ExecInvokeArgs { params, sandbox_type, sandbox_policy, sandbox_cwd, codex_linux_sandbox_exe, stdout_stream } = exec_args;
        let tracking_command = params.command.clone();
        let dry_run_analysis = analyze_command(&tracking_command);

        let result = process_exec_tool_call(params, sandbox_type, sandbox_policy, sandbox_cwd, codex_linux_sandbox_exe, stdout_stream)
        .await;

        let output_stderr;
        let borrowed: &ExecToolCallOutput = match &result {
            Ok(output) => output,
            Err(CodexErr::Sandbox(SandboxErr::Timeout { output })) => output,
            Err(e) => {
                output_stderr = ExecToolCallOutput {
                    exit_code: -1,
                    stdout: StreamOutput::new(String::new()),
                    stderr: StreamOutput::new(get_error_message_ui(e)),
                    aggregated_output: StreamOutput::new(get_error_message_ui(e)),
                    duration: Duration::default(),
                    timed_out: false,
                };
                &output_stderr
            }
        };
        self.on_exec_command_end(
            turn_diff_tracker,
            &sub_id,
            &call_id,
            borrowed,
            is_apply_patch,
            seq_hint.map(|h| h.saturating_add(1)),
            output_index,
            attempt_req,
        )
        .await;

        if let Some(analysis) = dry_run_analysis.as_ref() {
            let mut state = self.state.lock().unwrap();
            state.dry_run_guard.note_execution(analysis);
        }

        result
    }

    /// Helper that emits a BackgroundEvent with the given message. This keeps
    /// the call‑sites terse so adding more diagnostics does not clutter the
    /// core agent logic.
    async fn notify_background_event(&self, sub_id: &str, message: impl Into<String>) {
        let event = self.make_event(
            sub_id,
            EventMsg::BackgroundEvent(BackgroundEventEvent { message: message.into() }),
        );
        let _ = self.tx_event.send(event).await;
    }

    async fn notify_stream_error(&self, sub_id: &str, message: impl Into<String>) {
        let event = self.make_event(
            sub_id,
            EventMsg::Error(ErrorEvent { message: message.into() }),
        );
        let _ = self.tx_event.send(event).await;
    }

    /// Build the full turn input by concatenating the current conversation
    /// history with additional items for this turn.
    /// Browser screenshots are filtered out from history to keep them ephemeral.
    pub fn turn_input_with_history(&self, extra: Vec<ResponseItem>) -> Vec<ResponseItem> {
        let history = self.state.lock().unwrap().history.contents();

        // Debug: Count function call outputs in history
        let fc_output_count = history
            .iter()
            .filter(|item| matches!(item, ResponseItem::FunctionCallOutput { .. }))
            .count();
        if fc_output_count > 0 {
            debug!(
                "History contains {} FunctionCallOutput items",
                fc_output_count
            );
        }

        // Count images in extra for debugging (we can't distinguish ephemeral at this level anymore)
        let images_in_extra = extra
            .iter()
            .filter(|item| {
                if let ResponseItem::Message { content, .. } = item {
                    content
                        .iter()
                        .any(|c| matches!(c, ContentItem::InputImage { .. }))
                } else {
                    false
                }
            })
            .count();

        if images_in_extra > 0 {
            tracing::info!(
                "Found {} images in current turn's extra items",
                images_in_extra
            );
        }

        // Filter out browser screenshots from historical messages
        // We identify them by the [EPHEMERAL:...] marker that precedes them
        let filtered_history: Vec<ResponseItem> = history
            .into_iter()
            .map(|item| {
                if let ResponseItem::Message { id, role, content } = item {
                    if role == "user" {
                        // Filter out ephemeral content from user messages
                        let mut filtered_content: Vec<ContentItem> = Vec::new();
                        let mut skip_next_image = false;

                        for content_item in content {
                            match &content_item {
                                ContentItem::InputText { text }
                                    if text.starts_with("[EPHEMERAL:") =>
                                {
                                    // This is an ephemeral marker, skip it and the next image
                                    skip_next_image = true;
                                    tracing::info!("Filtering out ephemeral marker: {}", text);
                                }
                                ContentItem::InputImage { .. }
                                    if skip_next_image =>
                                {
                                    // Skip this image as it follows an ephemeral marker
                                    skip_next_image = false;
                                    tracing::info!("Filtering out ephemeral image from history");
                                }
                                _ => {
                                    // Keep everything else
                                    filtered_content.push(content_item);
                                }
                            }
                        }

                        ResponseItem::Message {
                            id,
                            role,
                            content: filtered_content,
                        }
                    } else {
                        // Keep assistant messages unchanged
                        ResponseItem::Message { id, role, content }
                    }
                } else {
                    item
                }
            })
            .collect();

        // Concatenate filtered history with current turn's extras (which includes current ephemeral images)
        let result = [filtered_history, extra].concat();

        debug_history("turn_input_with_history", &result);

        // Count total images in result for debugging
        let total_images = result
            .iter()
            .filter(|item| {
                if let ResponseItem::Message { content, .. } = item {
                    content
                        .iter()
                        .any(|c| matches!(c, ContentItem::InputImage { .. }))
                } else {
                    false
                }
            })
            .count();

        if total_images > 0 {
            tracing::info!("Total images being sent to model: {}", total_images);
        }

        result
    }

    pub(crate) fn build_initial_context(&self, turn_context: &TurnContext) -> Vec<ResponseItem> {
        let mut items = Vec::new();
        if let Some(user_instructions) = turn_context.user_instructions.as_deref() {
            items.push(UserInstructions::new(user_instructions.to_string()).into());
        }
        items.push(ResponseItem::from(EnvironmentContext::new(
            Some(turn_context.cwd.clone()),
            Some(turn_context.approval_policy),
            Some(turn_context.sandbox_policy.clone()),
            Some(self.user_shell.clone()),
        )));
        items
    }

    pub(crate) fn reconstruct_history_from_rollout(
        &self,
        turn_context: &TurnContext,
        rollout_items: &[RolloutItem],
    ) -> Vec<ResponseItem> {
        let mut history = self.build_initial_context(turn_context);
        for item in rollout_items {
            match item {
                RolloutItem::ResponseItem(response_item) => {
                    history.push(response_item.clone());
                }
                RolloutItem::Compacted(compacted) => {
                    let user_messages = collect_user_messages(&history);
                    history = build_compacted_history(
                        self.build_initial_context(turn_context),
                        &user_messages,
                        &compacted.message,
                    );
                }
                _ => {}
            }
        }
        history
    }

    /// Returns the input if there was no agent running to inject into
    pub fn inject_input(&self, input: Vec<InputItem>) -> Result<(), Vec<InputItem>> {
        let mut state = self.state.lock().unwrap();
        if state.current_task.is_some() {
            state
                .pending_input
                .push(response_input_from_core_items(input));
            Ok(())
        } else {
            Err(input)
        }
    }

    pub fn get_pending_input(&self) -> Vec<ResponseInputItem> {
        let mut state = self.state.lock().unwrap();
        if state.pending_input.is_empty() && state.pending_user_input.is_empty() {
            Vec::with_capacity(0)
        } else {
            let mut ret = Vec::new();
            if !state.pending_input.is_empty() {
                let mut model_inputs = Vec::new();
                std::mem::swap(&mut model_inputs, &mut state.pending_input);
                ret.extend(model_inputs);
            }

            if !state.pending_user_input.is_empty() {
                let mut queued_user_inputs = Vec::new();
                std::mem::swap(&mut queued_user_inputs, &mut state.pending_user_input);
                ret.extend(
                    queued_user_inputs
                        .into_iter()
                        .map(|queued| queued.response_item),
                );
            }
            ret
        }
    }

    pub fn add_pending_input(&self, input: ResponseInputItem) {
        let mut state = self.state.lock().unwrap();
        state.pending_input.push(input);
    }

    pub async fn call_tool(
        &self,
        server: &str,
        tool: &str,
        arguments: Option<serde_json::Value>,
        timeout: Option<Duration>,
    ) -> anyhow::Result<CallToolResult> {
        self.mcp_connection_manager
            .call_tool(server, tool, arguments, timeout)
            .await
    }

    fn abort(&self) {
        info!("Aborting existing session");
        // (debug removed)

        let mut state = self.state.lock().unwrap();
        // (debug removed)
        state.pending_approvals.clear();
        // Do not clear `pending_input` here. When a user submits a new message
        // immediately after an interrupt, it may have been routed to
        // `pending_input` by an earlier code path. Clearing it would drop the
        // user's message and prevent the next turn from ever starting.
        state.turn_scratchpad = None;
        // Take current task while holding the lock, then drop the lock BEFORE calling abort
        let current = state.current_task.take();
        drop(state);
        if let Some(agent) = current {
            agent.abort(TurnAbortReason::Interrupted);
            // (debug removed)
        } else {
            // (debug removed)
        }
        // Also terminate any running exec sessions (PTY-based) so child processes do not linger.
        // Best-effort cleanup for PTY-based exec sessions would go here. The
        // PTY implementation already kills processes on session drop; in the
        // common LocalShellCall path we also kill processes immediately via
        // KillOnDrop in exec.rs.

        // (debug removed)
    }

    /// Spawn the configured notifier (if any) with the given JSON payload as
    /// the last argument. Failures are logged but otherwise ignored so that
    /// notification issues do not interfere with the main workflow.
    fn maybe_notify(&self, notification: UserNotification) {
        let Some(notify_command) = &self.notify else {
            return;
        };

        if notify_command.is_empty() {
            return;
        }

        let Ok(json) = serde_json::to_string(&notification) else {
            error!("failed to serialise notification payload");
            return;
        };

        let mut command = std::process::Command::new(&notify_command[0]);
        if notify_command.len() > 1 {
            command.args(&notify_command[1..]);
        }
        command.arg(json);

        // Fire-and-forget – we do not wait for completion.
        if let Err(e) = command.spawn() {
            warn!("failed to spawn notifier '{}': {e}", notify_command[0]);
        }
    }
}

impl Drop for Session {
    fn drop(&mut self) {
        // Interrupt any running turn when the session is dropped.
        self.abort();
    }
}

impl State {
    pub fn partial_clone(&self) -> Self {
        Self {
            approved_commands: self.approved_commands.clone(),
            history: self.history.clone(),
            // Preserve request_ordinal so reconfigurations (e.g., /reasoning)
            // do not reset provider ordering mid-session.
            request_ordinal: self.request_ordinal,
            dry_run_guard: self.dry_run_guard.clone(),
            next_internal_sub_id: self.next_internal_sub_id,
            ..Default::default()
        }
    }
}

#[derive(Clone, Debug)]
pub(crate) struct ExecCommandContext {
    pub(crate) sub_id: String,
    pub(crate) call_id: String,
    pub(crate) command_for_display: Vec<String>,
    pub(crate) cwd: PathBuf,
    pub(crate) apply_patch: Option<ApplyPatchCommandContext>,
}

#[derive(Clone, Debug)]
pub(crate) struct ApplyPatchCommandContext {
    pub(crate) user_explicitly_approved_this_action: bool,
    pub(crate) changes: HashMap<PathBuf, FileChange>,
}

/// A series of Turns in response to user input.
pub(crate) struct AgentTask {
    sess: Arc<Session>,
    sub_id: String,
    handle: AbortHandle,
}

impl AgentTask {
    fn spawn(
        sess: Arc<Session>,
        turn_context: Arc<TurnContext>,
        sub_id: String,
        input: Vec<InputItem>,
    ) -> Self {
        let handle = {
            let sess_clone = Arc::clone(&sess);
            let tc_clone = Arc::clone(&turn_context);
            let sub_clone = sub_id.clone();
            tokio::spawn(async move {
                run_agent(sess_clone, tc_clone, sub_clone, input).await;
            })
            .abort_handle()
        };
        Self {
            sess,
            sub_id,
            handle,
        }
    }

    fn compact(
        sess: Arc<Session>,
        turn_context: Arc<TurnContext>,
        sub_id: String,
        input: Vec<InputItem>,
        compact_instructions: String,
    ) -> Self {
        let handle = {
            let sess_clone = Arc::clone(&sess);
            let tc_clone = Arc::clone(&turn_context);
            let sub_clone = sub_id.clone();
            tokio::spawn(async move {
                let _ = compact::perform_compaction(
                    sess_clone,
                    tc_clone,
                    sub_clone,
                    input,
                    compact_instructions,
                    true,
                )
                .await;
            })
            .abort_handle()
        };
        Self {
            sess,
            sub_id,
            handle,
        }
    }

    fn abort(self, reason: TurnAbortReason) {
        if !self.handle.is_finished() {
            self.handle.abort();
            let event = self
                .sess
                .make_event(&self.sub_id, EventMsg::TurnAborted(TurnAbortedEvent { reason }));
            let sess = self.sess.clone();
            tokio::spawn(async move {
                sess.send_event(event).await;
            });
        }
    }
}

async fn submission_loop(
    mut session_id: Uuid,
    config: Arc<Config>,
    auth: Option<CodexAuth>,
    rx_sub: Receiver<Submission>,
    tx_event: Sender<Event>,
) {
    let mut config = config;
    let mut sess: Option<Arc<Session>> = None;
    let mut agent_manager_initialized = false;
    // shorthand - send an event when there is no active session
    let send_no_session_event = |sub_id: String| async {
        let event = Event {
            id: sub_id,
            event_seq: 0,
            msg: EventMsg::Error(ErrorEvent { message: "No session initialized, expected 'ConfigureSession' as first Op".to_string() }),
            order: None,
        };
        tx_event.send(event).await.ok();
    };

    // To break out of this loop, send Op::Shutdown.
    while let Ok(sub) = rx_sub.recv().await {
        debug!(?sub, "Submission");
        // (submission diagnostics removed)
        match sub.op {
            Op::Interrupt => {
                let sess = match sess.as_ref() {
                    Some(sess) => sess.clone(),
                    None => {
                        send_no_session_event(sub.id).await;
                        continue;
                    }
                };
                tokio::spawn(async move { sess.abort() });
            }
            Op::ConfigureSession {
                provider,
                model,
                model_reasoning_effort,
                model_reasoning_summary,
                model_text_verbosity,
                user_instructions: provided_user_instructions,
                base_instructions,
                approval_policy,
                sandbox_policy,
                disable_response_storage,
                notify,
                cwd,
                resume_path,
            } => {
                debug!(
                    "Configuring session: model={model}; provider={provider:?}; resume={resume_path:?}"
                );
                if !cwd.is_absolute() {
                    let message = format!("cwd is not absolute: {cwd:?}");
                    error!(message);
                    let event = Event { id: sub.id, event_seq: 0, msg: EventMsg::Error(ErrorEvent { message }), order: None };
                    if let Err(e) = tx_event.send(event).await {
                        error!("failed to send error message: {e:?}");
                    }
                    return;
                }
                let current_config = Arc::clone(&config);
                let mut updated_config = (*current_config).clone();

                let model_changed = !updated_config.model.eq_ignore_ascii_case(&model);
                let effort_changed = updated_config.model_reasoning_effort != model_reasoning_effort;

                let old_model_family = updated_config.model_family.clone();
                let old_model_info = get_model_info(&old_model_family);

                updated_config.model = model.clone();
                updated_config.model_provider = provider.clone();
                updated_config.model_reasoning_effort = model_reasoning_effort;
                updated_config.model_reasoning_summary = model_reasoning_summary;
                updated_config.model_text_verbosity = model_text_verbosity;
                updated_config.user_instructions = provided_user_instructions.clone();
                updated_config.base_instructions = base_instructions.clone();
                updated_config.approval_policy = approval_policy;
                updated_config.sandbox_policy = sandbox_policy.clone();
                updated_config.disable_response_storage = disable_response_storage;
                updated_config.notify = notify.clone();
                updated_config.cwd = cwd.clone();

                updated_config.model_family = find_family_for_model(&updated_config.model)
                    .unwrap_or_else(|| derive_default_model_family(&updated_config.model));

                let new_model_info = get_model_info(&updated_config.model_family);

                let old_context_window = old_model_info.as_ref().map(|info| info.context_window);
                let new_context_window = new_model_info.as_ref().map(|info| info.context_window);
                let old_max_tokens = old_model_info.as_ref().map(|info| info.max_output_tokens);
                let new_max_tokens = new_model_info.as_ref().map(|info| info.max_output_tokens);
                let old_auto_compact = old_model_info
                    .as_ref()
                    .and_then(|info| info.auto_compact_token_limit);
                let new_auto_compact = new_model_info
                    .as_ref()
                    .and_then(|info| info.auto_compact_token_limit);

                maybe_update_from_model_info(
                    &mut updated_config.model_context_window,
                    old_context_window,
                    new_context_window,
                );
                maybe_update_from_model_info(
                    &mut updated_config.model_max_output_tokens,
                    old_max_tokens,
                    new_max_tokens,
                );
                maybe_update_from_model_info(
                    &mut updated_config.model_auto_compact_token_limit,
                    old_auto_compact,
                    new_auto_compact,
                );

                let computed_user_instructions =
                    get_user_instructions(&updated_config).await;
                updated_config.user_instructions = computed_user_instructions.clone();

                let effective_user_instructions = computed_user_instructions.clone();

                let new_config = Arc::new(updated_config);

                if model_changed || effort_changed {
                    if let Err(err) = persist_model_selection(
                        &new_config.codex_home,
                        new_config.active_profile.as_deref(),
                        &new_config.model,
                        Some(new_config.model_reasoning_effort),
                    )
                    .await
                    {
                        warn!("failed to persist model selection: {err:#}");
                    }
                }

                config = Arc::clone(&new_config);

                // Optionally resume an existing rollout.
                let mut restored_items: Option<Vec<RolloutItem>> = None;
                let mut restored_events: Option<Vec<RecordedEvent>> = None;
                let rollout_recorder: Option<RolloutRecorder> =
                    if let Some(path) = resume_path.as_ref() {
                        match RolloutRecorder::resume(&config, path).await {
                            Ok((rec, saved)) => {
                                session_id = saved.session_id;
                                if !saved.items.is_empty() {
                                    restored_items = Some(saved.items);
                                }
                                if !saved.events.is_empty() {
                                    restored_events = Some(saved.events);
                                }
                                Some(rec)
                            }
                            Err(e) => {
                                warn!("failed to resume rollout from {path:?}: {e}");
                                None
                            }
                        }
                    } else {
                        None
                    };

                let rollout_recorder = match rollout_recorder {
                    Some(rec) => Some(rec),
                    None => {
                        match RolloutRecorder::new(
                            &config,
                            crate::rollout::recorder::RolloutRecorderParams::new(
<<<<<<< HEAD
                                codex_protocol::mcp_protocol::ConversationId(session_id),
                                effective_user_instructions.clone(),
=======
                                codex_protocol::mcp_protocol::ConversationId::from(session_id),
                                user_instructions.clone(),
>>>>>>> abac8815
                            ),
                        )
                            .await
                        {
                            Ok(r) => Some(r),
                            Err(e) => {
                                warn!("failed to initialise rollout recorder: {e}");
                                None
                            }
                        }
                    }
                };

                // Create debug logger based on config
                let debug_logger = match crate::debug_logger::DebugLogger::new(config.debug) {
                    Ok(logger) => std::sync::Arc::new(std::sync::Mutex::new(logger)),
                    Err(e) => {
                        warn!("Failed to create debug logger: {}", e);
                        // Create a disabled logger as fallback
                        std::sync::Arc::new(std::sync::Mutex::new(
                            crate::debug_logger::DebugLogger::new(false).unwrap(),
                        ))
                    }
                };

                // Wrap provided auth (if any) in a minimal AuthManager for client usage.
                let auth_manager = auth
                    .as_ref()
                    .map(|a| crate::AuthManager::from_auth_for_testing(a.clone()));
                let client = ModelClient::new(
                    config.clone(),
                    auth_manager,
                    provider.clone(),
                    model_reasoning_effort,
                    model_reasoning_summary,
                    model_text_verbosity,
                    session_id,
                    debug_logger,
                );

                // abort any current running session and clone its state
                let state = match sess.take() {
                    Some(sess) => {
                        sess.abort();
                        sess.state.lock().unwrap().partial_clone()
                    }
                    None => State {
                        history: ConversationHistory::new(),
                        ..Default::default()
                    },
                };

                let writable_roots = get_writable_roots(&cwd);

                // Error messages to dispatch after SessionConfigured is sent.
                let mut mcp_connection_errors = Vec::<String>::new();
                let (mcp_connection_manager, failed_clients) =
                    match McpConnectionManager::new(config.mcp_servers.clone()).await {
                        Ok((mgr, failures)) => (mgr, failures),
                        Err(e) => {
                            let message = format!("Failed to create MCP connection manager: {e:#}");
                            error!("{message}");
                            mcp_connection_errors.push(message);
                            (McpConnectionManager::default(), Default::default())
                        }
                    };

                // Surface individual client start-up failures to the user.
                if !failed_clients.is_empty() {
                    for (server_name, err) in failed_clients {
                        let message =
                            format!("MCP client for `{server_name}` failed to start: {err:#}");
                        error!("{message}");
                        mcp_connection_errors.push(message);
                    }
                }
                let default_shell = shell::default_user_shell().await;
                let mut tools_config = ToolsConfig::new(
                    &config.model_family,
                    approval_policy,
                    sandbox_policy.clone(),
                    config.include_plan_tool,
                    config.include_apply_patch_tool,
                    config.tools_web_search_request,
                    config.use_experimental_streamable_shell_tool,
                    config.include_view_image_tool,
                );
                tools_config.web_search_allowed_domains =
                    config.tools_web_search_allowed_domains.clone();

                sess = Some(Arc::new(Session {
                    client,
                    tools_config,
                    tx_event: tx_event.clone(),
                    user_instructions: effective_user_instructions.clone(),
                    base_instructions,
                    approval_policy,
                    sandbox_policy,
                    shell_environment_policy: config.shell_environment_policy.clone(),
                    cwd,
                    _writable_roots: writable_roots,
                    mcp_connection_manager,
                    session_manager: crate::exec_command::ExecSessionManager::default(),
                    agents: config.agents.clone(),
                    notify,
                    state: Mutex::new(state),
                    rollout: Mutex::new(rollout_recorder),
                    codex_linux_sandbox_exe: config.codex_linux_sandbox_exe.clone(),
                    disable_response_storage,
                    user_shell: default_shell,
                    show_raw_agent_reasoning: config.show_raw_agent_reasoning,
                    pending_browser_screenshots: Mutex::new(Vec::new()),
                    last_system_status: Mutex::new(None),
                    last_screenshot_info: Mutex::new(None),
                    confirm_guard: ConfirmGuardRuntime::from_config(&config.confirm_guard),
                }));
                let mut replay_history_items: Option<Vec<ResponseItem>> = None;


                // Patch restored state into the newly created session.
                if let Some(sess_arc) = &sess {
                    if let Some(items) = &restored_items {
                        let turn_context = sess_arc.make_turn_context();
                        let reconstructed = sess_arc.reconstruct_history_from_rollout(&turn_context, items);
                        {
                            let mut st = sess_arc.state.lock().unwrap();
                            st.history = ConversationHistory::new();
                            st.history.record_items(reconstructed.iter());
                        }
                        replay_history_items = Some(reconstructed);
                    }
                }

                // Gather history metadata for SessionConfiguredEvent.
                let (history_log_id, history_entry_count) =
                    crate::message_history::history_metadata(&config).await;

                // ack
                let sess_arc = sess.as_ref().expect("session initialized");
                let events = std::iter::once(sess_arc.make_event(
                    INITIAL_SUBMIT_ID,
                    EventMsg::SessionConfigured(SessionConfiguredEvent {
                        session_id,
                        model,
                        history_log_id,
                        history_entry_count,
                    }),
                ))
                .chain(mcp_connection_errors.into_iter().map(|message| {
                    sess_arc.make_event(&sub.id, EventMsg::Error(ErrorEvent { message }))
                }));
                for event in events {
                    if let Err(e) = tx_event.send(event).await {
                        error!("failed to send event: {e:?}");
                    }
                }
                // If we resumed from a rollout, replay the prior transcript into the UI.
                if replay_history_items.is_some() || restored_events.is_some() {
                    let items = replay_history_items.clone().unwrap_or_default();
                    let events = restored_events.clone().unwrap_or_default();
                    let event = sess_arc.make_event(
                        &sub.id,
                        EventMsg::ReplayHistory(crate::protocol::ReplayHistoryEvent { items, events }),
                    );
                    if let Err(e) = tx_event.send(event).await {
                        warn!("failed to send ReplayHistory event: {e}");
                    }
                }

                // Initialize agent manager after SessionConfigured is sent
                if !agent_manager_initialized {
                    let mut manager = AGENT_MANAGER.write().await;
                    let (agent_tx, mut agent_rx) =
                        tokio::sync::mpsc::unbounded_channel::<AgentStatusUpdatePayload>();
                    manager.set_event_sender(agent_tx);
                    drop(manager);

                    let sess_for_agents = sess.as_ref().expect("session active").clone();
                    // Forward agent events to the main event channel
                    let tx_event_clone = tx_event.clone();
                    tokio::spawn(async move {
                        while let Some(payload) = agent_rx.recv().await {
                            let event = sess_for_agents.make_event(
                                "agent_status",
                                EventMsg::AgentStatusUpdate(AgentStatusUpdateEvent {
                                    agents: payload.agents.clone(),
                                    context: payload.context.clone(),
                                    task: payload.task.clone(),
                                }),
                            );
                            let _ = tx_event_clone.send(event).await;
                        }
                    });
                    agent_manager_initialized = true;
                }
            }
            Op::UserInput { items } => {
                let sess = match sess.as_ref() {
                    Some(sess) => sess,
                    None => {
                        send_no_session_event(sub.id).await;
                        continue;
                    }
                };

                // Clean up old status items when new user input arrives
                // This prevents token buildup from old screenshots/status messages
                sess.cleanup_old_status_items().await;

                // Abort synchronously here to avoid a race that can kill the
                // newly spawned agent if the async abort runs after set_task.
                sess.abort();

                // Spawn a new agent for this user input.
                let turn_context = sess.make_turn_context();
                let agent = AgentTask::spawn(Arc::clone(&sess), turn_context, sub.id.clone(), items);
                sess.set_task(agent);
            }
            Op::QueueUserInput { items } => {
                let sess = match sess.as_ref() {
                    Some(sess) => sess,
                    None => {
                        send_no_session_event(sub.id).await;
                        continue;
                    }
                };

                if sess.has_running_task() {
                    let response_item = response_input_from_core_items(items.clone());
                    let queued = QueuedUserInput {
                        submission_id: sub.id.clone(),
                        response_item,
                        core_items: items,
                    };
                    sess.queue_user_input(queued);
                } else {
                    // No task running: treat this as immediate user input without aborting.
                    sess.cleanup_old_status_items().await;
                    let turn_context = sess.make_turn_context();
                    let agent = AgentTask::spawn(Arc::clone(&sess), turn_context, sub.id.clone(), items);
                    sess.set_task(agent);
                }
            }
            Op::ExecApproval { id, decision } => {
                let sess = match sess.as_ref() {
                    Some(sess) => sess,
                    None => {
                        send_no_session_event(sub.id).await;
                        continue;
                    }
                };
                match decision {
                    ReviewDecision::Abort => {
                        sess.abort();
                    }
                    other => sess.notify_approval(&id, other),
                }
            }
            Op::PatchApproval { id, decision } => {
                let sess = match sess.as_ref() {
                    Some(sess) => sess,
                    None => {
                        send_no_session_event(sub.id).await;
                        continue;
                    }
                };
                match decision {
                    ReviewDecision::Abort => {
                        sess.abort();
                    }
                    other => sess.notify_approval(&id, other),
                }
            }
            Op::AddToHistory { text } => {
                // TODO: What should we do if we got AddToHistory before ConfigureSession?
                // currently, if ConfigureSession has resume path, this history will be ignored
                let id = session_id;
                let config = config.clone();
                tokio::spawn(async move {
                    if let Err(e) = crate::message_history::append_entry(&text, &id, &config).await
                    {
                        warn!("failed to append to message history: {e}");
                    }
                });
            }

            Op::GetHistoryEntryRequest { offset, log_id } => {
                let config = config.clone();
                let tx_event = tx_event.clone();
                let sub_id = sub.id.clone();

                tokio::spawn(async move {
                    // Run lookup in blocking thread because it does file IO + locking.
                    let entry_opt = tokio::task::spawn_blocking(move || {
                        crate::message_history::lookup(log_id, offset, &config)
                    })
                    .await
                    .unwrap_or(None);

                    let event = Event {
                        id: sub_id,
                        event_seq: 0,
                        msg: EventMsg::GetHistoryEntryResponse(
                            crate::protocol::GetHistoryEntryResponseEvent {
                                offset,
                                log_id,
                                entry: entry_opt,
                            },
                        ),
                        order: None,
                    };

                    if let Err(e) = tx_event.send(event).await {
                        warn!("failed to send GetHistoryEntryResponse event: {e}");
                    }
                });
            }
            // Upstream protocol no longer includes ListMcpTools; skip handling here.
            Op::Compact => {
                let sess = match sess.as_ref() {
                    Some(sess) => sess,
                    None => {
                        send_no_session_event(sub.id).await;
                        continue;
                    }
                };

                // Attempt to inject input into current task
                if let Err(items) = sess.inject_input(vec![InputItem::Text {
                    text: "Start Summarization".to_string(),
                }]) {
                    let turn_context = sess.make_turn_context();
                    compact::spawn_compact_task(sess.clone(), turn_context, sub.id.clone(), items);
                }
            }
            Op::Shutdown => {
                info!("Shutting down Codex instance");

                // Ensure any running agent is aborted so streaming stops promptly.
                if let Some(sess_arc) = sess.as_ref() {
                    let s2 = sess_arc.clone();
                    tokio::spawn(async move { s2.abort(); });
                }

                // Gracefully flush and shutdown rollout recorder on session end so tests
                // that inspect the rollout file do not race with the background writer.
                if let Some(ref sess_arc) = sess {
                    let recorder_opt = sess_arc.rollout.lock().unwrap().take();
                    if let Some(rec) = recorder_opt {
                        if let Err(e) = rec.shutdown().await {
                            warn!("failed to shutdown rollout recorder: {e}");
                            let event = sess_arc.make_event(
                                &sub.id,
                                EventMsg::Error(ErrorEvent {
                                    message: "Failed to shutdown rollout recorder".to_string(),
                                }),
                            );
                            if let Err(e) = tx_event.send(event).await {
                                warn!("failed to send error message: {e:?}");
                            }
                        }
                    }
                }
                let event = match sess {
                    Some(ref sess_arc) => sess_arc.make_event(&sub.id, EventMsg::ShutdownComplete),
                    None => Event {
                        id: sub.id.clone(),
                        event_seq: 0,
                        msg: EventMsg::ShutdownComplete,
                        order: None,
                    },
                };
                if let Err(e) = tx_event.send(event).await {
                    warn!("failed to send Shutdown event: {e}");
                }
                break;
            }
        }
    }
    debug!("Agent loop exited");
}

// Intentionally omit upstream review thread spawning; our fork handles review flows differently.
/// Takes a user message as input and runs a loop where, at each turn, the model
/// replies with either:
///
/// - requested function calls
/// - an assistant message
///
/// While it is possible for the model to return multiple of these items in a
/// single turn, in practice, we generally one item per turn:
///
/// - If the model requests a function call, we execute it and send the output
///   back to the model in the next turn.
/// - If the model sends only an assistant message, we record it in the
///   conversation history and consider the agent complete.
async fn run_agent(sess: Arc<Session>, turn_context: Arc<TurnContext>, sub_id: String, input: Vec<InputItem>) {
    if input.is_empty() {
        return;
    }
    let event = sess.make_event(&sub_id, EventMsg::TaskStarted);
    if sess.tx_event.send(event).await.is_err() {
        return;
    }
    // Continue with our fork's history and input handling.
    

    // Debug logging for ephemeral images
    let ephemeral_count = input
        .iter()
        .filter(|item| matches!(item, InputItem::EphemeralImage { .. }))
        .count();

    if ephemeral_count > 0 {
        tracing::info!(
            "Processing {} ephemeral images in user input",
            ephemeral_count
        );
    }

    // Convert input to ResponseInputItem
    let initial_input_for_turn: ResponseInputItem = response_input_from_core_items(input);
    let initial_response_item: ResponseItem = initial_input_for_turn.clone().into();

    // Record to history but we'll handle ephemeral images separately
    sess.record_conversation_items(&[initial_response_item.clone()])
        .await;

    let mut last_task_message: Option<String> = None;
    // Although from the perspective of codex.rs, TurnDiffTracker has the lifecycle of a Agent which contains
    // many turns, from the perspective of the user, it is a single turn.
    let mut turn_diff_tracker = TurnDiffTracker::new();

    // Track if this is the first iteration - if so, include the initial input
    let mut first_iteration = true;

    loop {
        // Note that pending_input would be something like a message the user
        // submitted through the UI while the model was running. Though the UI
        // may support this, the model might not.
        let pending_input = sess
            .get_pending_input()
            .into_iter()
            .map(ResponseItem::from)
            .collect::<Vec<ResponseItem>>();
        let pending_input_tail = pending_input.clone();

        // Do not duplicate the initial input in `pending_input`.
        // It is already recorded to history above; ephemeral items are appended separately.
        if first_iteration {
            first_iteration = false;
        } else {
            // Only record pending input to history on subsequent iterations
            sess.record_conversation_items(&pending_input).await;
        }

        // Construct the input that we will send to the model. When using the
        // Chat completions API (or ZDR clients), the model needs the full
        // conversation history on each turn. The rollout file, however, should
        // only record the new items that originated in this turn so that it
        // represents an append-only log without duplicates.
        let turn_input: Vec<ResponseItem> = sess.turn_input_with_history(pending_input_tail.clone());

        let turn_input_messages: Vec<String> = turn_input
            .iter()
            .filter_map(|item| match item {
                ResponseItem::Message { content, .. } => Some(content),
                _ => None,
            })
            .flat_map(|content| {
                content.iter().filter_map(|item| match item {
                    ContentItem::OutputText { text } => Some(text.clone()),
                    _ => None,
                })
            })
            .collect();
        match run_turn(
            &sess,
            &turn_context,
            &mut turn_diff_tracker,
            sub_id.clone(),
            initial_response_item.clone(),
            pending_input_tail,
            turn_input,
        )
        .await
        {
            Ok(turn_output) => {
                let mut items_to_record_in_conversation_history = Vec::<ResponseItem>::new();
                let mut responses = Vec::<ResponseInputItem>::new();
                for processed_response_item in turn_output {
                    let ProcessedResponseItem { item, response } = processed_response_item;
                    match (&item, &response) {
                        (ResponseItem::Message { role, .. }, None) if role == "assistant" => {
                            // If the model returned a message, we need to record it.
                            items_to_record_in_conversation_history.push(item);
                        }
                        (
                            ResponseItem::LocalShellCall { .. },
                            Some(ResponseInputItem::FunctionCallOutput { call_id, output }),
                        ) => {
                            items_to_record_in_conversation_history.push(item);
                            items_to_record_in_conversation_history.push(
                                ResponseItem::FunctionCallOutput {
                                    call_id: call_id.clone(),
                                    output: output.clone(),
                                },
                            );
                        }
                        (
                            ResponseItem::FunctionCall { .. },
                            Some(ResponseInputItem::FunctionCallOutput { call_id, output }),
                        ) => {
                            debug!(
                                "Recording function call and output for call_id: {}",
                                call_id
                            );
                            items_to_record_in_conversation_history.push(item);
                            items_to_record_in_conversation_history.push(
                                ResponseItem::FunctionCallOutput {
                                    call_id: call_id.clone(),
                                    output: output.clone(),
                                },
                            );
                        }
                        (
                            ResponseItem::CustomToolCall { .. },
                            Some(ResponseInputItem::CustomToolCallOutput { call_id, output }),
                        ) => {
                            items_to_record_in_conversation_history.push(item);
                            items_to_record_in_conversation_history.push(
                                ResponseItem::CustomToolCallOutput {
                                    call_id: call_id.clone(),
                                    output: output.clone(),
                                },
                            );
                        }
                        (
                            ResponseItem::FunctionCall { .. },
                            Some(ResponseInputItem::McpToolCallOutput { call_id, result }),
                        ) => {
                            items_to_record_in_conversation_history.push(item);
                            let output =
                                convert_call_tool_result_to_function_call_output_payload(&result);
                            items_to_record_in_conversation_history.push(
                                ResponseItem::FunctionCallOutput {
                                    call_id: call_id.clone(),
                                    output,
                                },
                            );
                        }
                        (
                            ResponseItem::Reasoning {
                                id,
                                summary,
                                content,
                                encrypted_content,
                            },
                            None,
                        ) => {
                            items_to_record_in_conversation_history.push(ResponseItem::Reasoning {
                                id: id.clone(),
                                summary: summary.clone(),
                                content: content.clone(),
                                encrypted_content: encrypted_content.clone(),
                            });
                        }
                        _ => {
                            warn!("Unexpected response item: {item:?} with response: {response:?}");
                        }
                    };
                    if let Some(response) = response {
                        responses.push(response);
                    }
                }

                // Only attempt to take the lock if there is something to record.
                if !items_to_record_in_conversation_history.is_empty() {
                    // Record items in their original chronological order to maintain
                    // proper sequence of events. This ensures function calls and their
                    // outputs appear in the correct order in conversation history.
                    sess.record_conversation_items(&items_to_record_in_conversation_history)
                        .await;
                }

                // If there are responses, add them to pending input for the next iteration
                if !responses.is_empty() {
                    for response in &responses {
                        sess.add_pending_input(response.clone());
                    }
                }

                if responses.is_empty() {
                    debug!("Turn completed");
                    last_task_message = get_last_assistant_message_from_turn(
                        &items_to_record_in_conversation_history,
                    );
                    if let Some(m) = last_task_message.as_ref() {
                        tracing::info!("core.turn completed: last_assistant_message.len={}", m.len());
                    }
                    sess.maybe_notify(UserNotification::AgentTurnComplete {
                        turn_id: sub_id.clone(),
                        input_messages: turn_input_messages,
                        last_assistant_message: last_task_message.clone(),
                    });
                    break;
                }
            }
            Err(e) => {
                info!("Turn error: {e:#}");
                let event = sess.make_event(
                    &sub_id,
                    EventMsg::Error(ErrorEvent { message: e.to_string() }),
                );
                sess.tx_event.send(event).await.ok();
                // let the user continue the conversation
                break;
            }
        }
    }
    sess.remove_task(&sub_id);
    let event = sess.make_event(
        &sub_id,
        EventMsg::TaskComplete(TaskCompleteEvent {
            last_agent_message: last_task_message,
        }),
    );
    match &event.msg {
        EventMsg::TaskComplete(TaskCompleteEvent { last_agent_message: Some(m) }) => {
            tracing::info!("core.emit TaskComplete last_agent_message.len={}", m.len());
        }
        _ => {}
    }
    sess.tx_event.send(event).await.ok();

    if let Some(queued) = sess.pop_next_queued_user_input() {
        let sess_clone = Arc::clone(&sess);
        tokio::spawn(async move {
            sess_clone.cleanup_old_status_items().await;
            let turn_context = sess_clone.make_turn_context();
            let submission_id = queued.submission_id;
            let items = queued.core_items;
            let agent = AgentTask::spawn(Arc::clone(&sess_clone), turn_context, submission_id, items);
            sess_clone.set_task(agent);
        });
    }
}

async fn run_turn(
    sess: &Arc<Session>,
    turn_context: &Arc<TurnContext>,
    turn_diff_tracker: &mut TurnDiffTracker,
    sub_id: String,
    initial_user_item: ResponseItem,
    pending_input_tail: Vec<ResponseItem>,
    mut input: Vec<ResponseItem>,
) -> CodexResult<Vec<ProcessedResponseItem>> {
    // Check if browser is enabled
    let browser_enabled = codex_browser::global::get_browser_manager().await.is_some();

    let tc = &**turn_context;
    let tools = get_openai_tools(
        &sess.tools_config,
        Some(sess.mcp_connection_manager.list_all_tools()),
        browser_enabled,
    );

    let mut retries = 0;
    // Ensure we only auto-compact once per turn to avoid loops
    let mut did_auto_compact = false;
    // Attempt input starts as the provided input, and may be augmented with
    // items from a previous dropped stream attempt so we don't lose progress.
    let mut attempt_input: Vec<ResponseItem> = input.clone();
    loop {
        // Each loop iteration corresponds to a single provider HTTP request.
        // Increment the attempt ordinal first and capture its value so all
        // OrderMeta emitted during this attempt share the same `req`, even if
        // later attempts start before all events have been delivered.
        sess.begin_http_attempt();
        let attempt_req = sess.current_request_ordinal();
        // Build status items (screenshots, system status) fresh for each attempt
        let status_items = build_turn_status_items(sess).await;

        let prompt = Prompt {
            input: attempt_input.clone(),
            store: !sess.disable_response_storage,
            user_instructions: tc.user_instructions.clone(),
            environment_context: Some(EnvironmentContext::new(
                Some(tc.cwd.clone()),
                Some(tc.approval_policy),
                Some(tc.sandbox_policy.clone()),
                Some(sess.user_shell.clone()),
            )),
            tools: tools.clone(),
            status_items, // Include status items with this request
            base_instructions_override: tc.base_instructions.clone(),
            include_additional_instructions: true,
            text_format: None,
            model_override: None,
            model_family_override: None,
        };

        // Start a new scratchpad for this HTTP attempt
        sess.begin_attempt_scratchpad();

        match try_run_turn(sess, turn_diff_tracker, &sub_id, &prompt, attempt_req).await {
            Ok(output) => {
                // Record status items to conversation history after successful turn
                // This ensures they persist for future requests in the right chronological order
                if !prompt.status_items.is_empty() {
                    sess.record_conversation_items(&prompt.status_items).await;
                }
                // Commit successful attempt – scratchpad is no longer needed.
                sess.clear_scratchpad();
                return Ok(output);
            }
            Err(CodexErr::Interrupted) => return Err(CodexErr::Interrupted),
            Err(CodexErr::EnvVar(var)) => return Err(CodexErr::EnvVar(var)),
            Err(e @ (CodexErr::UsageLimitReached(_) | CodexErr::UsageNotIncluded)) => {
                return Err(e);
            }
            Err(e) => {
                // Detect context-window overflow and auto-run a compact summarization once
                if !did_auto_compact {
                    if let CodexErr::Stream(msg, _maybe_delay) = &e {
                        let lower = msg.to_ascii_lowercase();
                        let looks_like_context_overflow =
                            lower.contains("exceeds the context window")
                                || lower.contains("exceed the context window")
                                || lower.contains("context length exceeded")
                                || lower.contains("maximum context length")
                                || (lower.contains("context window")
                                    && (lower.contains("exceed")
                                        || lower.contains("exceeded")
                                        || lower.contains("full")
                                        || lower.contains("too long")));

                        if looks_like_context_overflow {
                            did_auto_compact = true;
                            sess
                                .notify_stream_error(
                                    &sub_id,
                                    "Model hit context-window limit; running /compact and retrying…"
                                        .to_string(),
                                )
                                .await;

                            let compacted_history = compact::run_inline_auto_compact_task(
                                Arc::clone(&sess),
                                Arc::clone(&turn_context),
                            )
                            .await;

                            // Reset any partial attempt state and rebuild the request payload using the
                            // newly compacted history plus the current user turn items.
                            sess.clear_scratchpad();

                            if compacted_history.is_empty() {
                                attempt_input = input.clone();
                            } else {
                                let mut rebuilt = compacted_history;
                                rebuilt.push(initial_user_item.clone());
                                if !pending_input_tail.is_empty() {
                                    rebuilt.extend(pending_input_tail.iter().cloned());
                                }
                                input = rebuilt.clone();
                                attempt_input = rebuilt;
                            }
                            continue;
                        }
                    }
                }

                // Use the configured provider-specific stream retry budget.
                let max_retries = tc.client.get_provider().stream_max_retries();
                if retries < max_retries {
                    retries += 1;
                    let delay = match e {
                        CodexErr::Stream(_, Some(delay)) => delay,
                        _ => backoff(retries),
                    };
                    warn!(
                        "stream disconnected - retrying turn ({retries}/{max_retries} in {delay:?})...",
                    );

                    // Surface retry information to any UI/front‑end so the
                    // user understands what is happening instead of staring
                    // at a seemingly frozen screen.
                    sess.notify_stream_error(
                        &sub_id,
                        format!(
                            "stream error: {e}; retrying {retries}/{max_retries} in {delay:?}…"
                        ),
                    )
                    .await;
                    // Pull any partial progress from this attempt and append to
                    // the next request's input so we do not lose tool progress
                    // or already-finalized items.
                    if let Some(sp) = sess.take_scratchpad() {
                        // Build a set of call_ids we have already included to avoid duplicate calls
                        let mut seen_calls: std::collections::HashSet<String> = attempt_input
                            .iter()
                            .filter_map(|ri| match ri {
                                ResponseItem::FunctionCall { call_id, .. } => Some(call_id.clone()),
                                ResponseItem::LocalShellCall { call_id: Some(c), .. } => Some(c.clone()),
                                _ => None,
                            })
                            .collect();

                        // Append finalized function/local shell calls from the dropped attempt
                        for item in sp.items {
                            match &item {
                                ResponseItem::FunctionCall { call_id, .. } => {
                                    if seen_calls.insert(call_id.clone()) {
                                        attempt_input.push(item.clone());
                                    }
                                }
                                ResponseItem::LocalShellCall { call_id: Some(c), .. } => {
                                    if seen_calls.insert(c.clone()) {
                                        attempt_input.push(item.clone());
                                    }
                                }
                                _ => {
                                    // Avoid injecting assistant/Reasoning messages on retry to reduce duplication.
                                }
                            }
                        }

                        // Append tool outputs produced during the dropped attempt
                        for resp in sp.responses {
                            attempt_input.push(ResponseItem::from(resp));
                        }

                        // If we have partial deltas, include a short ephemeral hint so the model can resume.
                        if !sp.partial_assistant_text.is_empty() || !sp.partial_reasoning_summary.is_empty() {
                            use codex_protocol::models::ContentItem;
                            let mut hint = String::from(
                                "[EPHEMERAL:RETRY_HINT]\nPrevious attempt aborted mid-stream. Continue without repeating.\n",
                            );
                            if !sp.partial_reasoning_summary.is_empty() {
                                let s = &sp.partial_reasoning_summary;
                                // Take the last 800 characters, respecting UTF-8 boundaries
                                let start_idx = if s.chars().count() > 800 {
                                    s.char_indices()
                                        .rev()
                                        .nth(800 - 1)
                                        .map(|(i, _)| i)
                                        .unwrap_or(0)
                                } else {
                                    0
                                };
                                let tail = &s[start_idx..];
                                hint.push_str(&format!("Last reasoning summary fragment:\n{}\n\n", tail));
                            }
                            if !sp.partial_assistant_text.is_empty() {
                                let s = &sp.partial_assistant_text;
                                // Take the last 800 characters, respecting UTF-8 boundaries
                                let start_idx = if s.chars().count() > 800 {
                                    s.char_indices()
                                        .rev()
                                        .nth(800 - 1)
                                        .map(|(i, _)| i)
                                        .unwrap_or(0)
                                } else {
                                    0
                                };
                                let tail = &s[start_idx..];
                                hint.push_str(&format!("Last assistant text fragment:\n{}\n", tail));
                            }
                            attempt_input.push(ResponseItem::Message {
                                id: None,
                                role: "user".to_string(),
                                content: vec![ContentItem::InputText { text: hint }],
                            });
                        }
                    }

                    tokio::time::sleep(delay).await;
                } else {
                    return Err(e);
                }
            }
        }
    }
}

/// When the model is prompted, it returns a stream of events. Some of these
/// events map to a `ResponseItem`. A `ResponseItem` may need to be
/// "handled" such that it produces a `ResponseInputItem` that needs to be
/// sent back to the model on the next turn.
#[derive(Debug)]
struct ProcessedResponseItem {
    item: ResponseItem,
    response: Option<ResponseInputItem>,
}

async fn try_run_turn(
    sess: &Session,
    turn_diff_tracker: &mut TurnDiffTracker,
    sub_id: &str,
    prompt: &Prompt,
    attempt_req: u64,
) -> CodexResult<Vec<ProcessedResponseItem>> {
    // call_ids that are part of this response.
    let completed_call_ids = prompt
        .input
        .iter()
        .filter_map(|ri| match ri {
            ResponseItem::FunctionCallOutput { call_id, .. } => Some(call_id),
            ResponseItem::LocalShellCall {
                call_id: Some(call_id),
                ..
            } => Some(call_id),
            ResponseItem::CustomToolCallOutput { call_id, .. } => Some(call_id),
            _ => None,
        })
        .collect::<Vec<_>>();

    // call_ids that were pending but are not part of this response.
    // This usually happens because the user interrupted the model before we responded to one of its tool calls
    // and then the user sent a follow-up message.
    let missing_calls = {
        prompt
            .input
            .iter()
            .filter_map(|ri| match ri {
                ResponseItem::FunctionCall { call_id, .. } => Some(call_id),
                ResponseItem::LocalShellCall {
                    call_id: Some(call_id),
                    ..
                } => Some(call_id),
                ResponseItem::CustomToolCall { call_id, .. } => Some(call_id),
                _ => None,
            })
            .filter_map(|call_id| {
                if completed_call_ids.contains(&call_id) {
                    None
                } else {
                    Some(call_id.clone())
                }
            })
            .map(|call_id| ResponseItem::CustomToolCallOutput {
                call_id: call_id.clone(),
                output: "aborted".to_string(),
            })
            .collect::<Vec<_>>()
    };
    let prompt: Cow<Prompt> = if missing_calls.is_empty() {
        Cow::Borrowed(prompt)
    } else {
        // Add the synthetic aborted missing calls to the beginning of the input to ensure all call ids have responses.
        let input = [missing_calls, prompt.input.clone()].concat();
        Cow::Owned(Prompt {
            input,
            ..prompt.clone()
        })
    };

    let mut stream = sess.client.clone().stream(&prompt).await?;

    let mut output = Vec::new();
    loop {
        // Poll the next item from the model stream. We must inspect *both* Ok and Err
        // cases so that transient stream failures (e.g., dropped SSE connection before
        // `response.completed`) bubble up and trigger the caller's retry logic.
        let event = stream.next().await;
        let Some(event) = event else {
            // Channel closed without yielding a final Completed event or explicit error.
            // Treat as a disconnected stream so the caller can retry.
            return Err(CodexErr::Stream(
                "stream closed before response.completed".into(),
                None,
            ));
        };

        let event = match event {
            Ok(ev) => ev,
            Err(e) => {
                // Propagate the underlying stream error to the caller (run_turn), which
                // will apply the configured `stream_max_retries` policy.
                return Err(e);
            }
        };

        match event {
            ResponseEvent::Created => {}
            ResponseEvent::OutputItemDone { item, sequence_number, output_index } => {
                let response =
                    handle_response_item(sess, turn_diff_tracker, sub_id, item.clone(), sequence_number, output_index, attempt_req).await?;

                // Save into scratchpad so we can seed a retry if the stream drops later.
                sess.scratchpad_push(&item, &response);

                // If this was a finalized assistant message, clear partial text buffer
                if let ResponseItem::Message { .. } = &item {
                    sess.scratchpad_clear_partial_message();
                }

                output.push(ProcessedResponseItem { item, response });
            }
            ResponseEvent::WebSearchCallBegin { call_id } => {
                // Stamp OrderMeta so the TUI can place the search block within
                // the correct request window instead of using an internal epilogue.
                let ctx = ToolCallCtx::new(sub_id.to_string(), call_id.clone(), None, None);
                let order = ctx.order_meta(attempt_req);
                let ev = sess.make_event_with_order(
                    &sub_id,
                    EventMsg::WebSearchBegin(WebSearchBeginEvent { call_id, query: None }),
                    order,
                    None,
                );
                sess.send_event(ev).await;
            }
            ResponseEvent::WebSearchCallCompleted { call_id, query } => {
                let ctx = ToolCallCtx::new(sub_id.to_string(), call_id.clone(), None, None);
                let order = ctx.order_meta(attempt_req);
                let ev = sess.make_event_with_order(
                    &sub_id,
                    EventMsg::WebSearchComplete(WebSearchCompleteEvent { call_id, query }),
                    order,
                    None,
                );
                sess.send_event(ev).await;
            }
            ResponseEvent::Completed {
                response_id: _,
                token_usage,
            } => {
                if let Some(token_usage) = token_usage {
                    sess.tx_event
                        .send(sess.make_event(&sub_id, EventMsg::TokenCount(token_usage)))
                        .await
                        .ok();
                }

                let unified_diff = turn_diff_tracker.get_unified_diff();
                if let Ok(Some(unified_diff)) = unified_diff {
                    let msg = EventMsg::TurnDiff(TurnDiffEvent { unified_diff });
                    let _ = sess.tx_event.send(sess.make_event(&sub_id, msg)).await;
                }

                return Ok(output);
            }
            ResponseEvent::OutputTextDelta { delta, item_id, sequence_number, output_index } => {
                // Don't append to history during streaming - only send UI events.
                // The complete message will be added to history when OutputItemDone arrives.
                // This ensures items are recorded in the correct chronological order.

                // Use the item_id if present, otherwise fall back to sub_id
                let event_id = item_id.unwrap_or_else(|| sub_id.to_string());
                let order = crate::protocol::OrderMeta {
                    request_ordinal: attempt_req,
                    output_index,
                    sequence_number,
                };
                let stamped = sess.make_event_with_order(&event_id, EventMsg::AgentMessageDelta(AgentMessageDeltaEvent { delta: delta.clone() }), order, sequence_number);
                sess.tx_event.send(stamped).await.ok();

                // Track partial assistant text in the scratchpad to help resume on retry.
                // Only accumulate when we have an item context or a single active stream.
                // We deliberately do not scope by item_id to keep implementation simple.
                sess.scratchpad_add_text_delta(&delta);
            }
            ResponseEvent::ReasoningSummaryDelta { delta, item_id, sequence_number, output_index, summary_index } => {
                // Use the item_id if present, otherwise fall back to sub_id
                let mut event_id = item_id.unwrap_or_else(|| sub_id.to_string());
                if let Some(si) = summary_index { event_id = format!("{}#s{}", event_id, si); }
                let order = crate::protocol::OrderMeta { request_ordinal: attempt_req, output_index, sequence_number };
                let stamped = sess.make_event_with_order(&event_id, EventMsg::AgentReasoningDelta(AgentReasoningDeltaEvent { delta: delta.clone() }), order, sequence_number);
                sess.tx_event.send(stamped).await.ok();

                // Buffer reasoning summary so we can include a hint on retry.
                sess.scratchpad_add_reasoning_delta(&delta);
            }
            ResponseEvent::ReasoningSummaryPartAdded => {
                let stamped = sess.make_event(&sub_id, EventMsg::AgentReasoningSectionBreak(AgentReasoningSectionBreakEvent {}));
                sess.tx_event.send(stamped).await.ok();
            }
            ResponseEvent::ReasoningContentDelta { delta, item_id, sequence_number, output_index, content_index } => {
                if sess.show_raw_agent_reasoning {
                    // Use the item_id if present, otherwise fall back to sub_id
                    let mut event_id = item_id.unwrap_or_else(|| sub_id.to_string());
                    if let Some(ci) = content_index { event_id = format!("{}#c{}", event_id, ci); }
                    let order = crate::protocol::OrderMeta { request_ordinal: attempt_req, output_index, sequence_number };
                    let stamped = sess.make_event_with_order(&event_id, EventMsg::AgentReasoningRawContentDelta(AgentReasoningRawContentDeltaEvent { delta }), order, sequence_number);
                    sess.tx_event.send(stamped).await.ok();
                }
            }
            // Note: ReasoningSummaryPartAdded handled above without scratchpad mutation.
        }
    }
}

async fn handle_response_item(
    sess: &Session,
    turn_diff_tracker: &mut TurnDiffTracker,
    sub_id: &str,
    item: ResponseItem,
    seq_hint: Option<u64>,
    output_index: Option<u32>,
    attempt_req: u64,
) -> CodexResult<Option<ResponseInputItem>> {
    debug!(?item, "Output item");
    let output = match item {
        ResponseItem::Message { content, id, .. } => {
            // Use the item_id if present, otherwise fall back to sub_id
            let event_id = id.unwrap_or_else(|| sub_id.to_string());
            for item in content {
                if let ContentItem::OutputText { text } = item {
                    let order = crate::protocol::OrderMeta { request_ordinal: attempt_req, output_index, sequence_number: seq_hint };
                    let stamped = sess.make_event_with_order(&event_id, EventMsg::AgentMessage(AgentMessageEvent { message: text }), order, seq_hint);
                    sess.tx_event.send(stamped).await.ok();
                }
            }
            None
        }
        ResponseItem::Reasoning {
            id,
            summary,
            content,
            encrypted_content: _,
        } => {
            // Use the item_id if present and not empty, otherwise fall back to sub_id
            let event_id = if !id.is_empty() {
                id.clone()
            } else {
                sub_id.to_string()
            };
            for (i, item) in summary.into_iter().enumerate() {
                let text = match item {
                    ReasoningItemReasoningSummary::SummaryText { text } => text,
                };
                let eid = format!("{}#s{}", event_id, i);
                let order = crate::protocol::OrderMeta { request_ordinal: attempt_req, output_index, sequence_number: seq_hint };
                let stamped = sess.make_event_with_order(&eid, EventMsg::AgentReasoning(AgentReasoningEvent { text }), order, seq_hint);
                sess.tx_event.send(stamped).await.ok();
            }
            if sess.show_raw_agent_reasoning && content.is_some() {
                let content = content.unwrap();
                for item in content.into_iter() {
                    let text = match item {
                        ReasoningItemContent::ReasoningText { text } => text,
                        ReasoningItemContent::Text { text } => text,
                    };
                    let order = crate::protocol::OrderMeta { request_ordinal: attempt_req, output_index, sequence_number: seq_hint };
                    let stamped = sess.make_event_with_order(&event_id, EventMsg::AgentReasoningRawContent(AgentReasoningRawContentEvent { text }), order, seq_hint);
                    sess.tx_event.send(stamped).await.ok();
                }
            }
            None
        }
        ResponseItem::FunctionCall {
            name,
            arguments,
            call_id,
            ..
        } => {
            info!("FunctionCall: {name}({arguments})");
            Some(
                handle_function_call(
                    sess,
                    turn_diff_tracker,
                    sub_id.to_string(),
                    name,
                    arguments,
                    call_id,
                    seq_hint,
                    output_index,
                    attempt_req,
                )
                .await,
            )
        }
        ResponseItem::LocalShellCall {
            id,
            call_id,
            status: _,
            action,
        } => {
            let LocalShellAction::Exec(action) = action;
            tracing::info!("LocalShellCall: {action:?}");
            let params = ShellToolCallParams {
                command: action.command,
                workdir: action.working_directory,
                timeout_ms: action.timeout_ms,
                with_escalated_permissions: None,
                justification: None,
            };
            let effective_call_id = match (call_id, id) {
                (Some(call_id), _) => call_id,
                (None, Some(id)) => id,
                (None, None) => {
                    error!("LocalShellCall without call_id or id");
                    return Ok(Some(ResponseInputItem::FunctionCallOutput {
                        call_id: "".to_string(),
                        output: FunctionCallOutputPayload {
                            content: "LocalShellCall without call_id or id".to_string(),
                            success: None,
                        },
                    }));
                }
            };

            let exec_params = to_exec_params(params, sess);
            Some(
            handle_container_exec_with_params(
                exec_params,
                sess,
                turn_diff_tracker,
                sub_id.to_string(),
                effective_call_id,
                seq_hint,
                output_index,
                attempt_req,
            )
            .await,
            )
        }
        ResponseItem::CustomToolCall { call_id, name, .. } => {
            // Minimal placeholder: custom tools are not handled here.
            Some(ResponseInputItem::FunctionCallOutput {
                call_id,
                output: FunctionCallOutputPayload {
                    content: format!("Custom tool '{name}' is not supported in this build"),
                    success: Some(false),
                },
            })
        }
        ResponseItem::FunctionCallOutput { .. } => {
            debug!("unexpected FunctionCallOutput from stream");
            None
        }
        ResponseItem::CustomToolCallOutput { .. } => {
            debug!("unexpected CustomToolCallOutput from stream");
            None
        }
        ResponseItem::WebSearchCall { id, action, .. } => {
            if let WebSearchAction::Search { query } = action {
                let call_id = id.unwrap_or_else(|| "".to_string());
                let event = sess.make_event_with_hint(&sub_id, EventMsg::WebSearchComplete(WebSearchCompleteEvent { call_id, query: Some(query) }), seq_hint);
                sess.tx_event.send(event).await.ok();
            }
            None
        }
        ResponseItem::Other => None,
    };
    Ok(output)
}

// Helper utilities for agent output/progress management
fn ensure_agent_dir(cwd: &Path, agent_id: &str) -> Result<PathBuf, String> {
    let dir = cwd.join(".code").join("agents").join(agent_id);
    std::fs::create_dir_all(&dir)
        .map_err(|e| format!("Failed to create agent dir {}: {}", dir.display(), e))?;
    Ok(dir)
}

fn write_agent_file(dir: &Path, filename: &str, content: &str) -> Result<PathBuf, String> {
    let path = dir.join(filename);
    std::fs::write(&path, content)
        .map_err(|e| format!("Failed to write {}: {}", path.display(), e))?;
    Ok(path)
}

fn preview_first_n_lines(s: &str, n: usize) -> (String, usize) {
    let mut lines = s.lines();
    let mut collected: Vec<&str> = Vec::new();
    for _ in 0..n {
        if let Some(l) = lines.next() {
            collected.push(l);
        } else {
            break;
        }
    }
    (collected.join("\n"), s.lines().count())
}

async fn handle_function_call(
    sess: &Session,
    turn_diff_tracker: &mut TurnDiffTracker,
    sub_id: String,
    name: String,
    arguments: String,
    call_id: String,
    seq_hint: Option<u64>,
    output_index: Option<u32>,
    attempt_req: u64,
) -> ResponseInputItem {
    let ctx = ToolCallCtx::new(sub_id.clone(), call_id.clone(), seq_hint, output_index);
    match name.as_str() {
        "container.exec" | "shell" => {
            let params = match parse_container_exec_arguments(arguments, sess, &call_id) {
                Ok(params) => params,
                Err(output) => {
                    return *output;
                }
            };
            handle_container_exec_with_params(params, sess, turn_diff_tracker, sub_id, call_id, seq_hint, output_index, attempt_req)
                .await
        }
        "update_plan" => handle_update_plan(sess, &ctx, arguments).await,
        // agent_* tools
        "agent_run" => handle_run_agent(sess, &ctx, arguments).await,
        "agent_check" => handle_check_agent_status(sess, &ctx, arguments).await,
        "agent_result" => handle_get_agent_result(sess, &ctx, arguments).await,
        "agent_cancel" => handle_cancel_agent(sess, &ctx, arguments).await,
        "agent_wait" => handle_wait_for_agent(sess, &ctx, arguments).await,
        "agent_list" => handle_list_agents(sess, &ctx, arguments).await,
        // browser_* tools
        "browser_open" => handle_browser_open(sess, &ctx, arguments).await,
        "browser_close" => handle_browser_close(sess, &ctx).await,
        "browser_status" => handle_browser_status(sess, &ctx).await,
        "browser_click" => handle_browser_click(sess, &ctx, arguments).await,
        "browser_move" => handle_browser_move(sess, &ctx, arguments).await,
        "browser_type" => handle_browser_type(sess, &ctx, arguments).await,
        "browser_key" => handle_browser_key(sess, &ctx, arguments).await,
        "browser_javascript" => handle_browser_javascript(sess, &ctx, arguments).await,
        "browser_scroll" => handle_browser_scroll(sess, &ctx, arguments).await,
        "browser_history" => handle_browser_history(sess, &ctx, arguments).await,
        "browser_console" => handle_browser_console(sess, &ctx, arguments).await,
        "browser_inspect" => handle_browser_inspect(sess, &ctx, arguments).await,
        "browser_cdp" => handle_browser_cdp(sess, &ctx, arguments).await,
        "browser_cleanup" => handle_browser_cleanup(sess, &ctx).await,
        "web_fetch" => handle_web_fetch(sess, &ctx, arguments).await,
        _ => {
            match sess.mcp_connection_manager.parse_tool_name(&name) {
                Some((server, tool_name)) => {
                    // TODO(mbolin): Determine appropriate timeout for tool call.
                    let timeout = None;
                    handle_mcp_tool_call(sess, &ctx, server, tool_name, arguments, timeout)
                    .await
                }
                None => {
                    // Unknown function: reply with structured failure so the model can adapt.
                    ResponseInputItem::FunctionCallOutput {
                        call_id,
                        output: FunctionCallOutputPayload {
                            content: format!("unsupported call: {name}"),
                            success: None,
                        },
                    }
                }
            }
        }
    }
}

async fn handle_browser_cleanup(sess: &Session, ctx: &ToolCallCtx) -> ResponseInputItem {
    let call_id_clone = ctx.call_id.clone();
    let _sess_clone = sess;
    execute_custom_tool(
        sess,
        ctx,
        "browser_cleanup".to_string(),
        Some(serde_json::json!({})),
        || async move {
            if let Some(browser_manager) = get_browser_manager_for_session(_sess_clone).await {
                match browser_manager.cleanup().await {
                    Ok(_) => ResponseInputItem::FunctionCallOutput {
                        call_id: call_id_clone,
                        output: FunctionCallOutputPayload { content: "Browser cleanup completed".to_string(), success: Some(true) },
                    },
                    Err(e) => ResponseInputItem::FunctionCallOutput {
                        call_id: call_id_clone,
                        output: FunctionCallOutputPayload { content: format!("Cleanup failed: {}", e), success: Some(false) },
                    },
                }
            } else {
                ResponseInputItem::FunctionCallOutput {
                    call_id: call_id_clone,
                    output: FunctionCallOutputPayload { content: "Browser is not initialized. Use browser_open to start the browser.".to_string(), success: Some(false) },
                }
            }
        }
    ).await
}

async fn handle_web_fetch(sess: &Session, ctx: &ToolCallCtx, arguments: String) -> ResponseInputItem {
    // Include raw params in begin event for observability
    let params_for_event = serde_json::from_str(&arguments).ok();
    let arguments_clone = arguments.clone();
    let call_id_clone = ctx.call_id.clone();

    execute_custom_tool(
        sess,
        ctx,
        "web_fetch".to_string(),
        params_for_event,
        || async move {
            #[derive(serde::Deserialize)]
            struct WebFetchParams {
                url: String,
                #[serde(default)]
                timeout_ms: Option<u64>,
                #[serde(default)]
                mode: Option<String>, // "auto" (default), "browser", or "http"
            }

            let parsed: Result<WebFetchParams, _> = serde_json::from_str(&arguments_clone);
            let params = match parsed {
                Ok(p) => p,
                Err(e) => {
                    return ResponseInputItem::FunctionCallOutput {
                        call_id: call_id_clone,
                        output: FunctionCallOutputPayload {
                            content: format!("Invalid web_fetch arguments: {e}"),
                            success: None,
                        },
                    };
                }
            };

            struct BrowserFetchOutcome {
                html: String,
                final_url: Option<String>,
                headless: bool,
            }

            async fn fetch_html_via_headless_browser(
                url: &str,
                timeout: Duration,
            ) -> Result<BrowserFetchOutcome, String> {
                let mut config = CodexBrowserConfig::default();
                config.enabled = true;
                config.headless = true;
                config.fullpage = false;
                config.segments_max = 2;
                config.persist_profile = false;
                config.idle_timeout_ms = 10_000;

                let manager = BrowserManager::new(config);
                manager.set_enabled_sync(true);

                const CHECK_JS: &str = r#"(function(){
  const discuss = document.querySelectorAll('[data-test-selector=\"issue-comment-body\"]');
  const timeline = document.querySelectorAll('.js-timeline-item');
  const article = document.querySelectorAll('article, main');
  return (discuss.length + timeline.length + article.length);
})()"#;
                const HTML_JS: &str =
                    "(function(){ return { html: document.documentElement.outerHTML, title: document.title||'' }; })()";

                let goto_result = match tokio::time::timeout(timeout, manager.goto(url)).await {
                    Ok(Ok(res)) => res,
                    Ok(Err(e)) => {
                        let _ = manager.stop().await;
                        return Err(format!("Headless goto failed: {e}"));
                    }
                    Err(_) => {
                        let _ = manager.stop().await;
                        return Err("Headless goto timed out".to_string());
                    }
                };

                for _ in 0..6 {
                    match tokio::time::timeout(Duration::from_millis(1500), manager.execute_javascript(CHECK_JS)).await {
                        Ok(Ok(val)) => {
                            let count = val
                                .get("value")
                                .and_then(|v| v.as_i64())
                                .unwrap_or(0);
                            if count > 0 {
                                break;
                            }
                        }
                        Ok(Err(e)) => {
                            tracing::debug!("Headless readiness check failed: {}", e);
                            break;
                        }
                        Err(_) => {
                            tracing::debug!("Headless readiness check timed out");
                            break;
                        }
                    }
                    tokio::time::sleep(Duration::from_millis(800)).await;
                }

                let html_value = match tokio::time::timeout(timeout, manager.execute_javascript(HTML_JS)).await {
                    Ok(Ok(val)) => val,
                    Ok(Err(e)) => {
                        let _ = manager.stop().await;
                        return Err(format!("Headless HTML extraction failed: {e}"));
                    }
                    Err(_) => {
                        let _ = manager.stop().await;
                        return Err("Headless HTML extraction timed out".to_string());
                    }
                };

                let html = html_value
                    .get("value")
                    .and_then(|v| v.get("html"))
                    .and_then(|v| v.as_str())
                    .unwrap_or("")
                    .to_string();

                if html.trim().is_empty() {
                    let _ = manager.stop().await;
                    return Err("Headless browser returned empty HTML".to_string());
                }

                let final_url = Some(goto_result.url.clone());
                let _ = manager.stop().await;

                Ok(BrowserFetchOutcome {
                    html,
                    final_url,
                    headless: true,
                })
            }

            async fn fetch_html_via_browser(
                url: &str,
                timeout: Duration,
                prefer_global: bool,
            ) -> Option<BrowserFetchOutcome> {
                const HTML_JS: &str =
                    "(function(){ return { html: document.documentElement.outerHTML, title: document.title||'' }; })()";
                const CHECK_JS: &str = r#"(function(){
  const discuss = document.querySelectorAll('[data-test-selector=\"issue-comment-body\"]');
  const timeline = document.querySelectorAll('.js-timeline-item');
  const article = document.querySelectorAll('article, main');
  return (discuss.length + timeline.length + article.length);
})()"#;

                if prefer_global {
                    if let Some(manager) = codex_browser::global::get_browser_manager().await {
                        if manager.is_enabled_sync() {
                            match tokio::time::timeout(timeout, manager.goto(url)).await {
                                Ok(Ok(res)) => {
                                    for _ in 0..6 {
                                        match tokio::time::timeout(Duration::from_millis(1500), manager.execute_javascript(CHECK_JS)).await {
                                            Ok(Ok(val)) => {
                                                let count = val
                                                    .get("value")
                                                    .and_then(|v| v.as_i64())
                                                    .unwrap_or(0);
                                                if count > 0 {
                                                    break;
                                                }
                                            }
                                            Ok(Err(e)) => {
                                                tracing::debug!("Global browser readiness check failed: {}", e);
                                                break;
                                            }
                                            Err(_) => {
                                                tracing::debug!("Global browser readiness timed out");
                                                break;
                                            }
                                        }
                                        tokio::time::sleep(Duration::from_millis(800)).await;
                                    }

                                    match tokio::time::timeout(timeout, manager.execute_javascript(HTML_JS)).await {
                                        Ok(Ok(val)) => {
                                            if let Some(html) = val
                                                .get("value")
                                                .and_then(|v| v.get("html"))
                                                .and_then(|v| v.as_str())
                                            {
                                                if !html.trim().is_empty() {
                                                    return Some(BrowserFetchOutcome {
                                                        html: html.to_string(),
                                                        final_url: Some(res.url.clone()),
                                                        headless: false,
                                                    });
                                                }
                                            }
                                        }
                                        Ok(Err(e)) => {
                                            tracing::debug!("Global browser HTML extraction failed: {}", e);
                                        }
                                        Err(_) => {
                                            tracing::debug!("Global browser HTML extraction timed out");
                                        }
                                    }
                                }
                                Ok(Err(e)) => {
                                    tracing::warn!("Global browser navigation failed: {}", e);
                                }
                                Err(_) => {
                                    tracing::warn!("Global browser navigation timed out");
                                }
                            }
                        } else {
                            tracing::debug!("Global browser manager disabled; skipping UI fetch");
                        }
                    }
                }

                match fetch_html_via_headless_browser(url, timeout).await {
                    Ok(outcome) => Some(outcome),
                    Err(err) => {
                        tracing::warn!("Headless browser fallback failed for {}: {}", url, err);
                        None
                    }
                }
            }

            // Helper: build a client with a specific UA and common headers.
            async fn do_request(
                url: &str,
                ua: &str,
                timeout: Duration,
                extra_headers: Option<&[(reqwest::header::HeaderName, &'static str)]>,
            ) -> Result<reqwest::Response, reqwest::Error> {
                let client = reqwest::Client::builder()
                    .timeout(timeout)
                    .user_agent(ua)
                    .build()?;
                let mut req = client.get(url)
                    // Add a few browser-like headers to reduce blocks
                    .header(reqwest::header::ACCEPT, "text/html,application/xhtml+xml,application/xml;q=0.9,*/*;q=0.8")
                    .header(reqwest::header::ACCEPT_LANGUAGE, "en-US,en;q=0.9");
                if let Some(pairs) = extra_headers {
                    for (k, v) in pairs.iter() {
                        req = req.header(k, *v);
                    }
                }
                req.send().await
            }

            // Helper: remove obvious noisy blocks before markdown conversion.
            // This uses a lightweight ASCII-insensitive scan to drop whole
            // elements whose contents should never be surfaced to the model
            // (scripts, styles, templates, headers/footers/navigation, etc.).
            fn strip_noisy_tags(mut html: String) -> String {
                // Remove <script>, <style>, and <noscript> blocks with a simple
                // ASCII case-insensitive scan that preserves UTF-8 boundaries.
                // This avoids allocating lowercase copies and accidentally using
                // indices from a different string representation.
                fn eq_ascii_ci(a: u8, b: u8) -> bool {
                    a.to_ascii_lowercase() == b.to_ascii_lowercase()
                }
                fn starts_with_tag_ci(bytes: &[u8], tag: &[u8]) -> bool {
                    if bytes.len() < tag.len() { return false; }
                    for i in 0..tag.len() {
                        if !eq_ascii_ci(bytes[i], tag[i]) { return false; }
                    }
                    true
                }
                // Find the next opening tag like "<script" (allowing whitespace after '<').
                fn find_open_tag_ci(s: &str, tag: &str, from: usize) -> Option<usize> {
                    let bytes = s.as_bytes();
                    let tag_bytes = tag.as_bytes();
                    let mut i = from;
                    while i + 1 < bytes.len() {
                        if bytes[i] == b'<' {
                            let mut j = i + 1;
                            while j < bytes.len() && (bytes[j] == b' ' || bytes[j] == b'\t' || bytes[j] == b'\n' || bytes[j] == b'\r') {
                                j += 1;
                            }
                            if j < bytes.len() && starts_with_tag_ci(&bytes[j..], tag_bytes) {
                                return Some(i);
                            }
                        }
                        i += 1;
                    }
                    None
                }
                // Find the corresponding closing tag like "</script>" starting at or after `from`.
                // Returns the byte index just after the closing '>' if found.
                fn find_close_after_ci(s: &str, tag: &str, from: usize) -> Option<usize> {
                    let bytes = s.as_bytes();
                    let tag_bytes = tag.as_bytes();
                    let mut i = from;
                    while i + 2 < bytes.len() { // need at least '<' '/' and one tag byte
                        if bytes[i] == b'<' && i + 1 < bytes.len() && bytes[i + 1] == b'/' {
                            let mut j = i + 2;
                            // Optional whitespace before tag name
                            while j < bytes.len() && (bytes[j] == b' ' || bytes[j] == b'\t' || bytes[j] == b'\n' || bytes[j] == b'\r') {
                                j += 1;
                            }
                            if starts_with_tag_ci(&bytes[j..], tag_bytes) {
                                // Advance past tag name
                                j += tag_bytes.len();
                                // Skip optional whitespace until '>'
                                while j < bytes.len() && bytes[j] != b'>' {
                                    j += 1;
                                }
                                if j < bytes.len() && bytes[j] == b'>' {
                                    return Some(j + 1);
                                }
                                return None; // No closing '>'
                            }
                        }
                        i += 1;
                    }
                    None
                }

                // Keep this conservative to avoid dropping content.
                let tags = ["script", "style", "noscript"];
                for tag in tags.iter() {
                    let mut guard = 0;
                    loop {
                        if guard > 64 { break; }
                        let Some(start) = find_open_tag_ci(&html, tag, 0) else { break; };
                        let search_from = start + 1; // after '<'
                        if let Some(end) = find_close_after_ci(&html, tag, search_from) {
                            // Safe because both start and end are on ASCII boundaries ('<' and '>')
                            html.replace_range(start..end, "");
                        } else {
                            // No close tag found; drop from the opening tag to end
                            html.truncate(start);
                            break;
                        }
                        guard += 1;
                    }
                }
                html
            }

            // Try to keep only <main> content if present; drastically reduces
            // boilerplate from navigation and login banners on many sites.
            fn extract_main(html: &str) -> Option<String> {
                // Find opening <main ...>
                let bytes = html.as_bytes();
                let open = {
                    let mut i = 0usize;
                    let tag = b"main";
                    while i + 5 < bytes.len() { // < m a i n > (min)
                        if bytes[i] == b'<' {
                            // skip '<' and whitespace
                            let mut j = i + 1;
                            while j < bytes.len() && bytes[j].is_ascii_whitespace() { j += 1; }
                            if j + tag.len() <= bytes.len() && bytes[j..j+tag.len()].eq_ignore_ascii_case(tag) {
                                // Found '<main'; now find '>'
                                while j < bytes.len() && bytes[j] != b'>' { j += 1; }
                                if j < bytes.len() { Some((i, j + 1)) } else { None }
                            } else { None }
                        } else { None }
                            .map(|pair| return pair);
                        i += 1;
                    }
                    None
                };
                let (start, after_open) = open?;
                // Find closing </main>
                let mut i = after_open;
                let tag_close = b"</main";
                while i + tag_close.len() + 1 < bytes.len() {
                    if bytes[i] == b'<' && bytes[i+1] == b'/' {
                        if bytes[i..].len() >= tag_close.len() && bytes[i..i+tag_close.len()].eq_ignore_ascii_case(tag_close) {
                            // Find closing '>'
                            let mut j = i + tag_close.len();
                            while j < bytes.len() && bytes[j] != b'>' { j += 1; }
                            if j < bytes.len() {
                                return Some(html[start..j+1].to_string());
                            } else {
                                return Some(html[start..].to_string());
                            }
                        }
                    }
                    i += 1;
                }
                Some(html[start..].to_string())
            }

            // Inside fenced code blocks, collapse massively-escaped Windows paths like
            // `C:\\Users\\...` to `C:\Users\...`. Only applies to drive-rooted paths.
            fn unescape_windows_paths(line: &str) -> String {
                let bytes = line.as_bytes();
                let mut out = String::with_capacity(line.len());
                let mut i = 0usize;
                while i < bytes.len() {
                    // Pattern: [A-Za-z] : \\+
                    if i + 3 < bytes.len()
                        && bytes[i].is_ascii_alphabetic()
                        && bytes[i+1] == b':'
                        && bytes[i+2] == b'\\'
                        && bytes[i+3] == b'\\'
                    {
                        // Emit drive and a single backslash
                        out.push(bytes[i] as char);
                        out.push(':');
                        out.push('\\');
                        // Skip all following backslashes in this run
                        i += 4;
                        while i < bytes.len() && bytes[i] == b'\\' { i += 1; }
                        continue;
                    }
                    out.push(bytes[i] as char);
                    i += 1;
                }
                out
            }

            // Lightweight cleanup on the resulting markdown to remove leaked
            // JSON blobs and obvious client boot payloads that sometimes escape
            // the <script> filter on complex sites. Avoids touching fenced code.
            fn postprocess_markdown(md: &str) -> String {
                let mut out: Vec<String> = Vec::with_capacity(md.len() / 64 + 1);
                let mut in_fence = false;
                let mut empty_run = 0usize;
                for line in md.lines() {
                    // Track fenced code blocks
                    if let Some(rest) = line.trim_start().strip_prefix("```") {
                        in_fence = !in_fence;
                        let _lang = if in_fence { Some(rest.trim()) } else { None };
                        out.push(line.to_string());
                        empty_run = 0;
                        continue;
                    }
                    if in_fence {
                        // Only normalize Windows path over-escaping; do not alter other content.
                        let normalized = unescape_windows_paths(line);
                        out.push(normalized);
                        continue;
                    }

                    let trimmed = line.trim();
                    // Drop extremely long single lines only if they're likely SPA boot payloads
                    if trimmed.len() > 8000 { continue; }
                    // Common SPA boot keys that shouldn't appear in human output.
                    // Keep this list tight to avoid dropping legitimate examples.
                    if trimmed.contains("\"payload\"") || trimmed.contains("\"props\"") || trimmed.contains("\"preloaded_records\"") || trimmed.contains("\"appPayload\"") || trimmed.contains("\"preloadedQueries\"") {
                        continue;
                    }

                    if trimmed.is_empty() {
                        // Collapse multiple empty lines to max 1
                        if empty_run == 0 {
                            out.push(String::new());
                        }
                        empty_run += 1;
                    } else {
                        out.push(line.to_string());
                        empty_run = 0;
                    }
                }
                // Trim leading/trailing blank lines
                let mut s = out.join("\n");
                while s.starts_with('\n') { s.remove(0); }
                while s.ends_with('\n') { s.pop(); }
                s
            }

            // Domain-specific: extract rich content from GitHub issue/PR pages
            // without requiring a JS-capable browser. We parse JSON-LD and the
            // inlined GraphQL payload (preloadedQueries) to reconstruct the
            // issue body and comments into readable markdown.
            fn try_extract_github_issue_markdown(html: &str) -> Option<String> {
                // Helper: extract the first <script type="application/ld+json"> block
                fn extract_ld_json(html: &str) -> Option<serde_json::Value> {
                    let mut s = html;
                    loop {
                        let start = s.find("<script").map(|i| i)?;
                        let rest = &s[start + 7..];
                        if rest.to_lowercase().contains("type=\"application/ld+json\"") {
                            // Find end of script open tag
                            let open_end_rel = rest.find('>')?;
                            let open_end = start + 7 + open_end_rel + 1;
                            let after_open = &s[open_end..];
                            // Find closing </script>
                            if let Some(close_rel) = after_open.to_lowercase().find("</script>") {
                                let json_str = &after_open[..close_rel];
                                if let Ok(v) = serde_json::from_str::<serde_json::Value>(json_str) {
                                    return Some(v);
                                }
                                // Some pages JSON-encode the JSON-LD; try to unescape once
                                if let Ok(un) = serde_json::from_str::<String>(json_str) {
                                    if let Ok(v2) = serde_json::from_str::<serde_json::Value>(&un) {
                                        return Some(v2);
                                    }
                                }
                                // Advance after this script to search for next
                                s = &after_open[close_rel + 9..];
                                continue;
                            }
                        }
                        // Advance and continue search
                        s = &rest[1..];
                    }
                }

                // Helper: extract substring for the JSON array that follows key
                fn extract_json_array_after(html: &str, key: &str) -> Option<String> {
                    let idx = html.find(key)?;
                    let bytes = html.as_bytes();
                    // Find the first '[' after key
                    let mut i = idx + key.len();
                    while i < bytes.len() && bytes[i] != b'[' { i += 1; }
                    if i >= bytes.len() { return None; }
                    let start = i;
                    // Scan to matching ']' accounting for strings and escapes
                    let mut depth: i32 = 0;
                    let mut in_str = false;
                    let mut escape = false;
                    while i < bytes.len() {
                        let c = bytes[i] as char;
                        if in_str {
                            if escape { escape = false; }
                            else if c == '\\' { escape = true; }
                            else if c == '"' { in_str = false; }
                            i += 1; continue;
                        }
                        match c {
                            '"' => { in_str = true; },
                            '[' => { depth += 1; },
                            ']' => { depth -= 1; if depth == 0 { let end = i + 1; return Some(html[start..end].to_string()); } },
                            _ => {}
                        }
                        i += 1;
                    }
                    None
                }

                // Parse JSON-LD for headline, articleBody, author, date
                let mut title: Option<String> = None;
                let mut issue_body_md: Option<String> = None;
                let mut opened_by: Option<String> = None;
                let mut opened_at: Option<String> = None;
                if let Some(ld) = extract_ld_json(html) {
                    if ld.get("@type").and_then(|v| v.as_str()) == Some("DiscussionForumPosting") {
                        title = ld.get("headline").and_then(|v| v.as_str()).map(|s| s.to_string());
                        issue_body_md = ld.get("articleBody").and_then(|v| v.as_str()).map(|s| s.to_string());
                        opened_by = ld.get("author").and_then(|a| a.get("name")).and_then(|v| v.as_str()).map(|s| s.to_string());
                        opened_at = ld.get("datePublished").and_then(|v| v.as_str()).map(|s| s.to_string());
                    }
                }

                // Parse GraphQL payload for comments and state
                let arr_str = extract_json_array_after(html, "\"preloadedQueries\"")?;
                let arr: serde_json::Value = serde_json::from_str(&arr_str).ok()?;
                let mut comments: Vec<(String, String, String)> = Vec::new();
                let mut state: Option<String> = None;
                let mut state_reason: Option<String> = None;
                if let Some(items) = arr.as_array() {
                    for item in items {
                        let repo = item.get("result").and_then(|v| v.get("data")).and_then(|v| v.get("repository"));
                        let issue = repo.and_then(|r| r.get("issue"));
                        if let Some(issue) = issue {
                            if state.is_none() {
                                state = issue.get("state").and_then(|v| v.as_str()).map(|s| s.to_string());
                                state_reason = issue.get("stateReason").and_then(|v| v.as_str()).map(|s| s.to_string());
                            }
                            if let Some(edges) = issue.get("frontTimelineItems").and_then(|v| v.get("edges")).and_then(|v| v.as_array()) {
                                for e in edges {
                                    let node = e.get("node");
                                    let typename = node.and_then(|n| n.get("__typename")).and_then(|v| v.as_str()).unwrap_or("");
                                    if typename == "IssueComment" {
                                        let author = node.and_then(|n| n.get("author")).and_then(|a| a.get("login")).and_then(|v| v.as_str()).unwrap_or("");
                                        let created = node.and_then(|n| n.get("createdAt")).and_then(|v| v.as_str()).unwrap_or("");
                                        let body = node.and_then(|n| n.get("body")).and_then(|v| v.as_str()).unwrap_or("");
                                        if !body.is_empty() {
                                            comments.push((author.to_string(), created.to_string(), body.to_string()));
                                        } else {
                                            let body_html = node.and_then(|n| n.get("bodyHTML")).and_then(|v| v.as_str()).unwrap_or("");
                                            if !body_html.is_empty() {
                                                // Minimal HTML→MD for comments if body missing
                                                let options = htmd::options::Options { heading_style: htmd::options::HeadingStyle::Atx, code_block_style: htmd::options::CodeBlockStyle::Fenced, link_style: htmd::options::LinkStyle::Inlined, ..Default::default() };
                                                let conv = htmd::HtmlToMarkdown::builder().options(options).build();
                                                if let Ok(md) = conv.convert(body_html) {
                                                    comments.push((author.to_string(), created.to_string(), md));
                                                }
                                            }
                                        }
                                    }
                                }
                            }
                        }
                    }
                }

                // If nothing meaningful extracted, bail out.
                if title.is_none() && comments.is_empty() && issue_body_md.is_none() {
                    return None;
                }

                // Compose readable markdown
                let mut out = String::new();
                if let Some(t) = title { out.push_str(&format!("# {}\n\n", t)); }
                if let (Some(by), Some(at)) = (opened_by, opened_at) { out.push_str(&format!("Opened by {} on {}\n\n", by, at)); }
                if let (Some(s), _) = (state.clone(), state_reason.clone()) { out.push_str(&format!("State: {}\n\n", s)); }
                if let Some(body) = issue_body_md { out.push_str(&format!("{}\n\n", body)); }
                if !comments.is_empty() {
                    out.push_str("## Comments\n\n");
                    for (author, created, body) in comments {
                        out.push_str(&format!("- {} — {}\n\n{}\n\n", author, created, body));
                    }
                }
                Some(out)
            }

            // Helper: convert HTML to markdown and truncate if too large.
            fn convert_html_to_markdown_trimmed(html: String, max_chars: usize) -> crate::error::Result<(String, bool)> {
                let options = htmd::options::Options {
                    heading_style: htmd::options::HeadingStyle::Atx,
                    code_block_style: htmd::options::CodeBlockStyle::Fenced,
                    link_style: htmd::options::LinkStyle::Inlined,
                    ..Default::default()
                };
                let converter = htmd::HtmlToMarkdown::builder().options(options).build();
                let reduced = extract_main(&html).unwrap_or(html);
                let sanitized = strip_noisy_tags(reduced);
                let markdown = converter.convert(&sanitized)?;
                let markdown = postprocess_markdown(&markdown);
                let mut truncated = false;
                let rendered = {
                    let char_count = markdown.chars().count();
                    if char_count > max_chars {
                        truncated = true;
                        let mut s: String = markdown.chars().take(max_chars).collect();
                        s.push_str("\n\n… (truncated)\n");
                        s
                    } else {
                        markdown
                    }
                };
                Ok((rendered, truncated))
            }

            // Helper: detect WAF/challenge pages to avoid dumping challenge content.
            fn detect_block_vendor(_status: reqwest::StatusCode, body: &str) -> Option<&'static str> {
                // Identify common bot-challenge pages regardless of HTTP status.
                // Cloudflare often returns 200 with a challenge that requires JS/cookies.
                let lower = body.to_lowercase();
                if lower.contains("cloudflare")
                    || lower.contains("cf-ray")
                    || lower.contains("_cf_chl_opt")
                    || lower.contains("challenge-platform")
                    || lower.contains("checking if the site connection is secure")
                    || lower.contains("waiting for")
                    || lower.contains("just a moment")
                {
                    return Some("cloudflare");
                }
                None
            }

            fn headers_indicate_block(headers: &reqwest::header::HeaderMap) -> bool {
                let h = headers;
                let has_cf_ray = h.get("cf-ray").is_some();
                let has_cf_mitigated = h.get("cf-mitigated").is_some();
                let has_cf_bm = h.get("set-cookie").and_then(|v| v.to_str().ok()).map(|s| s.contains("__cf_bm=")).unwrap_or(false);
                let has_chlray = h.get("server-timing").and_then(|v| v.to_str().ok()).map(|s| s.to_lowercase().contains("chlray")).unwrap_or(false);
                has_cf_ray || has_cf_mitigated || has_cf_bm || has_chlray
            }

            fn looks_like_challenge_markdown(md: &str) -> bool {
                let l = md.to_lowercase();
                l.contains("just a moment") || l.contains("enable javascript and cookies") || l.contains("waiting for ")
            }

            let timeout = Duration::from_millis(params.timeout_ms.unwrap_or(15000));
            let codex_ua = crate::default_client::get_codex_user_agent(Some("web_fetch"));

            if matches!(params.mode.as_deref(), Some("browser")) {
                if let Some(browser_fetch) = fetch_html_via_browser(&params.url, timeout, true).await {
                    let (markdown, truncated) = match convert_html_to_markdown_trimmed(browser_fetch.html, 120_000) {
                        Ok(t) => t,
                        Err(e) => {
                            return ResponseInputItem::FunctionCallOutput {
                                call_id: call_id_clone,
                                output: FunctionCallOutputPayload { content: format!("Markdown conversion failed: {e}"), success: Some(false) },
                            };
                        }
                    };

                    let body = serde_json::json!({
                        "url": params.url,
                        "status": 200,
                        "final_url": browser_fetch.final_url.unwrap_or_else(|| params.url.clone()),
                        "content_type": "text/html",
                        "used_browser_ua": true,
                        "via_browser": true,
                        "headless": browser_fetch.headless,
                        "truncated": truncated,
                        "markdown": markdown,
                    });
                    return ResponseInputItem::FunctionCallOutput {
                        call_id: call_id_clone,
                        output: FunctionCallOutputPayload { content: body.to_string(), success: Some(true) },
                    };
                }
            }
            // Attempt 1: Codex UA + polite headers
            let resp = match do_request(&params.url, &codex_ua, timeout, None).await {
                Ok(r) => r,
                Err(e) => {
                    return ResponseInputItem::FunctionCallOutput {
                        call_id: call_id_clone,
                        output: FunctionCallOutputPayload { content: format!("Request failed: {e}"), success: Some(false) },
                    };
                }
            };

            // Capture metadata before consuming the response body.
            let mut status = resp.status();
            let mut final_url = resp.url().to_string();
            let mut headers = resp.headers().clone();
            // Read body
            let mut body_text = match resp.text().await {
                Ok(t) => t,
                Err(e) => {
                    return ResponseInputItem::FunctionCallOutput {
                        call_id: call_id_clone,
                        output: FunctionCallOutputPayload { content: format!("Failed to read response body: {e}"), success: Some(false) },
                    };
                }
            };
            let mut used_browser_ua = false;
            let browser_ua = "Mozilla/5.0 (Macintosh; Intel Mac OS X 10_15_7) AppleWebKit/537.36 (KHTML, like Gecko) Chrome/128.0.0.0 Safari/537.36";
            if !matches!(params.mode.as_deref(), Some("http")) && (detect_block_vendor(status, &body_text).is_some() || headers_indicate_block(&headers)) {
                // Simple retry with a browser UA and extra headers
                let extra = [
                    (reqwest::header::HeaderName::from_static("upgrade-insecure-requests"), "1"),
                ];
                if let Ok(r2) = do_request(&params.url, browser_ua, timeout, Some(&extra)).await {
                    let status2 = r2.status();
                    let final_url2 = r2.url().to_string();
                    let headers2 = r2.headers().clone();
                    if let Ok(t2) = r2.text().await {
                        used_browser_ua = true;
                        status = status2;
                        final_url = final_url2;
                        headers = headers2;
                        body_text = t2;
                    }
                }
            }

            // Response metadata
            let content_type = headers
                .get(reqwest::header::CONTENT_TYPE)
                .and_then(|v| v.to_str().ok())
                .unwrap_or("")
                .to_string();

            // Provide structured diagnostics if blocked by WAF (even if HTTP 200)
            if !matches!(params.mode.as_deref(), Some("http")) && (detect_block_vendor(status, &body_text).is_some() || headers_indicate_block(&headers)) {
                let vendor = "cloudflare";
                let retry_after = headers
                    .get(reqwest::header::RETRY_AFTER)
                    .and_then(|v| v.to_str().ok())
                    .map(|s| s.to_string());
                let cf_ray = headers
                    .get("cf-ray")
                    .and_then(|v| v.to_str().ok())
                    .map(|s| s.to_string());

                let mut diag = serde_json::json!({
                    "final_url": final_url,
                    "content_type": content_type,
                    "used_browser_ua": used_browser_ua,
                    "blocked_by_waf": true,
                    "vendor": vendor,
                });
                if let Some(ra) = retry_after { diag["retry_after"] = serde_json::json!(ra); }
                if let Some(ray) = cf_ray { diag["cf_ray"] = serde_json::json!(ray); }

                if let Some(browser_fetch) = fetch_html_via_browser(&params.url, timeout, false).await {
                    let (markdown, truncated) = match convert_html_to_markdown_trimmed(browser_fetch.html, 120_000) {
                        Ok(t) => t,
                        Err(e) => {
                            return ResponseInputItem::FunctionCallOutput {
                                call_id: call_id_clone,
                                output: FunctionCallOutputPayload { content: format!("Markdown conversion failed: {e}"), success: Some(false) },
                            };
                        }
                    };

                    diag["via_browser"] = serde_json::json!(true);
                    if browser_fetch.headless {
                        diag["headless"] = serde_json::json!(true);
                    }

                    let body = serde_json::json!({
                        "url": params.url,
                        "status": 200,
                        "final_url": browser_fetch.final_url.unwrap_or_else(|| final_url.clone()),
                        "content_type": content_type,
                        "used_browser_ua": true,
                        "via_browser": true,
                        "headless": browser_fetch.headless,
                        "truncated": truncated,
                        "markdown": markdown,
                    });
                    return ResponseInputItem::FunctionCallOutput {
                        call_id: call_id_clone,
                        output: FunctionCallOutputPayload { content: body.to_string(), success: Some(true) },
                    };
                }

                let (md_preview, _trunc) = match convert_html_to_markdown_trimmed(body_text, 2000) {
                    Ok(t) => t,
                    Err(_) => ("".to_string(), false),
                };

                let body = serde_json::json!({
                    "url": params.url,
                    "status": status.as_u16(),
                    "error": "Blocked by site challenge",
                    "diagnostics": diag,
                    "markdown": md_preview,
                });

                return ResponseInputItem::FunctionCallOutput {
                    call_id: call_id_clone,
                    output: FunctionCallOutputPayload { content: body.to_string(), success: Some(false) },
                };
            }

            // If not success, provide structured, minimal diagnostics without dumping content.
            if !status.is_success() {
                let waf_vendor = detect_block_vendor(status, &body_text);
                let retry_after = headers
                    .get(reqwest::header::RETRY_AFTER)
                    .and_then(|v| v.to_str().ok())
                    .map(|s| s.to_string());
                let cf_ray = headers
                    .get("cf-ray")
                    .and_then(|v| v.to_str().ok())
                    .map(|s| s.to_string());

                let mut diag = serde_json::json!({
                    "final_url": final_url,
                    "content_type": content_type,
                    "used_browser_ua": used_browser_ua,
                });
                if let Some(vendor) = waf_vendor { diag["blocked_by_waf"] = serde_json::json!(true); diag["vendor"] = serde_json::json!(vendor); }
                if let Some(ra) = retry_after { diag["retry_after"] = serde_json::json!(ra); }
                if let Some(ray) = cf_ray { diag["cf_ray"] = serde_json::json!(ray); }

                // Provide a tiny, safe preview of visible text only (converted and truncated).
                let (md_preview, _trunc) = match convert_html_to_markdown_trimmed(body_text, 2000) {
                    Ok(t) => t,
                    Err(_) => ("".to_string(), false),
                };

                let body = serde_json::json!({
                    "url": params.url,
                    "status": status.as_u16(),
                    "error": format!("HTTP {} {}", status.as_u16(), status.canonical_reason().unwrap_or("")),
                    "diagnostics": diag,
                    // Keep a short, human-friendly preview; avoid dumping raw HTML or long JS.
                    "markdown": md_preview,
                });

                return ResponseInputItem::FunctionCallOutput {
                    call_id: call_id_clone,
                    output: FunctionCallOutputPayload { content: body.to_string(), success: Some(false) },
                };
            }

            // Domain-specific extraction first (e.g., GitHub issues)
            if params.url.contains("github.com/") && params.url.contains("/issues/") {
                if let Some(md) = try_extract_github_issue_markdown(&body_text) {
                    let body = serde_json::json!({
                        "url": params.url,
                        "status": status.as_u16(),
                        "final_url": final_url,
                        "content_type": content_type,
                        "used_browser_ua": used_browser_ua,
                        "truncated": false,
                        "markdown": md,
                    });
                    return ResponseInputItem::FunctionCallOutput { call_id: call_id_clone, output: FunctionCallOutputPayload { content: body.to_string(), success: Some(true) } };
                }
            }

            // Success: convert to markdown (sanitized and size-limited)
            let (markdown, truncated) = match convert_html_to_markdown_trimmed(body_text, 120_000) {
                Ok(t) => t,
                Err(e) => {
                    return ResponseInputItem::FunctionCallOutput {
                        call_id: call_id_clone,
                        output: FunctionCallOutputPayload { content: format!("Markdown conversion failed: {e}"), success: Some(false) },
                    };
                }
            };

            // If the rendered markdown still looks like a challenge page, attempt browser fallback (unless http-only).
            if !matches!(params.mode.as_deref(), Some("http")) && looks_like_challenge_markdown(&markdown) {
                if let Some(browser_fetch) = fetch_html_via_browser(&params.url, timeout, false).await {
                    let (md2, truncated2) = match convert_html_to_markdown_trimmed(browser_fetch.html, 120_000) {
                        Ok(t) => t,
                        Err(e) => {
                            return ResponseInputItem::FunctionCallOutput {
                                call_id: call_id_clone,
                                output: FunctionCallOutputPayload { content: format!("Markdown conversion failed: {e}"), success: Some(false) },
                            };
                        }
                    };

                    let body = serde_json::json!({
                        "url": params.url,
                        "status": 200,
                        "final_url": browser_fetch.final_url.unwrap_or_else(|| final_url.clone()),
                        "content_type": content_type,
                        "used_browser_ua": true,
                        "via_browser": true,
                        "headless": browser_fetch.headless,
                        "truncated": truncated2,
                        "markdown": md2,
                    });
                    return ResponseInputItem::FunctionCallOutput {
                        call_id: call_id_clone,
                        output: FunctionCallOutputPayload { content: body.to_string(), success: Some(true) },
                    };
                }

                // If fallback not possible, return structured error rather than a useless challenge page
                let body = serde_json::json!({
                    "url": params.url,
                    "status": 200,
                    "error": "Blocked by site challenge",
                    "diagnostics": { "final_url": final_url, "content_type": content_type, "used_browser_ua": used_browser_ua, "blocked_by_waf": true, "vendor": "cloudflare", "detected_via": "markdown" },
                    "markdown": markdown.chars().take(2000).collect::<String>(),
                });
                return ResponseInputItem::FunctionCallOutput { call_id: call_id_clone, output: FunctionCallOutputPayload { content: body.to_string(), success: Some(false) } };
            }

            let body = serde_json::json!({
                "url": params.url,
                "status": status.as_u16(),
                "final_url": final_url,
                "content_type": content_type,
                "used_browser_ua": used_browser_ua,
                "truncated": truncated,
                "markdown": markdown,
            });

            ResponseInputItem::FunctionCallOutput { call_id: call_id_clone, output: FunctionCallOutputPayload { content: body.to_string(), success: Some(true) } }
        },
    ).await
}

fn to_exec_params(params: ShellToolCallParams, sess: &Session) -> ExecParams {
    ExecParams {
        command: params.command,
        cwd: sess.resolve_path(params.workdir.clone()),
        timeout_ms: params.timeout_ms,
        env: create_env(&sess.shell_environment_policy),
        with_escalated_permissions: params.with_escalated_permissions,
        justification: params.justification,
    }
}

fn parse_container_exec_arguments(
    arguments: String,
    sess: &Session,
    call_id: &str,
) -> Result<ExecParams, Box<ResponseInputItem>> {
    // parse command
    match serde_json::from_str::<ShellToolCallParams>(&arguments) {
        Ok(shell_tool_call_params) => Ok(to_exec_params(shell_tool_call_params, sess)),
        Err(e) => {
            // allow model to re-sample
            let output = ResponseInputItem::FunctionCallOutput {
                call_id: call_id.to_string(),
                output: FunctionCallOutputPayload {
                    content: format!("failed to parse function arguments: {e}"),
                    success: None,
                },
            };
            Err(Box::new(output))
        }
    }
}

pub struct ExecInvokeArgs<'a> {
    pub params: ExecParams,
    pub sandbox_type: SandboxType,
    pub sandbox_policy: &'a SandboxPolicy,
    pub sandbox_cwd: &'a std::path::Path,
    pub codex_linux_sandbox_exe: &'a Option<PathBuf>,
    pub stdout_stream: Option<StdoutStream>,
}

fn maybe_run_with_user_profile(params: ExecParams, sess: &Session) -> ExecParams {
    if sess.shell_environment_policy.use_profile {
        let maybe_command = sess
            .user_shell
            .format_default_shell_invocation(params.command.clone());
        if let Some(command) = maybe_command {
            return ExecParams { command, ..params };
        }
    }
    params
}

async fn handle_run_agent(sess: &Session, ctx: &ToolCallCtx, arguments: String) -> ResponseInputItem {
    let params_for_event = serde_json::from_str(&arguments).ok();
    let arguments_clone = arguments.clone();
    let call_id_clone = ctx.call_id.clone();
    execute_custom_tool(
        sess,
        ctx,
        "agent_run".to_string(),
        params_for_event,
        || async move {
    match serde_json::from_str::<RunAgentParams>(&arguments_clone) {
        Ok(params) => {
            let mut manager = AGENT_MANAGER.write().await;

            // Handle model parameter (can be string or array)
            let models = match params.model {
                Some(serde_json::Value::String(model)) => vec![model],
                Some(serde_json::Value::Array(models)) => models
                    .into_iter()
                    .filter_map(|m| m.as_str().map(String::from))
                    .collect(),
                _ => vec!["code".to_string()], // Default model
            };

            // Helper: derive the command to check for a given model/config pair.
            fn resolve_command_for_check(model: &str, cfg: Option<&crate::config_types::AgentConfig>) -> (String, bool) {
                if let Some(c) = cfg { return (c.command.clone(), false); }
                let m = model.to_lowercase();
                match m.as_str() {
                    // Built-in: always available via current_exe fallback.
                    "code" | "codex" => (m, true),
                    // External CLIs expected to be in PATH
                    "claude" => ("claude".to_string(), false),
                    "gemini" => ("gemini".to_string(), false),
                    "qwen" => ("qwen".to_string(), false),
                    _ => (m, false),
                }
            }

            // Helper: PATH lookup to determine if a command exists.
            fn command_exists(cmd: &str) -> bool {
                // Absolute/relative path with separators: verify it points to a file.
                if cmd.contains(std::path::MAIN_SEPARATOR) || cmd.contains('/') || cmd.contains('\\') {
                    return std::fs::metadata(cmd).map(|m| m.is_file()).unwrap_or(false);
                }

                #[cfg(target_os = "windows")]
                {
                    return which::which(cmd).map(|p| p.is_file()).unwrap_or(false);
                }

                #[cfg(not(target_os = "windows"))]
                {
                    use std::os::unix::fs::PermissionsExt;
                    let Some(path_os) = std::env::var_os("PATH") else { return false; };
                    for dir in std::env::split_paths(&path_os) {
                        if dir.as_os_str().is_empty() { continue; }
                        let candidate = dir.join(cmd);
                        if let Ok(meta) = std::fs::metadata(&candidate) {
                            if meta.is_file() {
                                let mode = meta.permissions().mode();
                                if mode & 0o111 != 0 { return true; }
                            }
                        }
                    }
                    false
                }
            }

            let batch_id = if models.len() > 1 {
                Some(Uuid::new_v4().to_string())
            } else {
                None
            };

            let mut agent_ids = Vec::new();
            let mut skipped: Vec<String> = Vec::new();
            for model in models {
                // Check if this model is configured and enabled
                let agent_config = sess.agents.iter().find(|a| {
                    a.name.to_lowercase() == model.to_lowercase()
                        || a.command.to_lowercase() == model.to_lowercase()
                });

                if let Some(config) = agent_config {
                    if !config.enabled {
                        continue; // Skip disabled agents
                    }

                    let (cmd_to_check, is_builtin) = resolve_command_for_check(&model, Some(config));
                    if !is_builtin && !command_exists(&cmd_to_check) {
                        skipped.push(format!("{} (missing: {})", model, cmd_to_check));
                        continue;
                    }

                    // Override read_only if agent is configured as read-only
                    let read_only = config.read_only || params.read_only.unwrap_or(false);

                    let agent_id = manager
                        .create_agent_with_config(
                            model,
                            params.task.clone(),
                            params.context.clone(),
                            params.output.clone(),
                            params.files.clone().unwrap_or_default(),
                            read_only,
                            batch_id.clone(),
                            config.clone(),
                        )
                        .await;
                    agent_ids.push(agent_id);
                } else {
                    // Use default configuration for unknown agents
                    let (cmd_to_check, is_builtin) = resolve_command_for_check(&model, None);
                    if !is_builtin && !command_exists(&cmd_to_check) {
                        skipped.push(format!("{} (missing: {})", model, cmd_to_check));
                        continue;
                    }
                    let agent_id = manager
                        .create_agent(
                            model,
                            params.task.clone(),
                            params.context.clone(),
                            params.output.clone(),
                            params.files.clone().unwrap_or_default(),
                            params.read_only.unwrap_or(false),
                            batch_id.clone(),
                        )
                        .await;
                    agent_ids.push(agent_id);
                }
            }

            // If nothing runnable remains, fall back to a single built‑in Codex agent.
            if agent_ids.is_empty() {
                let agent_id = manager
                    .create_agent(
                        "code".to_string(),
                        params.task.clone(),
                        params.context.clone(),
                        params.output.clone(),
                        params.files.clone().unwrap_or_default(),
                        params.read_only.unwrap_or(false),
                        None,
                    )
                    .await;
                agent_ids.push(agent_id);
            }

            // Send agent status update event
            drop(manager); // Release the write lock first
            if agent_ids.len() > 0 {
                send_agent_status_update(sess).await;
            }

            let response = if let Some(batch_id) = batch_id {
                serde_json::json!({
                    "batch_id": batch_id,
                    "agent_ids": agent_ids,
                    "status": "started",
                    "message": format!("Started {} agents", agent_ids.len()),
                    "skipped": if skipped.is_empty() { None } else { Some(skipped) }
                })
            } else {
                serde_json::json!({
                    "agent_id": agent_ids[0],
                    "status": "started",
                    "message": "Agent started successfully",
                    "skipped": if skipped.is_empty() { None } else { Some(skipped) }
                })
            };

            ResponseInputItem::FunctionCallOutput {
                call_id: call_id_clone,
                output: FunctionCallOutputPayload {
                    content: response.to_string(),
                    success: Some(true),
                },
            }
        }
        Err(e) => ResponseInputItem::FunctionCallOutput {
            call_id: call_id_clone,
            output: FunctionCallOutputPayload {
                content: format!("Invalid agent_run arguments: {}", e),
                success: None,
            },
        },
    }
        },
    ).await
}

async fn handle_check_agent_status(sess: &Session, ctx: &ToolCallCtx, arguments: String) -> ResponseInputItem {
    let params_for_event = serde_json::from_str(&arguments).ok();
    let arguments_clone = arguments.clone();
    let call_id_clone = ctx.call_id.clone();
    execute_custom_tool(
        sess,
        ctx,
        "agent_check".to_string(),
        params_for_event,
        || async move {
    match serde_json::from_str::<CheckAgentStatusParams>(&arguments_clone) {
        Ok(params) => {
            let manager = AGENT_MANAGER.read().await;

            if let Some(agent) = manager.get_agent(&params.agent_id) {
                // Limit progress in the response; write full progress to file if large
                let max_progress_lines = 50usize;
                let total_progress = agent.progress.len();
                let progress_preview: Vec<String> = if total_progress > max_progress_lines {
                    agent
                        .progress
                        .iter()
                        .skip(total_progress - max_progress_lines)
                        .cloned()
                        .collect()
                } else {
                    agent.progress.clone()
                };

                let mut progress_file: Option<String> = None;
                if total_progress > max_progress_lines {
                    let cwd = sess.get_cwd().to_path_buf();
                    drop(manager);
                    let dir = match ensure_agent_dir(&cwd, &agent.id) {
                        Ok(d) => d,
                        Err(e) => {
                            return ResponseInputItem::FunctionCallOutput {
                                call_id: call_id_clone,
                                output: FunctionCallOutputPayload {
                                    content: format!("Failed to prepare agent progress file: {}", e),
                                    success: Some(false),
                                },
                            };
                        }
                    };
                    // Re-acquire manager to get fresh progress after potential delay
                    let manager = AGENT_MANAGER.read().await;
                    if let Some(agent) = manager.get_agent(&params.agent_id) {
                        let joined = agent.progress.join("\n");
                        match write_agent_file(&dir, "progress.log", &joined) {
                            Ok(p) => progress_file = Some(p.display().to_string()),
                            Err(e) => {
                                return ResponseInputItem::FunctionCallOutput {
                                    call_id: call_id_clone,
                                    output: FunctionCallOutputPayload {
                                        content: format!("Failed to write progress file: {}", e),
                                        success: Some(false),
                                    },
                                };
                            }
                        }
                    }
                } else {
                    drop(manager);
                }

                let response = serde_json::json!({
                    "agent_id": params.agent_id,
                    "status": agent.status,
                    "model": agent.model,
                    "created_at": agent.created_at,
                    "started_at": agent.started_at,
                    "completed_at": agent.completed_at,
                    "progress_preview": progress_preview,
                    "progress_total": total_progress,
                    "progress_file": progress_file,
                    "error": agent.error,
                    "worktree_path": agent.worktree_path,
                    "branch_name": agent.branch_name,
                });

                ResponseInputItem::FunctionCallOutput {
                    call_id: call_id_clone,
                    output: FunctionCallOutputPayload {
                        content: response.to_string(),
                        success: Some(true),
                    },
                }
            } else {
                ResponseInputItem::FunctionCallOutput {
                    call_id: call_id_clone,
                    output: FunctionCallOutputPayload {
                        content: format!("Agent not found: {}", params.agent_id),
                        success: Some(false),
                    },
                }
            }
        }
        Err(e) => ResponseInputItem::FunctionCallOutput {
            call_id: call_id_clone,
            output: FunctionCallOutputPayload {
                content: format!("Invalid agent_check arguments: {}", e),
                success: None,
            },
        },
    }
        },
    ).await
}

async fn handle_get_agent_result(sess: &Session, ctx: &ToolCallCtx, arguments: String) -> ResponseInputItem {
    let params_for_event = serde_json::from_str(&arguments).ok();
    let arguments_clone = arguments.clone();
    let call_id_clone = ctx.call_id.clone();
    execute_custom_tool(
        sess,
        ctx,
        "agent_result".to_string(),
        params_for_event,
        || async move {
    match serde_json::from_str::<GetAgentResultParams>(&arguments_clone) {
        Ok(params) => {
            let manager = AGENT_MANAGER.read().await;

            if let Some(agent) = manager.get_agent(&params.agent_id) {
                let cwd = sess.get_cwd().to_path_buf();
                let dir = match ensure_agent_dir(&cwd, &params.agent_id) {
                    Ok(d) => d,
                    Err(e) => {
                        return ResponseInputItem::FunctionCallOutput {
                            call_id: call_id_clone,
                            output: FunctionCallOutputPayload {
                                content: format!("Failed to prepare agent output dir: {}", e),
                                success: Some(false),
                            },
                        };
                    }
                };

                match agent.status {
                    AgentStatus::Completed => {
                        let output_text = agent.result.unwrap_or_default();
                        let (preview, total_lines) = preview_first_n_lines(&output_text, 500);
                        let file_path = match write_agent_file(&dir, "result.txt", &output_text) {
                            Ok(p) => p.display().to_string(),
                            Err(e) => format!("Failed to write result file: {}", e),
                        };
                        let response = serde_json::json!({
                            "agent_id": params.agent_id,
                            "status": agent.status,
                            "output_preview": preview,
                            "output_total_lines": total_lines,
                            "output_file": file_path,
                        });
                        ResponseInputItem::FunctionCallOutput {
                            call_id: call_id_clone,
                            output: FunctionCallOutputPayload {
                                content: response.to_string(),
                                success: Some(true),
                            },
                        }
                    }
                    AgentStatus::Failed => {
                        let error_text = agent.error.unwrap_or_else(|| "Unknown error".to_string());
                        let (preview, total_lines) = preview_first_n_lines(&error_text, 500);
                        let file_path = match write_agent_file(&dir, "error.txt", &error_text) {
                            Ok(p) => p.display().to_string(),
                            Err(e) => format!("Failed to write error file: {}", e),
                        };
                        let response = serde_json::json!({
                            "agent_id": params.agent_id,
                            "status": agent.status,
                            "error_preview": preview,
                            "error_total_lines": total_lines,
                            "error_file": file_path,
                        });
                        ResponseInputItem::FunctionCallOutput {
                            call_id: call_id_clone,
                            output: FunctionCallOutputPayload {
                                content: response.to_string(),
                                success: Some(false),
                            },
                        }
                    }
                    _ => ResponseInputItem::FunctionCallOutput {
                        call_id: call_id_clone,
                        output: FunctionCallOutputPayload {
                            content: format!(
                                "Agent is still {}: cannot get result yet",
                                serde_json::to_string(&agent.status)
                                    .unwrap_or_else(|_| "running".to_string())
                            ),
                            success: Some(false),
                        },
                    },
                }
            } else {
                ResponseInputItem::FunctionCallOutput {
                    call_id: call_id_clone,
                    output: FunctionCallOutputPayload {
                        content: format!("Agent not found: {}", params.agent_id),
                        success: Some(false),
                    },
                }
            }
        }
        Err(e) => ResponseInputItem::FunctionCallOutput {
            call_id: call_id_clone,
            output: FunctionCallOutputPayload {
                content: format!("Invalid agent_result arguments: {}", e),
                success: None,
            },
        },
    }
        },
    ).await
}

async fn handle_cancel_agent(sess: &Session, ctx: &ToolCallCtx, arguments: String) -> ResponseInputItem {
    let params_for_event = serde_json::from_str(&arguments).ok();
    let arguments_clone = arguments.clone();
    let call_id_clone = ctx.call_id.clone();
    execute_custom_tool(
        sess,
        ctx,
        "agent_cancel".to_string(),
        params_for_event,
        || async move {
    match serde_json::from_str::<CancelAgentParams>(&arguments_clone) {
        Ok(params) => {
            let mut manager = AGENT_MANAGER.write().await;

            if let Some(agent_id) = params.agent_id {
                if manager.cancel_agent(&agent_id).await {
                    ResponseInputItem::FunctionCallOutput {
                        call_id: call_id_clone,
                        output: FunctionCallOutputPayload {
                            content: format!("Agent {} cancelled", agent_id),
                            success: Some(true),
                        },
                    }
                } else {
                    ResponseInputItem::FunctionCallOutput {
                        call_id: call_id_clone,
                        output: FunctionCallOutputPayload {
                            content: format!("Failed to cancel agent {}", agent_id),
                            success: Some(false),
                        },
                    }
                }
            } else if let Some(batch_id) = params.batch_id {
                let count = manager.cancel_batch(&batch_id).await;
                ResponseInputItem::FunctionCallOutput {
                    call_id: call_id_clone,
                    output: FunctionCallOutputPayload {
                        content: format!("Cancelled {} agents in batch {}", count, batch_id),
                        success: Some(true),
                    },
                }
            } else {
                ResponseInputItem::FunctionCallOutput {
                    call_id: call_id_clone,
                    output: FunctionCallOutputPayload {
                        content: "Either agent_id or batch_id must be provided".to_string(),
                        success: Some(false),
                    },
                }
            }
        }
        Err(e) => ResponseInputItem::FunctionCallOutput {
            call_id: call_id_clone,
            output: FunctionCallOutputPayload {
                content: format!("Invalid agent_cancel arguments: {}", e),
                success: None,
            },
        },
    }
        },
    ).await
}

async fn handle_wait_for_agent(sess: &Session, ctx: &ToolCallCtx, arguments: String) -> ResponseInputItem {
    let params_for_event = serde_json::from_str(&arguments).ok();
    let arguments_clone = arguments.clone();
    let call_id_clone = ctx.call_id.clone();
    execute_custom_tool(
        sess,
        ctx,
        "agent_wait".to_string(),
        params_for_event,
        || async move {
    match serde_json::from_str::<WaitForAgentParams>(&arguments_clone) {
        Ok(params) => {
            let timeout =
                std::time::Duration::from_secs(params.timeout_seconds.unwrap_or(300).min(600));
            let start = std::time::Instant::now();

            loop {
                if start.elapsed() > timeout {
                    return ResponseInputItem::FunctionCallOutput {
                        call_id: call_id_clone,
                        output: FunctionCallOutputPayload {
                            content: "Timeout waiting for agent completion".to_string(),
                            success: Some(false),
                        },
                    };
                }

                let manager = AGENT_MANAGER.read().await;

                if let Some(agent_id) = &params.agent_id {
                    if let Some(agent) = manager.get_agent(agent_id) {
                        if matches!(
                            agent.status,
                            AgentStatus::Completed | AgentStatus::Failed | AgentStatus::Cancelled
                        ) {
                            // Include output/error preview and file path
                            let cwd = sess.get_cwd().to_path_buf();
                            let dir = ensure_agent_dir(&cwd, &agent.id).unwrap_or_else(|_| cwd.clone());
                            let (preview_key, file_key, preview, file_path, total_lines) = match agent.status {
                                AgentStatus::Completed => {
                                    let text = agent.result.clone().unwrap_or_default();
                                    let (p, total) = preview_first_n_lines(&text, 500);
                                    let fp = write_agent_file(&dir, "result.txt", &text)
                                        .map(|p| p.display().to_string())
                                        .unwrap_or_else(|e| format!("Failed to write result file: {}", e));
                                    ("output_preview", "output_file", p, fp, total)
                                }
                                AgentStatus::Failed => {
                                    let text = agent.error.clone().unwrap_or_else(|| "Unknown error".to_string());
                                    let (p, total) = preview_first_n_lines(&text, 500);
                                    let fp = write_agent_file(&dir, "error.txt", &text)
                                        .map(|p| p.display().to_string())
                                        .unwrap_or_else(|e| format!("Failed to write error file: {}", e));
                                    ("error_preview", "error_file", p, fp, total)
                                }
                                AgentStatus::Cancelled => {
                                    let text = "Agent cancelled".to_string();
                                    let (p, total) = preview_first_n_lines(&text, 500);
                                    let fp = write_agent_file(&dir, "status.txt", &text)
                                        .map(|p| p.display().to_string())
                                        .unwrap_or_else(|e| format!("Failed to write status file: {}", e));
                                    ("status_preview", "status_file", p, fp, total)
                                }
                                _ => unreachable!(),
                            };

                            let mut response = serde_json::json!({
                                "agent_id": agent.id,
                                "status": agent.status,
                                "wait_time_seconds": start.elapsed().as_secs(),
                                "total_lines": total_lines,
                            });
                            if let Some(obj) = response.as_object_mut() {
                                obj.insert(preview_key.to_string(), serde_json::Value::String(preview));
                                obj.insert(file_key.to_string(), serde_json::Value::String(file_path));
                            }
                            return ResponseInputItem::FunctionCallOutput {
                                call_id: call_id_clone,
                                output: FunctionCallOutputPayload {
                                    content: response.to_string(),
                                    success: Some(true),
                                },
                            };
                        }
                    }
                } else if let Some(batch_id) = &params.batch_id {
                    let agents = manager.list_agents(None, Some(batch_id.clone()), false);

                    // Separate terminal vs non-terminal agents
                    let completed_agents: Vec<_> = agents
                        .iter()
                        .filter(|t| {
                            matches!(
                                t.status,
                                AgentStatus::Completed
                                    | AgentStatus::Failed
                                    | AgentStatus::Cancelled
                            )
                        })
                        .cloned()
                        .collect();
                    let any_in_progress = agents.iter().any(|a| {
                        matches!(a.status, AgentStatus::Pending | AgentStatus::Running)
                    });

                    if params.return_all.unwrap_or(false) {
                        // Wait for ALL agents in the batch to reach a terminal state
                        if !any_in_progress {
                            let response = serde_json::json!({
                                "batch_id": batch_id,
                                "completed_agents": completed_agents.iter().map(|t| t.id.clone()).collect::<Vec<_>>(),
                                "wait_time_seconds": start.elapsed().as_secs(),
                            });
                            return ResponseInputItem::FunctionCallOutput {
                                call_id: call_id_clone,
                                output: FunctionCallOutputPayload {
                                    content: response.to_string(),
                                    success: Some(true),
                                },
                            };
                        }
                    } else {
                        // Sequential behavior: return the next unseen completed agent if available
                        let mut state = sess.state.lock().unwrap();
                        let seen = state
                            .seen_completed_agents_by_batch
                            .entry(batch_id.clone())
                            .or_default();

                        // Find the first completed agent that we haven't returned yet
                        if let Some(unseen) = completed_agents
                            .iter()
                            .find(|a| !seen.contains(&a.id))
                            .cloned()
                        {
                            // Record as seen and return immediately
                            seen.insert(unseen.id.clone());
                            drop(state);

                            // Include output/error preview for the unseen completed agent
                            let cwd = sess.get_cwd().to_path_buf();
                            let dir = ensure_agent_dir(&cwd, &unseen.id).unwrap_or_else(|_| cwd.clone());
                            let (preview_key, file_key, preview, file_path, total_lines) = match unseen.status {
                                AgentStatus::Completed => {
                                    let text = unseen.result.clone().unwrap_or_default();
                                    let (p, total) = preview_first_n_lines(&text, 500);
                                    let fp = write_agent_file(&dir, "result.txt", &text)
                                        .map(|p| p.display().to_string())
                                        .unwrap_or_else(|e| format!("Failed to write result file: {}", e));
                                    ("output_preview", "output_file", p, fp, total)
                                }
                                AgentStatus::Failed => {
                                    let text = unseen.error.clone().unwrap_or_else(|| "Unknown error".to_string());
                                    let (p, total) = preview_first_n_lines(&text, 500);
                                    let fp = write_agent_file(&dir, "error.txt", &text)
                                        .map(|p| p.display().to_string())
                                        .unwrap_or_else(|e| format!("Failed to write error file: {}", e));
                                    ("error_preview", "error_file", p, fp, total)
                                }
                                AgentStatus::Cancelled => {
                                    let text = "Agent cancelled".to_string();
                                    let (p, total) = preview_first_n_lines(&text, 500);
                                    let fp = write_agent_file(&dir, "status.txt", &text)
                                        .map(|p| p.display().to_string())
                                        .unwrap_or_else(|e| format!("Failed to write status file: {}", e));
                                    ("status_preview", "status_file", p, fp, total)
                                }
                                _ => unreachable!(),
                            };

                            let mut response = serde_json::json!({
                                "agent_id": unseen.id,
                                "status": unseen.status,
                                "wait_time_seconds": start.elapsed().as_secs(),
                                "total_lines": total_lines,
                            });
                            if let Some(obj) = response.as_object_mut() {
                                obj.insert(preview_key.to_string(), serde_json::Value::String(preview));
                                obj.insert(file_key.to_string(), serde_json::Value::String(file_path));
                            }
                            return ResponseInputItem::FunctionCallOutput {
                                call_id: call_id_clone,
                                output: FunctionCallOutputPayload {
                                    content: response.to_string(),
                                    success: Some(true),
                                },
                            };
                        }

                        // If all agents in the batch are terminal and all have been seen, return immediately
                        if !any_in_progress && !completed_agents.is_empty() {
                            // Mark all as seen to keep state consistent
                            for a in &completed_agents {
                                seen.insert(a.id.clone());
                            }
                            drop(state);

                            let response = serde_json::json!({
                                "batch_id": batch_id,
                                "status": "no_agents_remaining",
                                "wait_time_seconds": start.elapsed().as_secs(),
                            });
                            return ResponseInputItem::FunctionCallOutput {
                                call_id: call_id_clone,
                                output: FunctionCallOutputPayload {
                                    content: response.to_string(),
                                    success: Some(true),
                                },
                            };
                        }
                    }
                }

                drop(manager);
                tokio::time::sleep(std::time::Duration::from_secs(1)).await;
            }
        }
        Err(e) => ResponseInputItem::FunctionCallOutput {
            call_id: call_id_clone,
            output: FunctionCallOutputPayload {
                content: format!("Invalid wait_for_agent arguments: {}", e),
                success: None,
            },
        },
    }
        },
    ).await
}

async fn handle_list_agents(sess: &Session, ctx: &ToolCallCtx, arguments: String) -> ResponseInputItem {
    let params_for_event = serde_json::from_str(&arguments).ok();
    let arguments_clone = arguments.clone();
    let call_id_clone = ctx.call_id.clone();
    execute_custom_tool(
        sess,
        ctx,
        "agent_list".to_string(),
        params_for_event,
        || async move {
    match serde_json::from_str::<ListAgentsParams>(&arguments_clone) {
        Ok(params) => {
            let manager = AGENT_MANAGER.read().await;

            let status_filter =
                params
                    .status_filter
                    .and_then(|s| match s.to_lowercase().as_str() {
                        "pending" => Some(AgentStatus::Pending),
                        "running" => Some(AgentStatus::Running),
                        "completed" => Some(AgentStatus::Completed),
                        "failed" => Some(AgentStatus::Failed),
                        "cancelled" => Some(AgentStatus::Cancelled),
                        _ => None,
                    });

            let agents = manager.list_agents(
                status_filter,
                params.batch_id,
                params.recent_only.unwrap_or(false),
            );

            // Count running agents for status update
            let running_count = agents
                .iter()
                .filter(|a| a.status == AgentStatus::Running)
                .count();
            if running_count > 0 {
                let status_msg = format!(
                    "🤖 {} agent{} currently running",
                    running_count,
                    if running_count != 1 { "s" } else { "" }
                );
                let event = sess.make_event(
                    "agent-status",
                    EventMsg::BackgroundEvent(BackgroundEventEvent { message: status_msg }),
                );
                let _ = sess.tx_event.send(event).await;
            }

            // Add status counts to summary
            let pending_count = agents
                .iter()
                .filter(|a| a.status == AgentStatus::Pending)
                .count();
            let running_count = agents
                .iter()
                .filter(|a| a.status == AgentStatus::Running)
                .count();
            let completed_count = agents
                .iter()
                .filter(|a| a.status == AgentStatus::Completed)
                .count();
            let failed_count = agents
                .iter()
                .filter(|a| a.status == AgentStatus::Failed)
                .count();
            let cancelled_count = agents
                .iter()
                .filter(|a| a.status == AgentStatus::Cancelled)
                .count();

            let summary = serde_json::json!({
                "total_agents": agents.len(),
                "status_counts": {
                    "pending": pending_count,
                    "running": running_count,
                    "completed": completed_count,
                    "failed": failed_count,
                    "cancelled": cancelled_count,
                },
                "agents": agents.iter().map(|t| {
                    serde_json::json!({
                        "id": t.id,
                        "model": t.model,
                        "status": t.status,
                        "created_at": t.created_at,
                        "batch_id": t.batch_id,
                        "worktree_path": t.worktree_path,
                        "branch_name": t.branch_name,
                    })
                }).collect::<Vec<_>>(),
            });

            ResponseInputItem::FunctionCallOutput {
                call_id: call_id_clone,
                output: FunctionCallOutputPayload {
                    content: summary.to_string(),
                    success: Some(true),
                },
            }
        }
        Err(e) => ResponseInputItem::FunctionCallOutput {
            call_id: call_id_clone,
            output: FunctionCallOutputPayload {
                content: format!("Invalid list_agents arguments: {}", e),
                success: None,
            },
        },
    }
        },
    ).await
}

async fn handle_container_exec_with_params(
    params: ExecParams,
    sess: &Session,
    turn_diff_tracker: &mut TurnDiffTracker,
    sub_id: String,
    call_id: String,
    seq_hint: Option<u64>,
    output_index: Option<u32>,
    attempt_req: u64,
) -> ResponseInputItem {
    // Intercept risky git commands and require an explicit confirm prefix.
    // We support a simple convention: prefix the script with `confirm:` to proceed.
    // The prefix is stripped before execution.
    fn extract_shell_script_from_wrapper(argv: &[String]) -> Option<(usize, String)> {
        // Return (index_of_script, script) if argv matches: <shell> (-lc|-c) <script>
        if argv.len() == 3 {
            let shell = std::path::Path::new(&argv[0])
                .file_name()
                .and_then(|s| s.to_str())
                .unwrap_or("");
            let is_shell = matches!(shell, "bash" | "sh" | "zsh");
            let is_flag = matches!(argv[1].as_str(), "-lc" | "-c");
            if is_shell && is_flag {
                return Some((2, argv[2].clone()));
            }
        }
        None
    }

    #[derive(Copy, Clone, Debug, PartialEq, Eq)]
    enum SensitiveGitKind {
        BranchChange,
        PathCheckout,
        Reset,
        Revert,
    }

    fn detect_sensitive_git(script: &str) -> Option<SensitiveGitKind> {
        // Goal: detect sensitive git invocations (branch changes, resets) while
        // avoiding false positives from commit messages or other quoted strings.
        // We do a lightweight scan that strips quoted regions before token analysis.

        // 1) Strip quote characters but preserve content inside quotes, while
        // neutralizing control separators to avoid over-splitting tokens.
        let mut cleaned = String::with_capacity(script.len());
        let mut in_squote = false;
        let mut in_dquote = false;
        let mut prev_was_backslash = false;
        for ch in script.chars() {
            let mut emit_space = false;
            match ch {
                '\\' => {
                    // Track escapes inside double quotes; in single quotes, backslash has no special meaning in POSIX sh.
                    prev_was_backslash = !prev_was_backslash;
                }
                '\'' if !in_dquote => {
                    in_squote = !in_squote;
                    emit_space = true; // token boundary at quote edges
                    prev_was_backslash = false;
                }
                '"' if !in_squote && !prev_was_backslash => {
                    in_dquote = !in_dquote;
                    emit_space = true; // token boundary at quote edges
                    prev_was_backslash = false;
                }
                _ => {
                    prev_was_backslash = false;
                }
            }
            if emit_space {
                cleaned.push(' ');
                continue;
            }
            if in_squote || in_dquote {
                if matches!(ch, '|' | '&' | ';' | '\n' | '\r') {
                    cleaned.push(' ');
                } else {
                    cleaned.push(ch);
                }
            } else {
                cleaned.push(ch);
            }
        }

        // 2) Split into simple commands at common separators.
        for chunk in cleaned.split(|c| matches!(c, ';' | '\n' | '\r')) {
            // Further split on conditional operators while keeping order.
            for part in chunk.split(|c| matches!(c, '|' | '&')) {
                let s = part.trim();
                if s.is_empty() { continue; }
                // Tokenize on whitespace, skip wrappers and git globals to find the real subcommand.
                let raw_tokens: Vec<&str> = s.split_whitespace().collect();
                if raw_tokens.is_empty() { continue; }
                fn strip_tok(t: &str) -> &str { t.trim_matches(|c| matches!(c, '(' | ')' | '{' | '}' | '\'' | '"')) }
                let mut i = 0usize;
                // Skip env assignments and lightweight wrappers/keywords.
                loop {
                    if i >= raw_tokens.len() { break; }
                    let tok = strip_tok(raw_tokens[i]);
                    if tok.is_empty() { i += 1; continue; }
                    // Skip KEY=val assignments.
                    if tok.contains('=') && !tok.starts_with('=') && !tok.starts_with('-') {
                        i += 1; continue;
                    }
                    // Skip simple wrappers and control keywords.
                    if matches!(tok, "env" | "sudo" | "command" | "time" | "nohup" | "nice" | "then" | "do" | "{" | "(") {
                        // Best-effort: skip immediate option-like flags after some wrappers.
                        i += 1;
                        while i < raw_tokens.len() {
                            let peek = strip_tok(raw_tokens[i]);
                            if peek.starts_with('-') { i += 1; } else { break; }
                        }
                        continue;
                    }
                    break;
                }
                if i >= raw_tokens.len() { continue; }
                let cmd = strip_tok(raw_tokens[i]);
                let is_git = cmd.ends_with("/git") || cmd == "git";
                if !is_git { continue; }
                i += 1; // advance past git
                // Skip git global options to find the real subcommand.
                while i < raw_tokens.len() {
                    let t = strip_tok(raw_tokens[i]);
                    if t.is_empty() { i += 1; continue; }
                    if matches!(t, "-C" | "--git-dir" | "--work-tree" | "-c") {
                        i += 1; // skip option key
                        if i < raw_tokens.len() { i += 1; } // skip its value
                        continue;
                    }
                    if t.starts_with("--git-dir=") || t.starts_with("--work-tree=") || t.starts_with("-c") {
                        i += 1; continue;
                    }
                    if t.starts_with('-') { i += 1; continue; }
                    break;
                }
                if i >= raw_tokens.len() { continue; }
                let sub = strip_tok(raw_tokens[i]);
                i += 1;
                match sub {
                    "checkout" => {
                        let args: Vec<&str> = raw_tokens[i..].iter().map(|t| strip_tok(t)).collect();
                        let has_path_delimiter = args.iter().any(|a| *a == "--");
                        if has_path_delimiter {
                            return Some(SensitiveGitKind::PathCheckout);
                        }

                        // If any of the strong branch-changing flags are present, flag it.
                        let mut saw_branch_change_flag = false;
                        for a in &args {
                            if matches!(*a, "-b" | "-B" | "--orphan" | "--detach") {
                                saw_branch_change_flag = true;
                                break;
                            }
                        }
                        if saw_branch_change_flag { return Some(SensitiveGitKind::BranchChange); }

                        // `git checkout -` switches to previous branch.
                        if args.first().copied() == Some("-") {
                            return Some(SensitiveGitKind::BranchChange);
                        }

                        // Heuristic: a single non-flag argument likely denotes a branch.
                        if let Some(first_arg) = args.first() {
                            let a = *first_arg;
                            if !a.starts_with('-') && a != "." && a != ".." {
                                return Some(SensitiveGitKind::BranchChange);
                            }
                        }
                    }
                    "switch" => {
                        // `git switch -c <name>` creates; `git switch <name>` changes.
                        let mut saw_c = false;
                        let mut saw_detach = false;
                        let mut first_non_flag: Option<&str> = None;
                        for a in &raw_tokens[i..] {
                            let a = strip_tok(a);
                            if a == "-c" { saw_c = true; break; }
                            if a == "--detach" { saw_detach = true; break; }
                            if a.starts_with('-') { continue; }
                            first_non_flag = Some(a);
                            break;
                        }
                        if saw_c || saw_detach || first_non_flag.is_some() { return Some(SensitiveGitKind::BranchChange); }
                    }
                    "reset" => {
                        // Any form of git reset is considered sensitive.
                        return Some(SensitiveGitKind::Reset);
                    }
                    "revert" => {
                        // Any form of git revert is considered sensitive.
                        return Some(SensitiveGitKind::Revert);
                    }
                    // Future: consider `git branch -D/-m` as branch‑modifying, but keep
                    // this minimal to avoid over‑blocking normal workflows.
                    _ => {}
                }
            }
        }
        None
    }

    fn guidance_for_sensitive_git(kind: SensitiveGitKind, original_label: &str, original_value: &str, suggested: &str) -> String {
        match kind {
            SensitiveGitKind::BranchChange => format!(
                "Blocked git checkout/switch on a branch. Switching branches can discard or hide in-progress changes. Only continue if the user explicitly requested this branch change. Resend with 'confirm:' if you intend to proceed.\n\n{}: {}\nresend_exact_argv: {}",
                original_label,
                original_value,
                suggested
            ),
            SensitiveGitKind::PathCheckout => format!(
                "Blocked git checkout -- <paths>. This command overwrites local modifications to the specified files. Consider backing up the files first. If you intentionally want to discard those edits, resend the exact command prefixed with 'confirm:'.\n\n{}: {}\nresend_exact_argv: {}",
                original_label,
                original_value,
                suggested
            ),
            SensitiveGitKind::Reset => format!(
                "Blocked git reset. Reset rewrites the working tree/index and may delete local work. Consider backing up the files first. If backups exist and this was explicitly requested, resend prefixed with 'confirm:'.\n\n{}: {}\nresend_exact_argv: {}",
                original_label,
                original_value,
                suggested
            ),
            SensitiveGitKind::Revert => format!(
                "Blocked git revert. Reverting commits alters history and should only happen when the user asks for it. If that’s the case, resend the command with 'confirm:'.\n\n{}: {}\nresend_exact_argv: {}",
                original_label,
                original_value,
                suggested
            ),
        }
    }

    fn guidance_for_dry_run_guard(
        analysis: &DryRunAnalysis,
        original_label: &str,
        original_value: &str,
        resend_exact_argv: Vec<String>,
    ) -> String {
        let suggested_confirm = serde_json::to_string(&resend_exact_argv)
            .unwrap_or_else(|_| "<failed to serialize suggested argv>".to_string());
        let suggested_dry_run = analysis
            .suggested_dry_run()
            .unwrap_or_else(|| "<no canonical dry-run variant; remove mutating flags or use confirm:>".to_string());
        format!(
            "Blocked {} without a prior dry run. Run the dry-run variant first or resend with 'confirm:' if explicitly requested.\n\n{}: {}\nresend_exact_argv: {}\nsuggested_dry_run: {}",
            analysis.display_name(),
            original_label,
            original_value,
            suggested_confirm,
            suggested_dry_run
        )
    }

    // If the argv is a shell wrapper, analyze and optionally strip `confirm:`.
    let mut params = params;
    let mut seq_hint_for_exec = seq_hint;
    if let Some((script_index, script)) = extract_shell_script_from_wrapper(&params.command) {
        let trimmed = script.trim_start();
        let confirm_prefixes = ["confirm:", "CONFIRM:"];
        let has_confirm_prefix = confirm_prefixes
            .iter()
            .any(|p| trimmed.starts_with(p));

        // If no confirm prefix and it looks like a sensitive git command, reject with guidance.
        if !has_confirm_prefix {
            if let Some(pattern) = if sess.confirm_guard.is_empty() {
                None
            } else {
                sess.confirm_guard.matched_pattern(trimmed)
            } {
                let mut argv_confirm = params.command.clone();
                argv_confirm[script_index] = format!("confirm: {}", script.trim_start());
                let suggested = serde_json::to_string(&argv_confirm)
                    .unwrap_or_else(|_| "<failed to serialize suggested argv>".to_string());
                let guidance = pattern.guidance("original_script", &script, &suggested);

                sess
                    .notify_background_event(&sub_id, format!("Command guard: {}", guidance))
                    .await;

                return ResponseInputItem::FunctionCallOutput {
                    call_id,
                    output: FunctionCallOutputPayload { content: guidance, success: None },
                };
            }

            if let Some(kind) = detect_sensitive_git(trimmed) {
                // Provide the exact argv the model should resend with the confirm prefix.
                let mut argv_confirm = params.command.clone();
                argv_confirm[script_index] = format!("confirm: {}", script.trim_start());
                let suggested = serde_json::to_string(&argv_confirm)
                    .unwrap_or_else(|_| "<failed to serialize suggested argv>".to_string());

                let guidance = guidance_for_sensitive_git(kind, "original_script", &script, &suggested);

                sess
                    .notify_background_event(&sub_id, format!("Command guard: {}", guidance.clone()))
                    .await;

                return ResponseInputItem::FunctionCallOutput {
                    call_id,
                    output: FunctionCallOutputPayload { content: guidance, success: None },
                };
            }
        }

        // If confirm prefix present, strip it before execution.
        if has_confirm_prefix {
            let without_prefix = confirm_prefixes
                .iter()
                .find_map(|p| {
                    let t = trimmed.strip_prefix(p)?;
                    Some(t.trim_start().to_string())
                })
                .unwrap_or_else(|| trimmed.to_string());
            params.command[script_index] = without_prefix;
        }

        let dry_run_analysis = analyze_command(&params.command);
        if !has_confirm_prefix {
            if let Some(analysis) = dry_run_analysis.as_ref() {
                if analysis.disposition == DryRunDisposition::Mutating {
                    let needs_dry_run = {
                        let state = sess.state.lock().unwrap();
                        !state.dry_run_guard.has_recent_dry_run(analysis.key)
                    };
                    if needs_dry_run {
                        let mut argv_confirm = params.command.clone();
                        argv_confirm[script_index] = format!("confirm: {}", params.command[script_index].trim_start());
                        let guidance = guidance_for_dry_run_guard(
                            analysis,
                            "original_script",
                            &params.command[script_index],
                            argv_confirm,
                        );

                        sess
                            .notify_background_event(&sub_id, format!("Command guard: {}", guidance.clone()))
                            .await;

                        return ResponseInputItem::FunctionCallOutput {
                            call_id,
                            output: FunctionCallOutputPayload { content: guidance, success: None },
                        };
                    }
                }
            }
        }

        // Detect an embedded `apply_patch <<EOF ... EOF` in a larger script and split it out
        // so the UI can render a distinct "Updated" block before the "Run" block.
        //
        // If present, we will:
        //  1) Execute the patch as a standalone apply_patch exec (with proper events)
        //  2) Remove the statement from the script and continue with the remainder
        //     (only if the patch succeeded)
        if let Ok(Some(found)) = codex_apply_patch::find_embedded_apply_patch(&params.command[script_index]) {
            // Build a synthetic minimal script for verified parsing of the patch action,
            // preserving an optional cd path for correct path resolution.
            let synthetic_script = if let Some(cd) = &found.cd_path {
                format!("cd {} && apply_patch <<'EOF'\n{}\nEOF\n", cd, found.patch_body)
            } else {
                format!("apply_patch <<'EOF'\n{}\nEOF\n", found.patch_body)
            };

            // Resolve into an ApplyPatchAction using the verified path
            let cwd_path = std::path::Path::new(&params.cwd);
            let verified = codex_apply_patch::maybe_parse_apply_patch_verified(
                &vec!["bash".to_string(), "-lc".to_string(), synthetic_script.clone()],
                cwd_path,
            );
            if let codex_apply_patch::MaybeApplyPatchVerified::Body(action) = verified {
                // First, run the patch apply as its own Exec with proper events
                let path_to_codex = std::env::current_exe()
                    .ok()
                    .map(|p| p.to_string_lossy().to_string());
                if let Some(path_to_codex) = path_to_codex {
                    let patch_params = ExecParams {
                        command: vec![
                            path_to_codex,
                            CODEX_APPLY_PATCH_ARG1.to_string(),
                            action.patch.clone(),
                        ],
                        cwd: action.cwd.clone(),
                        timeout_ms: params.timeout_ms,
                        env: HashMap::new(),
                        with_escalated_permissions: params.with_escalated_permissions,
                        justification: params.justification.clone(),
                    };

                    // Safety for patch step mirrors normal patch handling
                    let safety = assess_safety_for_untrusted_command(
                        sess.approval_policy,
                        &sess.sandbox_policy,
                        patch_params.with_escalated_permissions.unwrap_or(false),
                    );

                    let exec_command_context = ExecCommandContext {
                        sub_id: sub_id.clone(),
                        call_id: format!("{call_id}.apply_patch"),
                        command_for_display: vec!["apply_patch".to_string(), action.patch.clone()],
                        cwd: patch_params.cwd.clone(),
                        apply_patch: Some(ApplyPatchCommandContext {
                            user_explicitly_approved_this_action: matches!(safety, SafetyCheck::AutoApprove { .. }),
                            changes: convert_apply_patch_to_protocol(&action),
                        }),
                    };

                    let patch_result = sess
                        .run_exec_with_events(
                            turn_diff_tracker,
                            exec_command_context,
            ExecInvokeArgs {
                params: patch_params.clone(),
                sandbox_type: match safety { SafetyCheck::AutoApprove { sandbox_type } => sandbox_type, SafetyCheck::AskUser => SandboxType::None, SafetyCheck::Reject { .. } => SandboxType::None },
                sandbox_policy: &sess.sandbox_policy,
                sandbox_cwd: sess.get_cwd(),
                codex_linux_sandbox_exe: &sess.codex_linux_sandbox_exe,
                stdout_stream: None,
            },
                            seq_hint, // occupy the provided sequence range first
                            output_index,
                            attempt_req,
                        )
                        .await;

                    let mut should_continue = false;
                    if let Ok(ref out) = patch_result { should_continue = out.exit_code == 0; }

                    // If patch step succeeded, strip it from the original script and proceed.
                    if should_continue {
                        let (start, end) = found.stmt_byte_range;
                        let mut residual = String::new();
                        residual.push_str(&params.command[script_index][..start]);
                        residual.push_str(&params.command[script_index][end..]);
                        // Clean leading/trailing separators to avoid syntax errors
                        let mut residual = residual.trim().to_string();
                        // Remove leading connectors like &&, ||, ; and trailing ones
                        let trim_connectors = |s: &str| -> String {
                            let mut s = s.trim().to_string();
                            // Leading
                            for _ in 0..2 {
                                let st = s.trim_start();
                                let new = if st.starts_with("&&") { &st[2..] } else if st.starts_with("||") { &st[2..] } else if st.starts_with(';') { &st[1..] } else { st };
                                s = new.trim_start().to_string();
                            }
                            // Trailing
                            for _ in 0..2 {
                                let st = s.trim_end();
                                let new = if st.ends_with("&&") { &st[..st.len()-2] } else if st.ends_with("||") { &st[..st.len()-2] } else if st.ends_with(';') { &st[..st.len()-1] } else { st };
                                s = new.trim_end().to_string();
                            }
                            s
                        };
                        residual = trim_connectors(&residual);

                        if !residual.is_empty() {
                            params.command[script_index] = residual;
                            // Bump the seq hint for the following run cell
                            seq_hint_for_exec = seq_hint.map(|h| h.saturating_add(2));

                            // Continue with normal flow using updated params (fallthrough below)
                            // We overwrite `script` in local scope to avoid borrow issues
                        } else {
                            // No more commands to run; return the patch result as the tool output
                            let ok = patch_result
                                .as_ref()
                                .map(|o| o.exit_code == 0)
                                .unwrap_or(false);
                            let content = match patch_result {
                                Ok(out) => format_exec_output_with_limit(sess, &sub_id, &call_id, &out),
                                Err(e) => get_error_message_ui(&e),
                            };
                            return ResponseInputItem::FunctionCallOutput { call_id, output: FunctionCallOutputPayload { content, success: Some(ok) } };
                        }
                    } else {
                        // Patch failed; return immediately with patch output (do not run remainder)
                        let ok = patch_result
                            .as_ref()
                            .map(|o| o.exit_code == 0)
                            .unwrap_or(false);
                        let content = match patch_result {
                            Ok(out) => format_exec_output_with_limit(sess, &sub_id, &call_id, &out),
                            Err(e) => get_error_message_ui(&e),
                        };
                        return ResponseInputItem::FunctionCallOutput { call_id, output: FunctionCallOutputPayload { content, success: Some(ok) } };
                    }
                }
            }
        }
    }

    // If no shell wrapper, perform a lightweight argv inspection for sensitive git commands.
    if extract_shell_script_from_wrapper(&params.command).is_none() {
        let joined = params.command.join(" ");
        if !sess.confirm_guard.is_empty() {
            if let Some(pattern) = sess.confirm_guard.matched_pattern(&joined) {
                let suggested = serde_json::to_string(&vec![
                    "bash".to_string(),
                    "-lc".to_string(),
                    format!("confirm: {}", joined),
                ])
                .unwrap_or_else(|_| "<failed to serialize suggested argv>".to_string());
                let guidance = pattern.guidance(
                    "original_argv",
                    &format!("{:?}", params.command),
                    &suggested,
                );

                sess
                    .notify_background_event(&sub_id, format!("Command guard: {}", guidance.clone()))
                    .await;

                return ResponseInputItem::FunctionCallOutput {
                    call_id,
                    output: FunctionCallOutputPayload { content: guidance, success: None },
                };
            }
        }

        if let Some(analysis) = analyze_command(&params.command) {
            if analysis.disposition == DryRunDisposition::Mutating {
                let needs_dry_run = {
                    let state = sess.state.lock().unwrap();
                    !state.dry_run_guard.has_recent_dry_run(analysis.key)
                };
                if needs_dry_run {
                    let resend = vec![
                        "bash".to_string(),
                        "-lc".to_string(),
                        format!("confirm: {}", joined),
                    ];
                    let guidance = guidance_for_dry_run_guard(
                        &analysis,
                        "original_argv",
                        &format!("{:?}", params.command),
                        resend,
                    );

                    sess
                        .notify_background_event(&sub_id, format!("Command guard: {}", guidance.clone()))
                        .await;

                    return ResponseInputItem::FunctionCallOutput {
                        call_id,
                        output: FunctionCallOutputPayload { content: guidance, success: None },
                    };
                }
            }
        }

        fn strip_tok2(t: &str) -> &str { t.trim_matches(|c| matches!(c, '(' | ')' | '{' | '}' | '\'' | '"')) }
        let mut i = 0usize;
        // Skip env assignments and simple wrappers at the front
        while i < params.command.len() {
            let tok = strip_tok2(&params.command[i]);
            if tok.is_empty() { i += 1; continue; }
            if tok.contains('=') && !tok.starts_with('=') && !tok.starts_with('-') { i += 1; continue; }
            if matches!(tok, "env" | "sudo" | "command" | "time" | "nohup" | "nice") {
                i += 1;
                while i < params.command.len() && strip_tok2(&params.command[i]).starts_with('-') { i += 1; }
                continue;
            }
            break;
        }
        if i < params.command.len() {
            let cmd = strip_tok2(&params.command[i]);
            if cmd.ends_with("/git") || cmd == "git" {
                i += 1;
                while i < params.command.len() {
                    let t = strip_tok2(&params.command[i]);
                    if t.is_empty() { i += 1; continue; }
                    if matches!(t, "-C" | "--git-dir" | "--work-tree" | "-c") {
                        i += 1; if i < params.command.len() { i += 1; }
                        continue;
                    }
                    if t.starts_with("--git-dir=") || t.starts_with("--work-tree=") || t.starts_with("-c") { i += 1; continue; }
                    if t.starts_with('-') { i += 1; continue; }
                    break;
                }
                if i < params.command.len() {
                    let sub = strip_tok2(&params.command[i]);
                    let args: Vec<&str> = params.command[i + 1..].iter().map(|t| strip_tok2(t)).collect();
                    let kind = match sub {
                        "checkout" => {
                            if args.iter().any(|a| *a == "--") {
                                Some(SensitiveGitKind::PathCheckout)
                            } else if args.iter().any(|a| matches!(*a, "-b" | "-B" | "--orphan" | "--detach")) {
                                Some(SensitiveGitKind::BranchChange)
                            } else if args.first().copied() == Some("-") {
                                Some(SensitiveGitKind::BranchChange)
                            } else if let Some(first_arg) = args.first() {
                                let a = *first_arg;
                                if !a.starts_with('-') && a != "." && a != ".." {
                                    Some(SensitiveGitKind::BranchChange)
                                } else {
                                    None
                                }
                            } else {
                                None
                            }
                        }
                        "switch" => Some(SensitiveGitKind::BranchChange),
                        "reset" => Some(SensitiveGitKind::Reset),
                        "revert" => Some(SensitiveGitKind::Revert),
                        _ => None,
                    };
                    if let Some(kind) = kind {
                        let suggested = serde_json::to_string(&vec![
                            "bash".to_string(),
                            "-lc".to_string(),
                            format!("confirm: {}", params.command.join(" ")),
                        ]).unwrap_or_else(|_| "<failed to serialize suggested argv>".to_string());

                        let guidance = guidance_for_sensitive_git(kind, "original_argv", &format!("{:?}", params.command), &suggested);

                        sess
                            .notify_background_event(&sub_id, format!("Command guard: {}", guidance.clone()))
                            .await;

                        return ResponseInputItem::FunctionCallOutput { call_id, output: FunctionCallOutputPayload { content: guidance, success: None } };
                    }
                }
            }
        }
    }

    // check if this was a patch, and apply it if so
    let apply_patch_exec = match maybe_parse_apply_patch_verified(&params.command, &params.cwd) {
        MaybeApplyPatchVerified::Body(changes) => {
            match apply_patch::apply_patch(sess, &sub_id, &call_id, changes).await {
                InternalApplyPatchInvocation::Output(item) => return item,
                InternalApplyPatchInvocation::DelegateToExec(apply_patch_exec) => {
                    Some(apply_patch_exec)
                }
            }
        }
        MaybeApplyPatchVerified::CorrectnessError(parse_error) => {
            // It looks like an invocation of `apply_patch`, but we
            // could not resolve it into a patch that would apply
            // cleanly. Return to model for resample.
            return ResponseInputItem::FunctionCallOutput {
                call_id,
                output: FunctionCallOutputPayload {
                    content: format!("error: {parse_error:#}"),
                    success: None,
                },
            };
        }
        MaybeApplyPatchVerified::ShellParseError(error) => {
            trace!("Failed to parse shell command, {error:?}");
            None
        }
        MaybeApplyPatchVerified::NotApplyPatch => None,
    };

    let (params, safety, command_for_display) = match &apply_patch_exec {
        Some(ApplyPatchExec {
            action: ApplyPatchAction { patch, cwd, .. },
            user_explicitly_approved_this_action,
        }) => {
            let path_to_codex = std::env::current_exe()
                .ok()
                .map(|p| p.to_string_lossy().to_string());
            let Some(path_to_codex) = path_to_codex else {
                return ResponseInputItem::FunctionCallOutput {
                    call_id,
                    output: FunctionCallOutputPayload {
                        content: "failed to determine path to codex executable".to_string(),
                        success: None,
                    },
                };
            };

            let params = ExecParams {
                command: vec![
                    path_to_codex,
                    CODEX_APPLY_PATCH_ARG1.to_string(),
                    patch.clone(),
                ],
                cwd: cwd.clone(),
                timeout_ms: params.timeout_ms,
                env: HashMap::new(),
                with_escalated_permissions: params.with_escalated_permissions,
                justification: params.justification.clone(),
            };
            let safety = if *user_explicitly_approved_this_action {
                SafetyCheck::AutoApprove {
                    sandbox_type: SandboxType::None,
                }
            } else {
                assess_safety_for_untrusted_command(
                    sess.approval_policy,
                    &sess.sandbox_policy,
                    params.with_escalated_permissions.unwrap_or(false),
                )
            };
            (
                params,
                safety,
                vec!["apply_patch".to_string(), patch.clone()],
            )
        }
        None => {
            let safety = {
                let state = sess.state.lock().unwrap();
                assess_command_safety(
                    &params.command,
                    sess.approval_policy,
                    &sess.sandbox_policy,
                    &state.approved_commands,
                    params.with_escalated_permissions.unwrap_or(false),
                )
            };
            let command_for_display = params.command.clone();
            (params, safety, command_for_display)
        }
    };

    let sandbox_type = match safety {
        SafetyCheck::AutoApprove { sandbox_type } => sandbox_type,
        SafetyCheck::AskUser => {
            let rx_approve = sess
                .request_command_approval(
                    sub_id.clone(),
                    call_id.clone(),
                    params.command.clone(),
                    params.cwd.clone(),
                    params.justification.clone(),
                )
                .await;
            match rx_approve.await.unwrap_or_default() {
                ReviewDecision::Approved => (),
                ReviewDecision::ApprovedForSession => {
                    sess.add_approved_command(params.command.clone());
                }
                ReviewDecision::Denied | ReviewDecision::Abort => {
                    return ResponseInputItem::FunctionCallOutput {
                        call_id,
                        output: FunctionCallOutputPayload {
                            content: "exec command rejected by user".to_string(),
                            success: None,
                        },
                    };
                }
            }
            // No sandboxing is applied because the user has given
            // explicit approval. Often, we end up in this case because
            // the command cannot be run in a sandbox, such as
            // installing a new dependency that requires network access.
            SandboxType::None
        }
        SafetyCheck::Reject { reason } => {
            return ResponseInputItem::FunctionCallOutput {
                call_id,
                output: FunctionCallOutputPayload {
                    content: format!("exec command rejected: {reason}"),
                    success: None,
                },
            };
        }
    };

    let exec_command_context = ExecCommandContext {
        sub_id: sub_id.clone(),
        call_id: call_id.clone(),
        command_for_display: command_for_display.clone(),
        cwd: params.cwd.clone(),
        apply_patch: apply_patch_exec.map(
            |ApplyPatchExec {
                 action,
                 user_explicitly_approved_this_action,
             }| ApplyPatchCommandContext {
                user_explicitly_approved_this_action,
                changes: convert_apply_patch_to_protocol(&action),
            },
        ),
    };

    let params = maybe_run_with_user_profile(params, sess);
    let output_result = sess
        .run_exec_with_events(
            turn_diff_tracker,
            exec_command_context.clone(),
            ExecInvokeArgs {
                params: params.clone(),
                sandbox_type,
                sandbox_policy: &sess.sandbox_policy,
                sandbox_cwd: sess.get_cwd(),
                codex_linux_sandbox_exe: &sess.codex_linux_sandbox_exe,
                stdout_stream: if exec_command_context.apply_patch.is_some() {
                    None
                } else {
                    Some(StdoutStream {
                        sub_id: sub_id.clone(),
                        call_id: call_id.clone(),
                        tx_event: sess.tx_event.clone(),
                        session: None,
                    })
                },
            },
            seq_hint_for_exec,
            output_index,
            attempt_req,
        )
        .await;

    match output_result {
        Ok(output) => {
            let ExecToolCallOutput { exit_code, .. } = &output;

            let is_success = *exit_code == 0;
            let content = format_exec_output_with_limit(sess, &sub_id, &call_id, &output);
            ResponseInputItem::FunctionCallOutput {
                call_id: call_id.clone(),
                output: FunctionCallOutputPayload {
                    content,
                    success: Some(is_success),
                },
            }
        }
        Err(CodexErr::Sandbox(error)) => {
            handle_sandbox_error(
                turn_diff_tracker,
                params,
                exec_command_context,
                error,
                sandbox_type,
                sess,
                attempt_req,
            )
            .await
        }
        Err(e) => ResponseInputItem::FunctionCallOutput {
            call_id: call_id.clone(),
            output: FunctionCallOutputPayload {
                content: format!("execution error: {e}"),
                success: None,
            },
        },
    }
}

async fn handle_sandbox_error(
    turn_diff_tracker: &mut TurnDiffTracker,
    params: ExecParams,
    exec_command_context: ExecCommandContext,
    error: SandboxErr,
    sandbox_type: SandboxType,
    sess: &Session,
    attempt_req: u64,
) -> ResponseInputItem {
    let call_id = exec_command_context.call_id.clone();
    let sub_id = exec_command_context.sub_id.clone();
    let cwd = exec_command_context.cwd.clone();

    // Early out if either the user never wants to be asked for approval, or
    // we're letting the model manage escalation requests. Otherwise, continue
    match sess.approval_policy {
        AskForApproval::Never | AskForApproval::OnRequest => {
            // Clarify when Read Only mode is the reason a command cannot proceed.
            let content = if matches!(sess.sandbox_policy, SandboxPolicy::ReadOnly) {
                format!("command blocked by Read Only mode: {error}")
            } else {
                format!("failed in sandbox {sandbox_type:?} with execution error: {error}")
            };
            return ResponseInputItem::FunctionCallOutput {
                call_id,
                output: FunctionCallOutputPayload { content, success: Some(false) },
            };
        }
        AskForApproval::UnlessTrusted | AskForApproval::OnFailure => (),
    }

    // similarly, if the command timed out, we can simply return this failure to the model
    if matches!(error, SandboxErr::Timeout { .. }) {
        return ResponseInputItem::FunctionCallOutput {
            call_id,
            output: FunctionCallOutputPayload {
                content: "command timed out".to_string(),
                success: Some(false),
            },
        };
    }

    // Note that when `error` is `SandboxErr::Denied`, it could be a false
    // positive. That is, it may have exited with a non-zero exit code, not
    // because the sandbox denied it, but because that is its expected behavior,
    // i.e., a grep command that did not match anything. Ideally we would
    // include additional metadata on the command to indicate whether non-zero
    // exit codes merit a retry.

    // For now, we categorically ask the user to retry without sandbox and
    // emit the raw error as a background event.
    sess.notify_background_event(&sub_id, format!("Execution failed: {error}"))
        .await;

    let rx_approve = sess
        .request_command_approval(
            sub_id.clone(),
            call_id.clone(),
            params.command.clone(),
            cwd.clone(),
            Some("command failed; retry without sandbox?".to_string()),
        )
        .await;

    match rx_approve.await.unwrap_or_default() {
        ReviewDecision::Approved | ReviewDecision::ApprovedForSession => {
            // Persist this command as pre‑approved for the
            // remainder of the session so future
            // executions skip the sandbox directly.
            // TODO(ragona): Isn't this a bug? It always saves the command in an | fork?
            sess.add_approved_command(params.command.clone());
            // Inform UI we are retrying without sandbox.
            sess.notify_background_event(&sub_id, "retrying command without sandbox")
                .await;

            // This is an escalated retry; the policy will not be
            // examined and the sandbox has been set to `None`.
            // Use the same attempt_req as the tool call that failed; this retry
            // is still part of the current provider attempt.
            let retry_output_result = sess
                .run_exec_with_events(
                    turn_diff_tracker,
                    exec_command_context.clone(),
                    ExecInvokeArgs {
                        params,
                        sandbox_type: SandboxType::None,
                        sandbox_policy: &sess.sandbox_policy,
                        sandbox_cwd: sess.get_cwd(),
                        codex_linux_sandbox_exe: &sess.codex_linux_sandbox_exe,
                        stdout_stream: if exec_command_context.apply_patch.is_some() {
                            None
                        } else {
                            Some(StdoutStream {
                                sub_id: sub_id.clone(),
                                call_id: call_id.clone(),
                                tx_event: sess.tx_event.clone(),
                                session: None,
                            })
                        },
                    },
                    None,
                    None,
                    attempt_req,
                )
                .await;

            match retry_output_result {
                Ok(retry_output) => {
                    let ExecToolCallOutput { exit_code, .. } = &retry_output;

                    let is_success = *exit_code == 0;
                    let content = format_exec_output_with_limit(sess, &sub_id, &call_id, &retry_output);

                    ResponseInputItem::FunctionCallOutput {
                        call_id: call_id.clone(),
                        output: FunctionCallOutputPayload {
                            content,
                            success: Some(is_success),
                        },
                    }
                }
                Err(e) => ResponseInputItem::FunctionCallOutput {
                    call_id: call_id.clone(),
                    output: FunctionCallOutputPayload {
                        content: format!("retry failed: {e}"),
                        success: None,
                    },
                },
            }
        }
        ReviewDecision::Denied | ReviewDecision::Abort => {
            // Fall through to original failure handling.
            ResponseInputItem::FunctionCallOutput {
                call_id,
                output: FunctionCallOutputPayload {
                    content: "exec command rejected by user".to_string(),
                    success: None,
                },
            }
        }
    }
}

// Limit extremely large tool outputs before sending to the model to avoid
// context overflows. Keep this conservative because multiple tool outputs
// can appear in a single turn. The limit is in bytes (on the UTF‑8 string).
const MAX_TOOL_OUTPUT_BYTES_FOR_MODEL: usize = 32 * 1024; // 32 KiB

fn truncate_middle_bytes(s: &str, max_bytes: usize) -> (String, bool) {
    if s.len() <= max_bytes {
        return (s.to_string(), false);
    }
    if max_bytes == 0 {
        return ("…truncated…".to_string(), true);
    }

    // Try to keep some head/tail, favoring newline boundaries when possible.
    let keep = max_bytes.saturating_sub("…truncated…\n".len());
    let left_budget = keep / 2;
    let right_budget = keep - left_budget;

    // Safe prefix end on a char boundary, prefer last newline within budget.
    let prefix_end = {
        let mut end = left_budget.min(s.len());
        if let Some(head) = s.get(..end) {
            if let Some(i) = head.rfind('\n') { end = i + 1; }
        }
        while end > 0 && !s.is_char_boundary(end) { end -= 1; }
        end
    };

    // Safe suffix start on a char boundary, prefer first newline within budget.
    let suffix_start = {
        let mut start = s.len().saturating_sub(right_budget);
        if let Some(tail) = s.get(start..) {
            if let Some(i) = tail.find('\n') { start += i + 1; }
        }
        while start < s.len() && !s.is_char_boundary(start) { start += 1; }
        start
    };

    let mut out = String::with_capacity(max_bytes);
    out.push_str(&s[..prefix_end]);
    out.push_str("…truncated…\n");
    out.push_str(&s[suffix_start..]);
    (out, true)
}

fn format_exec_output_str(exec_output: &ExecToolCallOutput) -> String {
    let ExecToolCallOutput {
        aggregated_output,
        ..
    } = exec_output;

    // Always use the aggregated (stdout + stderr interleaved) stream so the
    // model sees the full build log regardless of which stream a tool used.
    let mut formatted_output = aggregated_output.text.clone();
    if let Some(truncated_after_lines) = aggregated_output.truncated_after_lines {
        formatted_output.push_str(&format!(
            "\n\n[Output truncated after {truncated_after_lines} lines: too many lines or bytes.]",
        ));
    }

    formatted_output
}

/// Exec output serialized for the model. If the payload is too large,
/// write the full output to a file and include a truncated preview here.
fn format_exec_output_with_limit(
    sess: &Session,
    sub_id: &str,
    call_id: &str,
    exec_output: &ExecToolCallOutput,
) -> String {
    let ExecToolCallOutput {
        exit_code,
        duration,
        ..
    } = exec_output;

    #[derive(Serialize)]
    struct ExecMetadata {
        exit_code: i32,
        duration_seconds: f32,
    }

    #[derive(Serialize)]
    struct ExecOutput<'a> { output: &'a str, metadata: ExecMetadata }

    // round to 1 decimal place
    let duration_seconds = ((duration.as_secs_f32()) * 10.0).round() / 10.0;

    let full = format_exec_output_str(exec_output);
    let (maybe_truncated, was_truncated) =
        truncate_middle_bytes(&full, MAX_TOOL_OUTPUT_BYTES_FOR_MODEL);

    // If truncated, persist the full output under .code/agents/<agent>/exec-<call_id>.txt
    // so users can inspect it and the model can refer to a short, stable path.
    let final_output = if was_truncated {
        let cwd = sess.get_cwd().to_path_buf();
        let file_note = match ensure_agent_dir(&cwd, sub_id)
            .and_then(|dir| write_agent_file(&dir, &format!("exec-{call_id}.txt"), &full))
        {
            Ok(path) => format!("\n\n[Full output saved to: {}]", path.display()),
            Err(e) => format!("\n\n[Full output was too large and truncation applied; failed to save file: {e}]")
        };
        let mut s = maybe_truncated;
        s.push_str(&file_note);
        s
    } else {
        maybe_truncated
    };

    let payload = ExecOutput {
        output: &final_output,
        metadata: ExecMetadata {
            exit_code: *exit_code,
            duration_seconds,
        },
    };

    #[expect(clippy::expect_used)]
    serde_json::to_string(&payload).expect("serialize ExecOutput")
}

fn get_last_assistant_message_from_turn(responses: &[ResponseItem]) -> Option<String> {
    responses.iter().rev().find_map(|item| {
        if let ResponseItem::Message { role, content, .. } = item {
            if role == "assistant" {
                content.iter().rev().find_map(|ci| {
                    if let ContentItem::OutputText { text } = ci {
                        Some(text.clone())
                    } else {
                        None
                    }
                })
            } else {
                None
            }
        } else {
            None
        }
    })
}

/// Capture a screenshot from the browser and store it for the next model request
async fn capture_browser_screenshot(_sess: &Session) -> Result<(PathBuf, String), String> {
    let browser_manager = codex_browser::global::get_browser_manager()
        .await
        .ok_or_else(|| "No browser manager available".to_string())?;

    if !browser_manager.is_enabled().await {
        return Err("Browser manager is not enabled".to_string());
    }

    // Get current URL first
    let url = browser_manager
        .get_current_url()
        .await
        .unwrap_or_else(|| "Browser".to_string());
    tracing::debug!("Attempting to capture screenshot at URL: {}", url);

    match browser_manager.capture_screenshot().await {
        Ok(screenshots) => {
            if let Some(first_screenshot) = screenshots.first() {
                tracing::info!(
                    "Captured browser screenshot: {} at URL: {}",
                    first_screenshot.display(),
                    url
                );
                Ok((first_screenshot.clone(), url))
            } else {
                let msg = format!("Screenshot capture returned empty results at URL: {}", url);
                tracing::warn!("{}", msg);
                Err(msg)
            }
        }
        Err(e) => {
            let msg = format!("Failed to capture screenshot at {}: {}", url, e);
            tracing::warn!("{}", msg);
            Err(msg)
        }
    }
}
// removed upstream exit_review_mode helper: not used in fork

/// Send agent status update event to the TUI
async fn send_agent_status_update(sess: &Session) {
    let manager = AGENT_MANAGER.read().await;

    // Collect all agents; include completed/failed so HUD can show final messages
    let agents: Vec<crate::protocol::AgentInfo> = manager
        .get_all_agents()
        .map(|agent| crate::protocol::AgentInfo {
            id: agent.id.clone(),
            name: agent.model.clone(), // Use model name as the display name
            status: match agent.status {
                AgentStatus::Pending => "pending".to_string(),
                AgentStatus::Running => "running".to_string(),
                AgentStatus::Completed => "completed".to_string(),
                AgentStatus::Failed => "failed".to_string(),
                AgentStatus::Cancelled => "cancelled".to_string(),
            },
            model: Some(agent.model.clone()),
            last_progress: agent.progress.last().cloned(),
            result: agent.result.clone(),
            error: agent.error.clone(),
        })
        .collect();

    let event = sess.make_event(
        "agent_status",
        EventMsg::AgentStatusUpdate(AgentStatusUpdateEvent {
            agents,
            context: None,
            task: None,
        }),
    );

    // Send event asynchronously
    let tx_event = sess.tx_event.clone();
    tokio::spawn(async move {
        if let Err(e) = tx_event.send(event).await {
            tracing::error!("Failed to send agent status update event: {}", e);
        }
    });
}

/// Add a screenshot to pending screenshots for the next model request
fn add_pending_screenshot(sess: &Session, screenshot_path: PathBuf, url: String) {
    // Do not queue screenshots for next turn anymore; we inject fresh per-turn.
    tracing::info!("Captured screenshot; updating UI and using per-turn injection");

    // Also send an immediate event to update the TUI display
    let event = sess.make_event(
        "browser_screenshot",
        EventMsg::BrowserScreenshotUpdate(BrowserScreenshotUpdateEvent {
            screenshot_path,
            url,
        }),
    );

    // Send event asynchronously to avoid blocking
    let tx_event = sess.tx_event.clone();
    tokio::spawn(async move {
        if let Err(e) = tx_event.send(event).await {
            tracing::error!("Failed to send browser screenshot update event: {}", e);
        }
    });
}

/// Consume pending screenshots and return them as ResponseInputItems
#[allow(dead_code)]
fn consume_pending_screenshots(sess: &Session) -> Vec<ResponseInputItem> {
    let mut pending = sess.pending_browser_screenshots.lock().unwrap();
    let screenshots = pending.drain(..).collect::<Vec<_>>();

    screenshots
        .into_iter()
        .map(|path| {
            let metadata = format!(
                "[EPHEMERAL:browser_screenshot] Browser screenshot at {}",
                chrono::Utc::now().format("%Y-%m-%d %H:%M:%S UTC")
            );

            // Read the screenshot file and create an ephemeral image
            match std::fs::read(&path) {
                Ok(bytes) => {
                    let mime = mime_guess::from_path(&path)
                        .first()
                        .map(|m| m.to_string())
                        .unwrap_or_else(|| "image/png".to_string());
                    let encoded = base64::engine::general_purpose::STANDARD.encode(bytes);

                    ResponseInputItem::Message {
                        role: "user".to_string(),
                        content: vec![
                            ContentItem::InputText { text: metadata },
                            ContentItem::InputImage {
                                image_url: format!("data:{mime};base64,{encoded}"),
                            },
                        ],
                    }
                }
                Err(e) => {
                    tracing::error!("Failed to read screenshot {}: {}", path.display(), e);
                    ResponseInputItem::Message {
                        role: "user".to_string(),
                        content: vec![ContentItem::InputText {
                            text: format!("Failed to load browser screenshot: {}", e),
                        }],
                    }
                }
            }
        })
        .collect()
}

/// Helper function to wrap custom tool calls with events
async fn execute_custom_tool<F, Fut>(
    sess: &Session,
    ctx: &ToolCallCtx,
    tool_name: String,
    parameters: Option<serde_json::Value>,
    tool_fn: F,
) -> ResponseInputItem
where
    F: FnOnce() -> Fut,
    Fut: std::future::Future<Output = ResponseInputItem>,
{
    use crate::protocol::{CustomToolCallBeginEvent, CustomToolCallEndEvent};
    use std::time::Instant;

    // Send begin event with ordering
    let begin_msg = EventMsg::CustomToolCallBegin(CustomToolCallBeginEvent {
        call_id: ctx.call_id.clone(),
        tool_name: tool_name.clone(),
        parameters: parameters.clone(),
    });
    let begin_order = ctx.order_meta(sess.current_request_ordinal());
    let begin_event = sess.make_event_with_order(&ctx.sub_id, begin_msg, begin_order, ctx.seq_hint);
    sess.send_event(begin_event).await;

    // Execute the tool
    let start = Instant::now();
    let result = tool_fn().await;
    let duration = start.elapsed();

    // Extract success/failure from result. Prefer explicit success flag when available.
    let (success, message) = match &result {
        ResponseInputItem::FunctionCallOutput { output, .. } => {
            let content = &output.content;
            let success_flag = output.success;
            (success_flag.unwrap_or(true), content.clone())
        }
        _ => (true, String::from("Tool completed")),
    };

    // Send end event with ordering
    let end_msg = EventMsg::CustomToolCallEnd(CustomToolCallEndEvent {
        call_id: ctx.call_id.clone(),
        tool_name,
        parameters,
        duration,
        result: if success { Ok(message) } else { Err(message) },
    });
    let end_order = ctx.order_meta(sess.current_request_ordinal());
    let end_event = sess.make_event_with_order(&ctx.sub_id, end_msg, end_order, ctx.seq_hint);
    sess.send_event(end_event).await;

    result
}

async fn handle_browser_open(sess: &Session, ctx: &ToolCallCtx, arguments: String) -> ResponseInputItem {
    // Parse arguments as JSON for the event
    let params = serde_json::from_str(&arguments).ok();

    let arguments_clone = arguments.clone();
    let call_id_clone = ctx.call_id.clone();

    execute_custom_tool(
        sess,
        ctx,
        "browser_open".to_string(),
        params,
        || async move {
            // Parse the URL from arguments
            let args: Result<Value, _> = serde_json::from_str(&arguments_clone);

            match args {
                Ok(json) => {
                    let url = json
                        .get("url")
                        .and_then(|v| v.as_str())
                        .unwrap_or("about:blank");

                    // Use the global browser manager (create if needed)
                    let browser_manager = {
                        let existing_global = codex_browser::global::get_browser_manager().await;
                        if let Some(existing) = existing_global {
                            tracing::info!("Using existing global browser manager");
                            Some(existing)
                        } else {
                            tracing::info!("Creating new browser manager");
                            let new_manager =
                                codex_browser::global::get_or_create_browser_manager().await;
                            Some(new_manager)
                        }
                    };

                    if let Some(browser_manager) = browser_manager {
                        // Ensure the browser manager is marked enabled so status reflects reality
                        browser_manager.set_enabled_sync(true);
                        // Clear any lingering node highlight from previous commands
                        let _ = browser_manager
                            .execute_cdp("Overlay.hideHighlight", serde_json::json!({}))
                            .await;
                        // Navigate to the URL with detailed timing logs
                        let step_start = std::time::Instant::now();
                        tracing::info!("[browser_open] begin goto: {}", url);
                        match browser_manager.goto(url).await {
                            Ok(_) => {
                                tracing::info!(
                                    "[browser_open] goto success: {} in {:?}",
                                    url,
                                    step_start.elapsed()
                                );
                                ResponseInputItem::FunctionCallOutput {
                                    call_id: call_id_clone.clone(),
                                    output: FunctionCallOutputPayload {
                                        content: format!("Browser opened to: {}", url),
                                        success: Some(true),
                                    },
                                }
                            }
                            Err(e) => ResponseInputItem::FunctionCallOutput {
                                call_id: call_id_clone.clone(),
                                output: FunctionCallOutputPayload {
                                    content: format!(
                                        "Failed to navigate browser to {}: {}",
                                        url, e
                                    ),
                                    success: Some(false),
                                },
                            },
                        }
                    } else {
                        ResponseInputItem::FunctionCallOutput {
                            call_id: call_id_clone.clone(),
                            output: FunctionCallOutputPayload {
                                content: "Failed to initialize browser manager.".to_string(),
                                success: Some(false),
                            },
                        }
                    }
                }
                Err(e) => ResponseInputItem::FunctionCallOutput {
                    call_id: call_id_clone,
                    output: FunctionCallOutputPayload {
                        content: format!("Failed to parse browser_open arguments: {}", e),
                        success: Some(false),
                    },
                },
            }
        },
    )
    .await
}

/// Get the browser manager for the session (always uses global)
async fn get_browser_manager_for_session(
    _sess: &Session,
) -> Option<Arc<codex_browser::BrowserManager>> {
    // Always use the global browser manager
    codex_browser::global::get_browser_manager().await
}

async fn handle_browser_close(sess: &Session, ctx: &ToolCallCtx) -> ResponseInputItem {
    let sess_clone = sess;
    let call_id_clone = ctx.call_id.clone();

    execute_custom_tool(
        sess,
        ctx,
        "browser_close".to_string(),
        None,
        || async move {
            let browser_manager = get_browser_manager_for_session(sess_clone).await;
            if let Some(browser_manager) = browser_manager {
                // Clear any lingering highlight before closing
                let _ = browser_manager
                    .execute_cdp("Overlay.hideHighlight", serde_json::json!({}))
                    .await;
                match browser_manager.stop().await {
                    Ok(_) => {
                        // Clear the browser manager from global
                        codex_browser::global::clear_browser_manager().await;
                        ResponseInputItem::FunctionCallOutput {
                            call_id: call_id_clone.clone(),
                            output: FunctionCallOutputPayload {
                                content: "Browser closed. Screenshot capture disabled.".to_string(),
                                success: Some(true),
                            },
                        }
                    }
                    Err(e) => ResponseInputItem::FunctionCallOutput {
                        call_id: call_id_clone.clone(),
                        output: FunctionCallOutputPayload {
                            content: format!("Failed to close browser: {}", e),
                            success: Some(false),
                        },
                    },
                }
            } else {
                ResponseInputItem::FunctionCallOutput {
                    call_id: call_id_clone,
                    output: FunctionCallOutputPayload {
                        content: "Browser is not currently open.".to_string(),
                        success: Some(false),
                    },
                }
            }
        },
    )
    .await
}

async fn handle_browser_status(sess: &Session, ctx: &ToolCallCtx) -> ResponseInputItem {
    let sess_clone = sess;
    let call_id_clone = ctx.call_id.clone();

    execute_custom_tool(
        sess,
        ctx,
        "browser_status".to_string(),
        None,
        || async move {
            let browser_manager = get_browser_manager_for_session(sess_clone).await;
            if let Some(browser_manager) = browser_manager {
                let _ = browser_manager
                    .execute_cdp("Overlay.hideHighlight", serde_json::json!({}))
                    .await;
                let status = browser_manager.get_status().await;
                let status_msg = if status.enabled {
                    if let Some(url) = status.current_url {
                        format!("Browser status: Enabled, currently at {}", url)
                    } else {
                        "Browser status: Enabled, no page loaded".to_string()
                    }
                } else {
                    "Browser status: Disabled".to_string()
                };

                ResponseInputItem::FunctionCallOutput {
                    call_id: call_id_clone.clone(),
                    output: FunctionCallOutputPayload {
                        content: status_msg,
                        success: Some(true),
                    },
                }
            } else {
                ResponseInputItem::FunctionCallOutput {
                    call_id: call_id_clone,
                    output: FunctionCallOutputPayload {
                        content:
                            "Browser is not initialized. Use browser_open to start the browser."
                                .to_string(),
                        success: Some(false),
                    },
                }
            }
        },
    )
    .await
}

async fn handle_browser_click(sess: &Session, ctx: &ToolCallCtx, arguments: String) -> ResponseInputItem {
    let params = serde_json::from_str::<serde_json::Value>(&arguments).ok();
    let sess_clone = sess;
    let call_id_clone = ctx.call_id.clone();

    execute_custom_tool(
        sess,
        ctx,
        "browser_click".to_string(),
        params.clone(),
        || async move {
            let browser_manager = get_browser_manager_for_session(sess_clone).await;

            if let Some(browser_manager) = browser_manager {
                let _ = browser_manager
                    .execute_cdp("Overlay.hideHighlight", serde_json::json!({}))
                    .await;
                // Determine click type: default 'click', or 'mousedown'/'mouseup'
                let click_type = params
                    .as_ref()
                    .and_then(|v| v.get("type"))
                    .and_then(|v| v.as_str())
                    .unwrap_or("click")
                    .to_lowercase();

                // Optional absolute coordinates
                let (mut target_x, mut target_y) = (None, None);
                if let Some(p) = params.as_ref() {
                    if let Some(vx) = p.get("x").and_then(|v| v.as_f64()) {
                        target_x = Some(vx);
                    }
                    if let Some(vy) = p.get("y").and_then(|v| v.as_f64()) {
                        target_y = Some(vy);
                    }
                }

                // If x or y provided, resolve missing coord from current position, then move
                if target_x.is_some() || target_y.is_some() {
                    // get current cursor for missing values
                    match browser_manager.get_cursor_position().await {
                        Ok((cx, cy)) => {
                            let x = target_x.unwrap_or(cx);
                            let y = target_y.unwrap_or(cy);
                            if let Err(e) = browser_manager.move_mouse(x, y).await {
                                return ResponseInputItem::FunctionCallOutput {
                                    call_id: call_id_clone.clone(),
                                    output: FunctionCallOutputPayload {
                                        content: format!("Failed to move before click: {}", e),
                                        success: Some(false),
                                    },
                                };
                            }
                        }
                        Err(e) => {
                            return ResponseInputItem::FunctionCallOutput {
                                call_id: call_id_clone.clone(),
                                output: FunctionCallOutputPayload {
                                    content: format!("Failed to get current cursor position: {}", e),
                                    success: Some(false),
                                },
                            };
                        }
                    }
                }

                // Perform the action at current (possibly moved) position
                let action_result = match click_type.as_str() {
                    "mousedown" => match browser_manager.mouse_down_at_current().await {
                        Ok((x, y)) => Ok((x, y, "Mouse down".to_string())),
                        Err(e) => Err(e),
                    },
                    "mouseup" => match browser_manager.mouse_up_at_current().await {
                        Ok((x, y)) => Ok((x, y, "Mouse up".to_string())),
                        Err(e) => Err(e),
                    },
                    "click" | _ => match browser_manager.click_at_current().await {
                        Ok((x, y)) => Ok((x, y, "Clicked".to_string())),
                        Err(e) => Err(e),
                    },
                };

                match action_result {
                    Ok((x, y, label)) => {
                        ResponseInputItem::FunctionCallOutput {
                            call_id: call_id_clone.clone(),
                            output: FunctionCallOutputPayload {
                                content: format!("{} at ({}, {})", label, x, y),
                                success: Some(true),
                            },
                        }
                    }
                    Err(e) => ResponseInputItem::FunctionCallOutput {
                        call_id: call_id_clone.clone(),
                        output: FunctionCallOutputPayload {
                            content: format!("Failed to perform mouse action: {}", e),
                            success: Some(false),
                        },
                    },
                }
    } else {
        ResponseInputItem::FunctionCallOutput {
            call_id: call_id_clone,
            output: FunctionCallOutputPayload {
                content: "Browser is not initialized. Use browser_open to start the browser."
                    .to_string(),
                success: Some(false),
            },
        }
    }
        },
    )
    .await
}

async fn handle_browser_move(sess: &Session, ctx: &ToolCallCtx, arguments: String) -> ResponseInputItem {
    let params = serde_json::from_str(&arguments).ok();
    let sess_clone = sess;
    let arguments_clone = arguments.clone();
    let call_id_clone = ctx.call_id.clone();

    execute_custom_tool(
        sess,
        ctx,
        "browser_move".to_string(),
        params,
        || async move {
            let browser_manager = get_browser_manager_for_session(sess_clone).await;

            if let Some(browser_manager) = browser_manager {
                let _ = browser_manager
                    .execute_cdp("Overlay.hideHighlight", serde_json::json!({}))
                    .await;
                let args: Result<Value, _> = serde_json::from_str(&arguments_clone);
                match args {
                    Ok(json) => {
                        // Check if we have relative movement (dx, dy) or absolute (x, y)
                        let has_dx = json.get("dx").is_some();
                        let has_dy = json.get("dy").is_some();
                        let has_x = json.get("x").is_some();
                        let has_y = json.get("y").is_some();

                        let result = if has_dx || has_dy {
                            // Relative movement
                            let dx = json.get("dx").and_then(|v| v.as_f64()).unwrap_or(0.0);
                            let dy = json.get("dy").and_then(|v| v.as_f64()).unwrap_or(0.0);
                            browser_manager.move_mouse_relative(dx, dy).await
                        } else if has_x || has_y {
                            // Absolute movement
                            let x = json.get("x").and_then(|v| v.as_f64()).unwrap_or(0.0);
                            let y = json.get("y").and_then(|v| v.as_f64()).unwrap_or(0.0);
                            browser_manager.move_mouse(x, y).await.map(|_| (x, y))
                        } else {
                            // No parameters provided, just return current position
                            browser_manager.get_cursor_position().await
                        };

                        match result {
                            Ok((x, y)) => {
                                ResponseInputItem::FunctionCallOutput {
                                    call_id: call_id_clone.clone(),
                                    output: FunctionCallOutputPayload {
                                        content: format!("Moved mouse position to ({}, {})", x, y),
                                        success: Some(true),
                                    },
                                }
                            }
                            Err(e) => ResponseInputItem::FunctionCallOutput {
                                call_id: call_id_clone.clone(),
                                output: FunctionCallOutputPayload {
                                    content: format!("Failed to move mouse: {}", e),
                                    success: Some(false),
                                },
                            },
                        }
                    }
                    Err(e) => ResponseInputItem::FunctionCallOutput {
                        call_id: call_id_clone.clone(),
                        output: FunctionCallOutputPayload {
                            content: format!("Failed to parse browser_move arguments: {}", e),
                            success: Some(false),
                        },
                    },
                }
            } else {
                ResponseInputItem::FunctionCallOutput {
                    call_id: call_id_clone,
                    output: FunctionCallOutputPayload {
                        content: "Browser is not initialized. Use browser_open to start the browser."
                            .to_string(),
                        success: Some(false),
                    },
                }
            }
        },
    )
    .await
}

async fn handle_browser_type(sess: &Session, ctx: &ToolCallCtx, arguments: String) -> ResponseInputItem {
    let params = serde_json::from_str(&arguments).ok();
    let sess_clone = sess;
    let arguments_clone = arguments.clone();
    let call_id_clone = ctx.call_id.clone();

    execute_custom_tool(
        sess,
        ctx,
        "browser_type".to_string(),
        params,
        || async move {
            let browser_manager = get_browser_manager_for_session(sess_clone).await;
            if let Some(browser_manager) = browser_manager {
                let _ = browser_manager
                    .execute_cdp("Overlay.hideHighlight", serde_json::json!({}))
                    .await;
                let args: Result<Value, _> = serde_json::from_str(&arguments_clone);
                match args {
                    Ok(json) => {
                        let text = json.get("text").and_then(|v| v.as_str()).unwrap_or("");

                        match browser_manager.type_text(text).await {
                            Ok(_) => {
                                ResponseInputItem::FunctionCallOutput {
                                    call_id: call_id_clone.clone(),
                                    output: FunctionCallOutputPayload {
                                        content: format!("Typed: {}", text),
                                        success: Some(true),
                                    },
                                }
                            }
                            Err(e) => ResponseInputItem::FunctionCallOutput {
                                call_id: call_id_clone.clone(),
                                output: FunctionCallOutputPayload {
                                    content: format!("Failed to type text: {}", e),
                                    success: Some(false),
                                },
                            },
                        }
                    }
                    Err(e) => ResponseInputItem::FunctionCallOutput {
                        call_id: call_id_clone.clone(),
                        output: FunctionCallOutputPayload {
                            content: format!("Failed to parse browser_type arguments: {}", e),
                            success: Some(false),
                        },
                    },
                }
            } else {
                ResponseInputItem::FunctionCallOutput {
                    call_id: call_id_clone,
                    output: FunctionCallOutputPayload {
                        content:
                            "Browser is not initialized. Use browser_open to start the browser."
                                .to_string(),
                        success: Some(false),
                    },
                }
            }
        },
    )
    .await
}

async fn handle_browser_key(sess: &Session, ctx: &ToolCallCtx, arguments: String) -> ResponseInputItem {
    let params = serde_json::from_str(&arguments).ok();
    let sess_clone = sess;
    let arguments_clone = arguments.clone();
    let call_id_clone = ctx.call_id.clone();

    execute_custom_tool(
        sess,
        ctx,
        "browser_key".to_string(),
        params,
        || async move {
            let browser_manager = get_browser_manager_for_session(sess_clone).await;
            if let Some(browser_manager) = browser_manager {
                let _ = browser_manager
                    .execute_cdp("Overlay.hideHighlight", serde_json::json!({}))
                    .await;
                let args: Result<Value, _> = serde_json::from_str(&arguments_clone);
                match args {
                    Ok(json) => {
                        let key = json.get("key").and_then(|v| v.as_str()).unwrap_or("");

                        match browser_manager.press_key(key).await {
                            Ok(_) => {
                                ResponseInputItem::FunctionCallOutput {
                                    call_id: call_id_clone.clone(),
                                    output: FunctionCallOutputPayload {
                                        content: format!("Pressed key: {}", key),
                                        success: Some(true),
                                    },
                                }
                            }
                            Err(e) => ResponseInputItem::FunctionCallOutput {
                                call_id: call_id_clone.clone(),
                                output: FunctionCallOutputPayload {
                                    content: format!("Failed to press key: {}", e),
                                    success: Some(false),
                                },
                            },
                        }
                    }
                    Err(e) => ResponseInputItem::FunctionCallOutput {
                        call_id: call_id_clone,
                        output: FunctionCallOutputPayload {
                            content: format!("Failed to parse browser_key arguments: {}", e),
                            success: Some(false),
                        },
                    },
                }
            } else {
                ResponseInputItem::FunctionCallOutput {
                    call_id: call_id_clone,
                    output: FunctionCallOutputPayload {
                        content:
                            "Browser is not initialized. Use browser_open to start the browser."
                                .to_string(),
                        success: Some(false),
                    },
                }
            }
        },
    )
    .await
}

async fn handle_browser_javascript(sess: &Session, ctx: &ToolCallCtx, arguments: String) -> ResponseInputItem {
    let params = serde_json::from_str(&arguments).ok();
    let sess_clone = sess;
    let arguments_clone = arguments.clone();
    let call_id_clone = ctx.call_id.clone();

    execute_custom_tool(
        sess,
        ctx,
        "browser_javascript".to_string(),
        params,
        || async move {
            let browser_manager = get_browser_manager_for_session(sess_clone).await;
            if let Some(browser_manager) = browser_manager {
                let _ = browser_manager
                    .execute_cdp("Overlay.hideHighlight", serde_json::json!({}))
                    .await;
                let args: Result<Value, _> = serde_json::from_str(&arguments_clone);
                match args {
                    Ok(json) => {
                        let code = json.get("code").and_then(|v| v.as_str()).unwrap_or("");

                        match browser_manager.execute_javascript(code).await {
                            Ok(result) => {
                                // Log the JavaScript execution result
                                tracing::info!("JavaScript execution returned: {:?}", result);

                                // Format the result for the LLM
                                let formatted_result = if let Some(obj) = result.as_object() {
                                    // Check if it's our wrapped result format
                                    if let (Some(success), Some(value)) =
                                        (obj.get("success"), obj.get("value"))
                                    {
                                        let logs = obj.get("logs").and_then(|v| v.as_array());
                                        let mut output = String::new();

                                        if let Some(logs) = logs {
                                            if !logs.is_empty() {
                                                output.push_str("Console logs:\n");
                                                for log in logs {
                                                    if let Some(log_str) = log.as_str() {
                                                        output
                                                            .push_str(&format!("  {}\n", log_str));
                                                    }
                                                }
                                                output.push_str("\n");
                                            }
                                        }

                                        if success.as_bool().unwrap_or(false) {
                                            output.push_str("Result: ");
                                            output.push_str(
                                                &serde_json::to_string_pretty(value)
                                                    .unwrap_or_else(|_| "null".to_string()),
                                            );
                                        } else if let Some(error) = obj.get("error") {
                                            output.push_str("Error: ");
                                            output.push_str(&error.to_string());
                                        }

                                        output
                                    } else {
                                        // Fallback to raw JSON if not in expected format
                                        serde_json::to_string_pretty(&result)
                                            .unwrap_or_else(|_| "null".to_string())
                                    }
                                } else {
                                    // Not an object, return as-is
                                    serde_json::to_string_pretty(&result)
                                        .unwrap_or_else(|_| "null".to_string())
                                };

                                tracing::info!("Returning to LLM: {}", formatted_result);

                                ResponseInputItem::FunctionCallOutput {
                                    call_id: call_id_clone.clone(),
                                    output: FunctionCallOutputPayload {
                                        content: formatted_result,
                                        success: Some(true),
                                    },
                                }
                            }
                            Err(e) => ResponseInputItem::FunctionCallOutput {
                                call_id: call_id_clone.clone(),
                                output: FunctionCallOutputPayload {
                                    content: format!("Failed to execute JavaScript: {}", e),
                                    success: Some(false),
                                },
                            },
                        }
                    }
                    Err(e) => ResponseInputItem::FunctionCallOutput {
                        call_id: call_id_clone,
                        output: FunctionCallOutputPayload {
                            content: format!("Failed to parse browser_javascript arguments: {}", e),
                            success: Some(false),
                        },
                    },
                }
            } else {
                ResponseInputItem::FunctionCallOutput {
                    call_id: call_id_clone,
                    output: FunctionCallOutputPayload {
                        content:
                            "Browser is not initialized. Use browser_open to start the browser."
                                .to_string(),
                        success: Some(false),
                    },
                }
            }
        },
    )
    .await
}

async fn handle_browser_scroll(sess: &Session, ctx: &ToolCallCtx, arguments: String) -> ResponseInputItem {
    let params = serde_json::from_str(&arguments).ok();
    let sess_clone = sess;
    let arguments_clone = arguments.clone();
    let call_id_clone = ctx.call_id.clone();

    execute_custom_tool(
        sess,
        ctx,
        "browser_scroll".to_string(),
        params,
        || async move {
            let browser_manager = get_browser_manager_for_session(sess_clone).await;
            if let Some(browser_manager) = browser_manager {
                let _ = browser_manager
                    .execute_cdp("Overlay.hideHighlight", serde_json::json!({}))
                    .await;
                let args: Result<Value, _> = serde_json::from_str(&arguments_clone);
                match args {
                    Ok(json) => {
                        let dx = json.get("dx").and_then(|v| v.as_f64()).unwrap_or(0.0);
                        let dy = json.get("dy").and_then(|v| v.as_f64()).unwrap_or(0.0);

                        match browser_manager.scroll_by(dx, dy).await {
                    Ok(_) => {
                        ResponseInputItem::FunctionCallOutput {
                            call_id: call_id_clone.clone(),
                            output: FunctionCallOutputPayload {
                                content: format!("Scrolled by ({}, {})", dx, dy),
                                success: Some(true),
                            },
                        }
                    }
                    Err(e) => ResponseInputItem::FunctionCallOutput {
                        call_id: call_id_clone.clone(),
                        output: FunctionCallOutputPayload {
                            content: format!("Failed to scroll: {}", e),
                            success: Some(false),
                        },
                    },
                }
            }
            Err(e) => ResponseInputItem::FunctionCallOutput {
                call_id: call_id_clone,
                output: FunctionCallOutputPayload {
                    content: format!("Failed to parse browser_scroll arguments: {}", e),
                    success: Some(false),
                },
            },
        }
    } else {
        ResponseInputItem::FunctionCallOutput {
            call_id: call_id_clone,
            output: FunctionCallOutputPayload {
                content: "Browser is not initialized. Use browser_open to start the browser.".to_string(),
                success: Some(false),
            },
        }
    }
        },
    )
    .await
}

async fn handle_browser_console(sess: &Session, ctx: &ToolCallCtx, arguments: String) -> ResponseInputItem {
    let params = serde_json::from_str(&arguments).ok();
    let sess_clone = sess;
    let arguments_clone = arguments.clone();
    let call_id_clone = ctx.call_id.clone();

    execute_custom_tool(
        sess,
        ctx,
        "browser_console".to_string(),
        params,
        || async move {
            let browser_manager = get_browser_manager_for_session(sess_clone).await;
            if let Some(browser_manager) = browser_manager {
                let args: Result<Value, _> = serde_json::from_str(&arguments_clone);
                let lines = match args {
                    Ok(json) => json.get("lines").and_then(|v| v.as_u64()).map(|n| n as usize),
                    Err(_) => None,
                };

                match browser_manager.get_console_logs(lines).await {
                    Ok(logs) => {
                        // Format the logs for display
                        let formatted = if let Some(logs_array) = logs.as_array() {
                            if logs_array.is_empty() {
                                "No console logs captured.".to_string()
                            } else {
                                let mut output = String::new();
                                output.push_str("Console logs:\n");
                                for log in logs_array {
                                    if let Some(log_obj) = log.as_object() {
                                        let timestamp = log_obj.get("timestamp")
                                            .and_then(|v| v.as_str())
                                            .unwrap_or("");
                                        let level = log_obj.get("level")
                                            .and_then(|v| v.as_str())
                                            .unwrap_or("log");
                                        let message = log_obj.get("message")
                                            .and_then(|v| v.as_str())
                                            .unwrap_or("");

                                        output.push_str(&format!("[{}] [{}] {}\n", timestamp, level.to_uppercase(), message));
                                    }
                                }
                                output
                            }
                        } else {
                            "No console logs captured.".to_string()
                        };

                        ResponseInputItem::FunctionCallOutput {
                            call_id: call_id_clone,
                            output: FunctionCallOutputPayload {
                                content: formatted,
                                success: Some(true),
                            },
                        }
                    }
                    Err(e) => ResponseInputItem::FunctionCallOutput {
                        call_id: call_id_clone,
                        output: FunctionCallOutputPayload {
                            content: format!("Failed to get console logs: {}", e),
                            success: Some(false),
                        },
                    },
                }
            } else {
                ResponseInputItem::FunctionCallOutput {
                    call_id: call_id_clone,
                    output: FunctionCallOutputPayload {
                        content: "Browser is not enabled. Use browser_open to enable it first.".to_string(),
                        success: Some(false),
                    },
                }
            }
        },
    )
    .await
}

async fn handle_browser_cdp(sess: &Session, ctx: &ToolCallCtx, arguments: String) -> ResponseInputItem {
    let params = serde_json::from_str(&arguments).ok();
    let sess_clone = sess;
    let arguments_clone = arguments.clone();
    let call_id_clone = ctx.call_id.clone();

    execute_custom_tool(
        sess,
        ctx,
        "browser_cdp".to_string(),
        params,
        || async move {
            let browser_manager = get_browser_manager_for_session(sess_clone).await;
            if let Some(browser_manager) = browser_manager {
                let _ = browser_manager
                    .execute_cdp("Overlay.hideHighlight", serde_json::json!({}))
                    .await;
                let args: Result<Value, _> = serde_json::from_str(&arguments_clone);
                match args {
                    Ok(json) => {
                        let method = json
                            .get("method")
                            .and_then(|v| v.as_str())
                            .unwrap_or("")
                            .to_string();
                        let params = json.get("params").cloned().unwrap_or_else(|| Value::Object(serde_json::Map::new()));
                        let target = json
                            .get("target")
                            .and_then(|v| v.as_str())
                            .unwrap_or("page");

                        if method.is_empty() {
                            return ResponseInputItem::FunctionCallOutput {
                                call_id: call_id_clone,
                                output: FunctionCallOutputPayload {
                                    content: "Missing required field: method".to_string(),
                                    success: Some(false),
                                },
                            };
                        }

                        let exec_res = if target == "browser" {
                            browser_manager.execute_cdp_browser(&method, params).await
                        } else {
                            browser_manager.execute_cdp(&method, params).await
                        };

                        match exec_res {
                            Ok(result) => {
                                let pretty = serde_json::to_string_pretty(&result)
                                    .unwrap_or_else(|_| "<non-serializable result>".to_string());
                                ResponseInputItem::FunctionCallOutput {
                                    call_id: call_id_clone,
                                    output: FunctionCallOutputPayload {
                                        content: pretty,
                                        success: Some(true),
                                    },
                                }
                            }
                            Err(e) => ResponseInputItem::FunctionCallOutput {
                                call_id: call_id_clone,
                                output: FunctionCallOutputPayload {
                                    content: format!("Failed to execute CDP command: {}", e),
                                    success: Some(false),
                                },
                            },
                        }
                    }
                    Err(e) => ResponseInputItem::FunctionCallOutput {
                        call_id: call_id_clone,
                        output: FunctionCallOutputPayload {
                            content: format!("Failed to parse browser_cdp arguments: {}", e),
                            success: Some(false),
                        },
                    },
                }
            } else {
                ResponseInputItem::FunctionCallOutput {
                    call_id: call_id_clone,
                    output: FunctionCallOutputPayload {
                        content: "Browser is not initialized. Use browser_open to start the browser.".to_string(),
                        success: Some(false),
                    },
                }
            }
        },
    )
    .await
}

async fn handle_browser_inspect(sess: &Session, ctx: &ToolCallCtx, arguments: String) -> ResponseInputItem {
    use serde_json::json;
    let params = serde_json::from_str(&arguments).ok();
    let sess_clone = sess;
    let arguments_clone = arguments.clone();
    let call_id_clone = ctx.call_id.clone();

    execute_custom_tool(
        sess,
        ctx,
        "browser_inspect".to_string(),
        params,
        || async move {
            let browser_manager = get_browser_manager_for_session(sess_clone).await;
            if let Some(browser_manager) = browser_manager {
                let args: Result<Value, _> = serde_json::from_str(&arguments_clone);
                match args {
                    Ok(json) => {
                        // Determine target element: by id, by coords, or by cursor
                        let id_attr = json.get("id").and_then(|v| v.as_str()).map(|s| s.to_string());
                        let mut x = json.get("x").and_then(|v| v.as_f64());
                        let mut y = json.get("y").and_then(|v| v.as_f64());

                        if (x.is_none() || y.is_none()) && id_attr.is_none() {
                            // No coords provided; use current cursor
                            if let Ok((cx, cy)) = browser_manager.get_cursor_position().await {
                                x = Some(cx);
                                y = Some(cy);
                            }
                        }

                        // Resolve nodeId
                        let node_id_value = if let Some(id_attr) = id_attr.clone() {
                            // Use DOM.getDocument -> DOM.querySelector with selector `#id`
                            let doc = browser_manager
                                .execute_cdp("DOM.getDocument", json!({}))
                                .await
                                .map_err(|e| e);
                            let root_id = match doc {
                                Ok(v) => v.get("root").and_then(|r| r.get("nodeId")).and_then(|n| n.as_u64()),
                                Err(_) => None,
                            };
                            if let Some(root_node_id) = root_id {
                                let sel = format!("#{}", id_attr);
                                let q = browser_manager
                                    .execute_cdp(
                                        "DOM.querySelector",
                                        json!({"nodeId": root_node_id, "selector": sel}),
                                    )
                                    .await;
                                match q {
                                    Ok(v) => v.get("nodeId").cloned(),
                                    Err(_) => None,
                                }
                            } else {
                                None
                            }
                        } else if let (Some(x), Some(y)) = (x, y) {
                            // Use DOM.getNodeForLocation
                            let res = browser_manager
                                .execute_cdp(
                                    "DOM.getNodeForLocation",
                                    json!({
                                        "x": x,
                                        "y": y,
                                        "includeUserAgentShadowDOM": true
                                    }),
                                )
                                .await;
                            match res {
                                Ok(v) => {
                                    // Prefer nodeId; if absent, push backendNodeId
                                    if let Some(n) = v.get("nodeId").cloned() {
                                        Some(n)
                                    } else if let Some(backend) = v.get("backendNodeId").and_then(|b| b.as_u64()) {
                                        let pushed = browser_manager
                                            .execute_cdp(
                                                "DOM.pushNodesByBackendIdsToFrontend",
                                                json!({ "backendNodeIds": [backend] }),
                                            )
                                            .await
                                            .ok();
                                        pushed
                                            .and_then(|pv| pv.get("nodeIds").and_then(|arr| arr.as_array().cloned()))
                                            .and_then(|arr| arr.first().cloned())
                                    } else {
                                        None
                                    }
                                }
                                Err(_) => None,
                            }
                        } else {
                            None
                        };

                        let node_id = match node_id_value.and_then(|v| v.as_u64()) {
                            Some(id) => id,
                            None => {
                                return ResponseInputItem::FunctionCallOutput {
                                    call_id: call_id_clone,
                                    output: FunctionCallOutputPayload {
                                        content: "Failed to resolve target node for inspection".to_string(),
                                        success: Some(false),
                                    },
                                };
                            }
                        };

                        // Enable CSS domain to get matched rules
                        let _ = browser_manager.execute_cdp("CSS.enable", json!({})).await;

                        // Gather details
                        let attrs = browser_manager
                            .execute_cdp("DOM.getAttributes", json!({"nodeId": node_id}))
                            .await
                            .unwrap_or_else(|_| json!({}));
                        let outer = browser_manager
                            .execute_cdp("DOM.getOuterHTML", json!({"nodeId": node_id}))
                            .await
                            .unwrap_or_else(|_| json!({}));
                        let box_model = browser_manager
                            .execute_cdp("DOM.getBoxModel", json!({"nodeId": node_id}))
                            .await
                            .unwrap_or_else(|_| json!({}));
                        let styles = browser_manager
                            .execute_cdp("CSS.getMatchedStylesForNode", json!({"nodeId": node_id}))
                            .await
                            .unwrap_or_else(|_| json!({}));

                        // Highlight the inspected node using Overlay domain (no screenshot capture here)
                        let _ = browser_manager.execute_cdp("Overlay.enable", json!({})).await;
                        let highlight_config = json!({
                            "showInfo": true,
                            "showStyles": false,
                            "showRulers": false,
                            "contentColor": {"r": 111, "g": 168, "b": 220, "a": 0.20},
                            "paddingColor": {"r": 147, "g": 196, "b": 125, "a": 0.55},
                            "borderColor": {"r": 255, "g": 229, "b": 153, "a": 0.60},
                            "marginColor": {"r": 246, "g": 178, "b": 107, "a": 0.60}
                        });
                        let _ = browser_manager.execute_cdp(
                            "Overlay.highlightNode",
                            json!({ "nodeId": node_id, "highlightConfig": highlight_config })
                        ).await;
                        // Do not hide here; keep highlight until the next browser command.

                        // Format output
                        let mut out = String::new();
                        if let (Some(ix), Some(iy)) = (x, y) {
                            out.push_str(&format!("Target: coordinates ({}, {})\n", ix, iy));
                        }
                        if let Some(id_attr) = id_attr {
                            out.push_str(&format!("Target: id '#{}'\n", id_attr));
                        }
                        out.push_str(&format!("NodeId: {}\n", node_id));

                        // Attributes
                        if let Some(arr) = attrs.get("attributes").and_then(|v| v.as_array()) {
                            out.push_str("Attributes:\n");
                            let mut it = arr.iter();
                            while let (Some(k), Some(v)) = (it.next(), it.next()) {
                                out.push_str(&format!("  {}=\"{}\"\n", k.as_str().unwrap_or(""), v.as_str().unwrap_or("")));
                            }
                        }

                        // Outer HTML
                        if let Some(html) = outer.get("outerHTML").and_then(|v| v.as_str()) {
                            let one = html.replace('\n', " ");
                            let snippet: String = one.chars().take(800).collect();
                            out.push_str("\nOuterHTML (truncated):\n");
                            out.push_str(&snippet);
                            if one.len() > snippet.len() { out.push_str("…"); }
                            out.push('\n');
                        }

                        // Box Model summary
                        if box_model.get("model").is_some() {
                            out.push_str("\nBoxModel: available (content/padding/border/margin)\n");
                        }

                        // Matched styles summary
                        if let Some(rules) = styles.get("matchedCSSRules").and_then(|v| v.as_array()) {
                            out.push_str(&format!("Matched CSS rules: {}\n", rules.len()));
                        }

                        // No inline screenshot capture; result reflects DOM details only.

                        ResponseInputItem::FunctionCallOutput {
                            call_id: call_id_clone,
                            output: FunctionCallOutputPayload { content: out, success: Some(true) },
                        }
                    }
                    Err(e) => ResponseInputItem::FunctionCallOutput {
                        call_id: call_id_clone,
                        output: FunctionCallOutputPayload {
                            content: format!("Failed to parse browser_inspect arguments: {}", e),
                            success: Some(false),
                        },
                    },
                }
            } else {
                ResponseInputItem::FunctionCallOutput {
                    call_id: call_id_clone,
                    output: FunctionCallOutputPayload {
                        content: "Browser is not initialized. Use browser_open to start the browser.".to_string(),
                        success: Some(false),
                    },
                }
            }
        },
    )
    .await
}

async fn handle_browser_history(sess: &Session, ctx: &ToolCallCtx, arguments: String) -> ResponseInputItem {
    let params = serde_json::from_str(&arguments).ok();
    let sess_clone = sess;
    let arguments_clone = arguments.clone();
    let call_id_clone = ctx.call_id.clone();

    execute_custom_tool(
        sess,
        ctx,
        "browser_history".to_string(),
        params,
        || async move {
            let browser_manager = get_browser_manager_for_session(sess_clone).await;
            if let Some(browser_manager) = browser_manager {
                let args: Result<Value, _> = serde_json::from_str(&arguments_clone);
                match args {
                    Ok(json) => {
                        let direction =
                            json.get("direction").and_then(|v| v.as_str()).unwrap_or("");

                        if direction != "back" && direction != "forward" {
                            return ResponseInputItem::FunctionCallOutput {
                                call_id: call_id_clone,
                                output: FunctionCallOutputPayload {
                                    content: format!(
                                        "Unsupported direction: {} (expected 'back' or 'forward')",
                                        direction
                                    ),
                                    success: Some(false),
                                },
                            };
                        }

                        let action_res = if direction == "back" {
                            browser_manager.history_back().await
                        } else {
                            browser_manager.history_forward().await
                        };

                        match action_res {
                            Ok(_) => {
                                ResponseInputItem::FunctionCallOutput {
                                    call_id: call_id_clone.clone(),
                                    output: FunctionCallOutputPayload {
                                        content: format!("History {} triggered", direction),
                                        success: Some(true),
                                    },
                                }
                            }
                            Err(e) => ResponseInputItem::FunctionCallOutput {
                                call_id: call_id_clone.clone(),
                                output: FunctionCallOutputPayload {
                                    content: format!("Failed to navigate history: {}", e),
                                    success: Some(false),
                                },
                            },
                        }
                    }
                    Err(e) => ResponseInputItem::FunctionCallOutput {
                        call_id: call_id_clone,
                        output: FunctionCallOutputPayload {
                            content: format!("Failed to parse browser_history arguments: {}", e),
                            success: Some(false),
                        },
                    },
                }
            } else {
                ResponseInputItem::FunctionCallOutput {
                    call_id: call_id_clone,
                    output: FunctionCallOutputPayload {
                        content:
                            "Browser is not initialized. Use browser_open to start the browser."
                                .to_string(),
                        success: Some(false),
                    },
                }
            }
        },
    )
    .await
}
fn debug_history(label: &str, items: &[ResponseItem]) {
    let preview: Vec<String> = items
        .iter()
        .enumerate()
        .map(|(idx, item)| match item {
            ResponseItem::Message { role, content, .. } => {
                let text = content
                    .iter()
                    .filter_map(|c| match c {
                        ContentItem::InputText { text }
                        | ContentItem::OutputText { text } => Some(text.as_str()),
                        _ => None,
                    })
                    .collect::<Vec<_>>()
                    .join(" ");
                let snippet: String = text.chars().take(80).collect();
                format!("{idx}:{role}:{snippet}")
            }
            _ => format!("{idx}:{:?}", item),
        })
        .collect();
    let rendered = preview.join(" | ");
    if std::env::var_os("CODEX_COMPACT_TRACE").is_some() {
        eprintln!("[compact_history] {} => [{}]", label, rendered);
    }
    info!(target = "codex_core::compact_history", "{} => [{}]", label, rendered);
}<|MERGE_RESOLUTION|>--- conflicted
+++ resolved
@@ -1969,13 +1969,8 @@
                         match RolloutRecorder::new(
                             &config,
                             crate::rollout::recorder::RolloutRecorderParams::new(
-<<<<<<< HEAD
-                                codex_protocol::mcp_protocol::ConversationId(session_id),
+                                codex_protocol::mcp_protocol::ConversationId::from(session_id),
                                 effective_user_instructions.clone(),
-=======
-                                codex_protocol::mcp_protocol::ConversationId::from(session_id),
-                                user_instructions.clone(),
->>>>>>> abac8815
                             ),
                         )
                             .await
