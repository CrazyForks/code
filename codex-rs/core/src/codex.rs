// Poisoned mutex should fail the program
#![allow(clippy::unwrap_used)]

use std::borrow::Cow;
use std::collections::HashMap;
use std::collections::HashSet;
use std::path::Path;
use std::path::PathBuf;
use std::sync::Arc;
use std::sync::Mutex;
use std::sync::atomic::AtomicU64;
use std::time::Duration;

use async_channel::Receiver;
use async_channel::Sender;
use base64::Engine;
use codex_apply_patch::ApplyPatchAction;
use codex_apply_patch::MaybeApplyPatchVerified;
use codex_apply_patch::maybe_parse_apply_patch_verified;
// unused: AuthManager
// unused: ConversationHistoryResponseEvent
use codex_protocol::protocol::TurnAbortReason;
use codex_protocol::protocol::TurnAbortedEvent;
use futures::prelude::*;
use mcp_types::CallToolResult;
use serde::Serialize;
use serde_json;
use serde_json::json;
use tokio::sync::oneshot;
use tokio::task::AbortHandle;
use tracing::debug;
use tracing::error;
use tracing::info;
use tracing::trace;
use tracing::warn;
use uuid::Uuid;
use crate::CodexAuth;
use crate::agent_tool::AgentStatusUpdatePayload;
use crate::protocol::WebSearchBeginEvent;
use crate::protocol::WebSearchCompleteEvent;
use codex_protocol::models::WebSearchAction;
use codex_protocol::protocol::RolloutItem;

mod compact;
use self::compact::build_compacted_history;
use self::compact::collect_user_messages;

/// Initial submission ID for session configuration
pub(crate) const INITIAL_SUBMIT_ID: &str = "";

#[derive(Clone, Default)]
struct ConfirmGuardRuntime {
    patterns: Vec<ConfirmGuardPatternRuntime>,
}

#[derive(Clone)]
struct ConfirmGuardPatternRuntime {
    regex: regex_lite::Regex,
    message: Option<String>,
    raw: String,
}

impl ConfirmGuardRuntime {
    fn from_config(config: &crate::config_types::ConfirmGuardConfig) -> Self {
        let mut patterns = Vec::new();
        for pattern in &config.patterns {
            match regex_lite::Regex::new(&pattern.regex) {
                Ok(regex) => patterns.push(ConfirmGuardPatternRuntime {
                    regex,
                    message: pattern.message.clone(),
                    raw: pattern.regex.clone(),
                }),
                Err(err) => {
                    tracing::warn!("Skipping confirm guard pattern `{}`: {err}", pattern.regex);
                }
            }
        }
        Self { patterns }
    }

    fn matched_pattern(&self, input: &str) -> Option<&ConfirmGuardPatternRuntime> {
        self.patterns.iter().find(|pat| pat.regex.is_match(input))
    }

    fn is_empty(&self) -> bool {
        self.patterns.is_empty()
    }
}

impl ConfirmGuardPatternRuntime {
    fn guidance(&self, original_label: &str, original_value: &str, suggested: &str) -> String {
        let header = self
            .message
            .clone()
            .unwrap_or_else(|| {
                format!(
                    "Blocked command matching confirm guard pattern `{}`. Resend with 'confirm:' if you intend to proceed.",
                    self.raw
                )
            });
        format!("{header}\n\n{original_label}: {original_value}\nresend_exact_argv: {suggested}")
    }
}

trait MutexExt<T> {
    fn lock_unchecked(&self) -> std::sync::MutexGuard<'_, T>;
}

impl<T> MutexExt<T> for Mutex<T> {
    fn lock_unchecked(&self) -> std::sync::MutexGuard<'_, T> {
        #[expect(clippy::expect_used)]
        self.lock().expect("poisoned lock")
    }
}

#[derive(Clone)]
pub(crate) struct TurnContext {
    pub(crate) client: ModelClient,
    pub(crate) cwd: PathBuf,
    pub(crate) base_instructions: Option<String>,
    pub(crate) user_instructions: Option<String>,
    pub(crate) approval_policy: AskForApproval,
    pub(crate) sandbox_policy: SandboxPolicy,
}

/// Gather ephemeral, per-turn context that should not be persisted to history.
/// Combines environment info and (when enabled) a live browser snapshot and status.
struct EphemeralJar {
    items: Vec<ResponseItem>,
}

impl EphemeralJar {
    fn new() -> Self {
        Self { items: Vec::new() }
    }

    fn into_items(self) -> Vec<ResponseItem> {
        self.items
    }
}

/// Convert a vector of core `InputItem`s into a single `ResponseInputItem`
/// suitable for sending to the model. Handles images (local and pre‑encoded)
/// and our fork's ephemeral image variant by inlining a brief metadata marker
/// followed by the image as a data URL.
fn response_input_from_core_items(items: Vec<InputItem>) -> ResponseInputItem {
    let mut content_items = Vec::new();

    for item in items {
        match item {
            InputItem::Text { text } => {
                content_items.push(ContentItem::InputText { text });
            }
            InputItem::Image { image_url } => {
                content_items.push(ContentItem::InputImage { image_url });
            }
            InputItem::LocalImage { path } => match std::fs::read(&path) {
                Ok(bytes) => {
                    let mime = mime_guess::from_path(&path)
                        .first()
                        .map(|m| m.essence_str().to_owned())
                        .unwrap_or_else(|| "application/octet-stream".to_string());
                    let encoded = base64::engine::general_purpose::STANDARD.encode(bytes);
                    content_items.push(ContentItem::InputImage {
                        image_url: format!("data:{mime};base64,{encoded}"),
                    });
                }
                Err(err) => {
                    tracing::warn!(
                        "Skipping image {} – could not read file: {}",
                        path.display(),
                        err
                    );
                }
            },
            InputItem::EphemeralImage { path, metadata } => {
                tracing::info!(
                    "Processing ephemeral image: {} with metadata: {:?}",
                    path.display(),
                    metadata
                );

                if let Some(meta) = metadata {
                    content_items.push(ContentItem::InputText {
                        text: format!("[EPHEMERAL:{}]", meta),
                    });
                }

                match std::fs::read(&path) {
                    Ok(bytes) => {
                        let mime = mime_guess::from_path(&path)
                            .first()
                            .map(|m| m.essence_str().to_owned())
                            .unwrap_or_else(|| "application/octet-stream".to_string());
                        let encoded = base64::engine::general_purpose::STANDARD.encode(bytes);
                        tracing::info!("Created ephemeral image data URL with mime: {}", mime);
                        content_items.push(ContentItem::InputImage {
                            image_url: format!("data:{mime};base64,{encoded}"),
                        });
                    }
                    Err(err) => {
                        tracing::error!(
                            "Failed to read ephemeral image {} – {}",
                            path.display(),
                            err
                        );
                    }
                }
            }
        }
    }

    ResponseInputItem::Message {
        role: "user".to_string(),
        content: content_items,
    }
}

fn convert_call_tool_result_to_function_call_output_payload(
    result: &Result<CallToolResult, String>,
) -> FunctionCallOutputPayload {
    match result {
        Ok(ok) => FunctionCallOutputPayload {
            content: serde_json::to_string(ok)
                .unwrap_or_else(|e| format!("JSON serialization error: {e}")),
            success: Some(true),
        },
        Err(e) => FunctionCallOutputPayload {
            content: format!("err: {e:?}"),
            success: Some(false),
        },
    }
}

fn get_git_branch(cwd: &std::path::Path) -> Option<String> {
    let head_path = cwd.join(".git/HEAD");
    if let Ok(contents) = std::fs::read_to_string(&head_path) {
        if let Some(rest) = contents.trim().strip_prefix("ref: ") {
            if let Some(branch) = rest.trim().rsplit('/').next() {
                return Some(branch.to_string());
            }
        }
    }
    None
}

fn maybe_update_from_model_info<T: Copy + PartialEq>(
    field: &mut Option<T>,
    old_default: Option<T>,
    new_default: Option<T>,
) {
    if field.is_none() {
        if let Some(new_val) = new_default {
            *field = Some(new_val);
        }
        return;
    }

    if let (Some(current), Some(old_val)) = (*field, old_default) {
        if current == old_val {
            *field = new_default;
        }
    }
}

async fn build_turn_status_items(sess: &Session) -> Vec<ResponseItem> {
    let mut jar = EphemeralJar::new();

    // Collect environment context
    let cwd = sess.cwd.to_string_lossy().to_string();
    let branch = get_git_branch(&sess.cwd).unwrap_or_else(|| "unknown".to_string());
    let reasoning_effort = sess.client.get_reasoning_effort();

    // Build current system status (UI-only; not persisted)
    let mut current_status = format!(
        r#"== System Status ==
 [automatic message added by system]

 cwd: {cwd}
 branch: {branch}
 reasoning: {reasoning_effort:?}"#
    );

    // Prepare browser context + optional screenshot
    let mut screenshot_content: Option<ContentItem> = None;
    let mut include_screenshot = false;

    if let Some(browser_manager) = codex_browser::global::get_browser_manager().await {
        if browser_manager.is_enabled().await {
            // Get current URL and browser info
            let url = browser_manager
                .get_current_url()
                .await
                .unwrap_or_else(|| "unknown".to_string());

            // Try to get a tab title if available
            let title = match browser_manager.get_or_create_page().await {
                Ok(page) => page.get_title().await,
                Err(_) => None,
            };

            // Get browser type description
            let browser_type = browser_manager.get_browser_type().await;

            // Get viewport dimensions
            let (viewport_width, viewport_height) = browser_manager.get_viewport_size().await;
            let viewport_info = format!(" | Viewport: {}x{}", viewport_width, viewport_height);

            // Get cursor position
            let cursor_info = match browser_manager.get_cursor_position().await {
                Ok((x, y)) => format!(
                    " | Mouse position: ({:.0}, {:.0}) [shown as a blue cursor in the screenshot]",
                    x, y
                ),
                Err(_) => String::new(),
            };

            // Try to capture screenshot and compare with last one
            let screenshot_status = match capture_browser_screenshot(sess).await {
                Ok((screenshot_path, _url)) => {
                    // Always update the UI with the latest screenshot, even if unchanged for LLM payload
                    // This ensures the user sees that a fresh capture occurred each turn.
                    add_pending_screenshot(sess, screenshot_path.clone(), url.clone());
                    // Check if screenshot has changed using image hashing
                    let mut last_screenshot_info = sess.last_screenshot_info.lock().unwrap();

                    // Compute hash for current screenshot
                    let current_hash =
                        crate::image_comparison::compute_image_hash(&screenshot_path).ok();

                    let should_include_screenshot = if let (
                        Some((_last_path, last_phash, last_dhash)),
                        Some((cur_phash, cur_dhash)),
                    ) =
                        (last_screenshot_info.as_ref(), current_hash.as_ref())
                    {
                        // Compare hashes to see if screenshots are similar
                        let similar = crate::image_comparison::are_hashes_similar(
                            last_phash, last_dhash, cur_phash, cur_dhash,
                        );

                        if !similar {
                            // Screenshot has changed, include it
                            *last_screenshot_info = Some((
                                screenshot_path.clone(),
                                cur_phash.clone(),
                                cur_dhash.clone(),
                            ));
                            true
                        } else {
                            // Screenshot unchanged
                            false
                        }
                    } else {
                        // No previous screenshot or hash computation failed, include it
                        if let Some((phash, dhash)) = current_hash {
                            *last_screenshot_info = Some((screenshot_path.clone(), phash, dhash));
                        }
                        true
                    };

                    if should_include_screenshot {
                        if let Ok(bytes) = std::fs::read(&screenshot_path) {
                            let mime = mime_guess::from_path(&screenshot_path)
                                .first()
                                .map(|m| m.to_string())
                                .unwrap_or_else(|| "image/png".to_string());
                            let encoded = base64::engine::general_purpose::STANDARD.encode(bytes);
                            screenshot_content = Some(ContentItem::InputImage {
                                image_url: format!("data:{mime};base64,{encoded}"),
                            });
                            include_screenshot = true;
                            ""
                        } else {
                            " [Screenshot file read failed]"
                        }
                    } else {
                        " [Screenshot unchanged]"
                    }
                }
                Err(err_msg) => {
                    // Include error message so LLM knows screenshot failed
                    format!(" [Screenshot unavailable: {}]", err_msg).leak()
                }
            };

            let status_line = if let Some(t) = title {
                format!(
                    "Browser url: {} — {} ({}){}{}{}. You can interact with it using browser_* tools.",
                    url, t, browser_type, viewport_info, cursor_info, screenshot_status
                )
            } else {
                format!(
                    "Browser url: {} ({}){}{}{}. You can interact with it using browser_* tools.",
                    url, browser_type, viewport_info, cursor_info, screenshot_status
                )
            };
            current_status.push_str("\n");
            current_status.push_str(&status_line);
        }
    }

    // Check if system status has changed
    let mut last_status = sess.last_system_status.lock().unwrap();
    let status_changed = last_status.as_ref() != Some(&current_status);

    if status_changed {
        // Update last status
        *last_status = Some(current_status.clone());
    }

    // Only include items if something has changed or is new
    let mut content: Vec<ContentItem> = Vec::new();

    if status_changed {
        content.push(ContentItem::InputText {
            text: current_status,
        });
    }

    if include_screenshot {
        if let Some(image) = screenshot_content {
            content.push(image);
        }
    }

    if !content.is_empty() {
        jar.items.push(ResponseItem::Message {
            id: None,
            role: "user".to_string(),
            content,
        });
    }

    jar.into_items()
}
use crate::agent_tool::AGENT_MANAGER;
use crate::agent_tool::AgentStatus;
use crate::agent_tool::CancelAgentParams;
use crate::agent_tool::CheckAgentStatusParams;
use crate::agent_tool::GetAgentResultParams;
use crate::agent_tool::ListAgentsParams;
use crate::agent_tool::RunAgentParams;
use crate::agent_tool::WaitForAgentParams;
use crate::apply_patch::ApplyPatchExec;
use crate::apply_patch::CODEX_APPLY_PATCH_ARG1;
use crate::apply_patch::InternalApplyPatchInvocation;
use crate::apply_patch::convert_apply_patch_to_protocol;
use crate::apply_patch::get_writable_roots;
use crate::apply_patch::{self};
use crate::client::ModelClient;
use crate::client_common::Prompt;
use crate::client_common::ResponseEvent;
use crate::environment_context::EnvironmentContext;
use crate::user_instructions::UserInstructions;
use crate::config::{persist_model_selection, Config};
use crate::config_types::ShellEnvironmentPolicy;
use crate::conversation_history::ConversationHistory;
use crate::error::CodexErr;
use crate::error::Result as CodexResult;
use crate::error::SandboxErr;
use crate::error::get_error_message_ui;
use crate::exec::ExecParams;
use crate::exec::ExecToolCallOutput;
use crate::exec::SandboxType;
use crate::exec::StdoutStream;
use crate::exec::StreamOutput;
use crate::exec::process_exec_tool_call;
use crate::exec_env::create_env;
use crate::mcp_connection_manager::McpConnectionManager;
use crate::mcp_tool_call::handle_mcp_tool_call;
use crate::model_family::{derive_default_model_family, find_family_for_model};
use codex_protocol::models::ContentItem;
use codex_protocol::models::FunctionCallOutputPayload;
use codex_protocol::models::LocalShellAction;
use codex_protocol::models::ReasoningItemContent;
use codex_protocol::models::ReasoningItemReasoningSummary;
use codex_protocol::models::ResponseInputItem;
use codex_protocol::models::ResponseItem;
use codex_protocol::models::ShellToolCallParams;
use crate::openai_model_info::get_model_info;
use crate::openai_tools::ToolsConfig;
use crate::openai_tools::get_openai_tools;
use crate::dry_run_guard::{analyze_command, DryRunAnalysis, DryRunDisposition, DryRunGuardState};
use crate::parse_command::parse_command;
use crate::plan_tool::handle_update_plan;
use crate::project_doc::get_user_instructions;
use crate::protocol::AgentMessageDeltaEvent;
use crate::protocol::AgentMessageEvent;
use crate::protocol::AgentReasoningDeltaEvent;
use crate::protocol::AgentReasoningEvent;
use crate::protocol::AgentReasoningRawContentDeltaEvent;
use crate::protocol::AgentReasoningRawContentEvent;
use crate::protocol::AgentReasoningSectionBreakEvent;
use crate::protocol::AgentStatusUpdateEvent;
use crate::protocol::ApplyPatchApprovalRequestEvent;
use crate::protocol::AskForApproval;
use crate::protocol::BackgroundEventEvent;
use crate::protocol::BrowserScreenshotUpdateEvent;
use crate::protocol::ErrorEvent;
use crate::protocol::Event;
use crate::protocol::EventMsg;
use crate::protocol::ExecApprovalRequestEvent;
use crate::protocol::ExecCommandBeginEvent;
use crate::protocol::ExecCommandEndEvent;
use crate::protocol::FileChange;
use crate::protocol::InputItem;
use crate::protocol::Op;
use crate::protocol::PatchApplyBeginEvent;
use crate::protocol::PatchApplyEndEvent;
use crate::protocol::RecordedEvent;
use crate::protocol::ReviewDecision;
use crate::protocol::SandboxPolicy;
use crate::protocol::SessionConfiguredEvent;
use crate::protocol::Submission;
use crate::protocol::TaskCompleteEvent;
use crate::protocol::TurnDiffEvent;
use crate::rollout::RolloutRecorder;
use crate::safety::SafetyCheck;
use crate::safety::assess_command_safety;
use crate::safety::assess_safety_for_untrusted_command;
use crate::shell;
use crate::turn_diff_tracker::TurnDiffTracker;
use crate::user_notification::UserNotification;
use crate::util::backoff;
use crate::rollout::recorder::SessionStateSnapshot;
use serde_json::Value;
use crate::exec_command::ExecSessionManager;

/// The high-level interface to the Codex system.
/// It operates as a queue pair where you send submissions and receive events.
pub struct Codex {
    next_id: AtomicU64,
    tx_sub: Sender<Submission>,
    rx_event: Receiver<Event>,
}

/// Wrapper returned by [`Codex::spawn`] containing the spawned [`Codex`],
/// the submission id for the initial `ConfigureSession` request and the
/// unique session id.
pub struct CodexSpawnOk {
    pub codex: Codex,
    pub init_id: String,
    pub session_id: Uuid,
}

impl Codex {
    /// Spawn a new [`Codex`] and initialize the session.
    pub async fn spawn(config: Config, auth: Option<CodexAuth>) -> CodexResult<CodexSpawnOk> {
        // experimental resume path (undocumented)
        let resume_path = config.experimental_resume.clone();
        info!("resume_path: {resume_path:?}");
        // Use an unbounded submission queue to avoid any possibility of back‑pressure
        // between the TUI submit worker and the core loop during interrupts/cancels.
        let (tx_sub, rx_sub) = async_channel::unbounded();
        let (tx_event, rx_event) = async_channel::unbounded();

        let user_instructions = get_user_instructions(&config).await;

        let configure_session = Op::ConfigureSession {
            provider: config.model_provider.clone(),
            model: config.model.clone(),
            model_reasoning_effort: config.model_reasoning_effort,
            model_reasoning_summary: config.model_reasoning_summary,
            model_text_verbosity: config.model_text_verbosity,
            user_instructions,
            base_instructions: config.base_instructions.clone(),
            approval_policy: config.approval_policy,
            sandbox_policy: config.sandbox_policy.clone(),
            disable_response_storage: config.disable_response_storage,
            notify: config.notify.clone(),
            cwd: config.cwd.clone(),
            resume_path: resume_path.clone(),
        };

        let config = Arc::new(config);

        // Generate a unique ID for the lifetime of this Codex session.
        let session_id = Uuid::new_v4();

        // This task will run until Op::Shutdown is received.
        tokio::spawn(submission_loop(session_id, config, auth, rx_sub, tx_event));
        let codex = Codex {
            next_id: AtomicU64::new(0),
            tx_sub,
            rx_event,
        };
        let init_id = codex.submit(configure_session).await?;

        Ok(CodexSpawnOk {
            codex,
            init_id,
            session_id,
        })
    }

    /// Submit the `op` wrapped in a `Submission` with a unique ID.
    pub async fn submit(&self, op: Op) -> CodexResult<String> {
        let id = self
            .next_id
            .fetch_add(1, std::sync::atomic::Ordering::SeqCst)
            .to_string();
        let sub = Submission { id: id.clone(), op };
        self.submit_with_id(sub).await?;
        Ok(id)
    }

    /// Use sparingly: prefer `submit()` so Codex is responsible for generating
    /// unique IDs for each submission.
    pub async fn submit_with_id(&self, sub: Submission) -> CodexResult<()> {
        self.tx_sub
            .send(sub)
            .await
            .map_err(|_| CodexErr::InternalAgentDied)?;
        Ok(())
    }

    pub async fn next_event(&self) -> CodexResult<Event> {
        let event = self
            .rx_event
            .recv()
            .await
            .map_err(|_| CodexErr::InternalAgentDied)?;
        Ok(event)
    }
}

/// Mutable state of the agent
#[derive(Default)]
struct State {
    approved_commands: HashSet<Vec<String>>,
    current_task: Option<AgentTask>,
    pending_approvals: HashMap<String, oneshot::Sender<ReviewDecision>>,
    pending_input: Vec<ResponseInputItem>,
    history: ConversationHistory,
    /// Tracks which completed agents (by id) have already been returned to the
    /// model for a given batch when using `agent_wait` without `return_all`.
    /// This enables sequential waiting behavior across multiple calls.
    seen_completed_agents_by_batch: HashMap<String, HashSet<String>>,
    /// Scratchpad that buffers streamed items/deltas for the current HTTP attempt
    /// so we can seed retries without losing progress.
    turn_scratchpad: Option<TurnScratchpad>,
    /// Per-submission monotonic event sequence (resets at TaskStarted)
    event_seq_by_sub_id: HashMap<String, u64>,
    /// 1-based ordinal of the current HTTP request attempt in this session.
    request_ordinal: u64,
<<<<<<< HEAD
    dry_run_guard: DryRunGuardState,
=======
    next_internal_sub_id: u64,
>>>>>>> 26e538a6
}

/// Buffers partial turn progress produced during a single HTTP streaming attempt.
/// This is not recorded to persistent history. It is only used to seed retries
/// when the SSE stream disconnects mid‑turn.
#[derive(Default, Clone, Debug)]
struct TurnScratchpad {
    /// Output items that reached `response.output_item.done` during this attempt
    items: Vec<ResponseItem>,
    /// Tool outputs we produced locally in reaction to output items
    responses: Vec<ResponseInputItem>,
    /// Last assistant text fragment received via deltas (not yet finalized)
    partial_assistant_text: String,
    /// Last reasoning summary fragment received via deltas (not yet finalized)
    partial_reasoning_summary: String,
}

/// Context for an initialized model agent
///
/// A session has at most 1 running agent at a time, and can be interrupted by user input.
pub(crate) struct Session {
    client: ModelClient,
    tx_event: Sender<Event>,

    /// The session's current working directory. All relative paths provided by
    /// the model as well as sandbox policies are resolved against this path
    /// instead of `std::env::current_dir()`.
    cwd: PathBuf,
    base_instructions: Option<String>,
    user_instructions: Option<String>,
    approval_policy: AskForApproval,
    sandbox_policy: SandboxPolicy,
    shell_environment_policy: ShellEnvironmentPolicy,
    _writable_roots: Vec<PathBuf>,
    disable_response_storage: bool,
    tools_config: ToolsConfig,

    /// Manager for external MCP servers/tools.
    mcp_connection_manager: McpConnectionManager,
    #[allow(dead_code)]
    session_manager: ExecSessionManager,

    /// Configuration for available agent models
    agents: Vec<crate::config_types::AgentConfig>,

    /// External notifier command (will be passed as args to exec()). When
    /// `None` this feature is disabled.
    notify: Option<Vec<String>>,

    /// Optional rollout recorder for persisting the conversation transcript so
    /// sessions can be replayed or inspected later.
    rollout: Mutex<Option<RolloutRecorder>>,
    state: Mutex<State>,
    codex_linux_sandbox_exe: Option<PathBuf>,
    user_shell: shell::Shell,
    show_raw_agent_reasoning: bool,
    /// Pending browser screenshots to include in the next model request
    #[allow(dead_code)]
    pending_browser_screenshots: Mutex<Vec<PathBuf>>,
    /// Track the last system status to detect changes
    last_system_status: Mutex<Option<String>>,
    /// Track the last screenshot path and hash to detect changes
    last_screenshot_info: Mutex<Option<(PathBuf, Vec<u8>, Vec<u8>)>>, // (path, phash, dhash)
    confirm_guard: ConfirmGuardRuntime,
}

#[derive(Debug, Clone)]
pub(crate) struct ToolCallCtx {
    pub sub_id: String,
    pub call_id: String,
    pub seq_hint: Option<u64>,
    pub output_index: Option<u32>,
}

impl ToolCallCtx {
    pub fn new(sub_id: String, call_id: String, seq_hint: Option<u64>, output_index: Option<u32>) -> Self {
        Self { sub_id, call_id, seq_hint, output_index }
    }

    pub fn order_meta(&self, req_ordinal: u64) -> crate::protocol::OrderMeta {
        crate::protocol::OrderMeta { request_ordinal: req_ordinal, output_index: self.output_index, sequence_number: self.seq_hint }
    }
}

impl Session {
    #[allow(dead_code)]
    pub(crate) fn get_writable_roots(&self) -> &[PathBuf] {
        &self._writable_roots
    }

    pub(crate) fn get_approval_policy(&self) -> AskForApproval {
        self.approval_policy
    }

    pub(crate) fn get_cwd(&self) -> &Path {
        &self.cwd
    }

    pub(crate) fn get_sandbox_policy(&self) -> &SandboxPolicy {
        &self.sandbox_policy
    }

    fn resolve_path(&self, path: Option<String>) -> PathBuf {
        path.as_ref()
            .map(PathBuf::from)
            .map_or_else(|| self.cwd.clone(), |p| self.cwd.join(p))
    }

    // ────────────────────────────
    // Scratchpad helpers
    // ────────────────────────────
    fn begin_attempt_scratchpad(&self) {
        let mut state = self.state.lock().unwrap();
        state.turn_scratchpad = Some(TurnScratchpad::default());
    }

    /// Bump the per-session HTTP request attempt ordinal so `OrderMeta`
    /// reflects the correct provider request index for this attempt.
    fn begin_http_attempt(&self) {
        let mut state = self.state.lock().unwrap();
        state.request_ordinal = state.request_ordinal.saturating_add(1);
    }

    fn scratchpad_push(&self, item: &ResponseItem, response: &Option<ResponseInputItem>) {
        let mut state = self.state.lock().unwrap();
        if let Some(sp) = &mut state.turn_scratchpad {
            sp.items.push(item.clone());
            if let Some(r) = response {
                sp.responses.push(r.clone());
            }
        }
    }

    fn scratchpad_add_text_delta(&self, delta: &str) {
        let mut state = self.state.lock().unwrap();
        if let Some(sp) = &mut state.turn_scratchpad {
            sp.partial_assistant_text.push_str(delta);
            // Keep memory bounded (ensure UTF-8 char boundary when trimming)
            if sp.partial_assistant_text.len() > 4000 {
                let mut drain_up_to = sp.partial_assistant_text.len() - 4000;
                while !sp.partial_assistant_text.is_char_boundary(drain_up_to) {
                    drain_up_to -= 1;
                }
                sp.partial_assistant_text.drain(..drain_up_to);
            }
        }
    }

    fn scratchpad_add_reasoning_delta(&self, delta: &str) {
        let mut state = self.state.lock().unwrap();
        if let Some(sp) = &mut state.turn_scratchpad {
            sp.partial_reasoning_summary.push_str(delta);
            if sp.partial_reasoning_summary.len() > 4000 {
                let mut drain_up_to = sp.partial_reasoning_summary.len() - 4000;
                while !sp.partial_reasoning_summary.is_char_boundary(drain_up_to) {
                    drain_up_to -= 1;
                }
                sp.partial_reasoning_summary.drain(..drain_up_to);
            }
        }
    }

    fn scratchpad_clear_partial_message(&self) {
        let mut state = self.state.lock().unwrap();
        if let Some(sp) = &mut state.turn_scratchpad {
            sp.partial_assistant_text.clear();
        }
    }

    fn take_scratchpad(&self) -> Option<TurnScratchpad> {
        let mut state = self.state.lock().unwrap();
        state.turn_scratchpad.take()
    }

    fn clear_scratchpad(&self) {
        let mut state = self.state.lock().unwrap();
        state.turn_scratchpad = None;
    }
}

impl Session {
    pub fn set_task(&self, agent: AgentTask) {
        let mut state = self.state.lock().unwrap();
        if let Some(current_task) = state.current_task.take() {
            current_task.abort(TurnAbortReason::Replaced);
        }
        state.current_task = Some(agent);
    }

    pub fn remove_task(&self, sub_id: &str) {
        let mut state = self.state.lock().unwrap();
        if let Some(agent) = &state.current_task {
            if agent.sub_id == sub_id {
                state.current_task.take();
            }
        }
    }

    pub(crate) fn next_internal_sub_id(&self) -> String {
        let mut state = self.state.lock().unwrap();
        let id = state.next_internal_sub_id;
        state.next_internal_sub_id = state.next_internal_sub_id.saturating_add(1);
        format!("auto-compact-{id}")
    }

    /// Sends the given event to the client and swallows the send error, if
    /// any, logging it as an error.
    pub(crate) async fn send_event(&self, event: Event) {
        if let Err(e) = self.tx_event.send(event).await {
            error!("failed to send tool call event: {e}");
        }
    }

    /// Persist an event into the rollout log if appropriate.
    fn persist_event(&self, event: &Event) {
        if !crate::rollout::policy::should_persist_event_msg(&event.msg) {
            return;
        }
        let Some(msg) = crate::protocol::event_msg_to_protocol(&event.msg) else {
            return;
        };
        let recorder = {
            let guard = self.rollout.lock().unwrap();
            guard.as_ref().cloned()
        };
        if let Some(rec) = recorder {
            let order = event
                .order
                .as_ref()
                .map(crate::protocol::order_meta_to_protocol);
            let protocol_event = codex_protocol::protocol::RecordedEvent {
                id: event.id.clone(),
                event_seq: event.event_seq,
                order,
                msg,
            };
            tokio::spawn(async move {
                if let Err(e) = rec.record_events(&[protocol_event]).await {
                    warn!("failed to persist rollout event: {e}");
                }
            });
        }
    }

    /// Create a stamped Event with a per-turn sequence number.
    fn stamp_event(&self, sub_id: &str, msg: EventMsg) -> Event {
        let mut state = self.state.lock().unwrap();
        let seq = match msg {
            EventMsg::TaskStarted => {
                // Reset per-sub_id sequence at the start of a turn.
                // We increment request_ordinal per HTTP attempt instead
                // (see `begin_http_attempt`).
                let e = state
                    .event_seq_by_sub_id
                    .entry(sub_id.to_string())
                    .or_insert(0);
                *e = 0;
                0
            }
            _ => {
                let e = state
                    .event_seq_by_sub_id
                    .entry(sub_id.to_string())
                    .or_insert(0);
                *e = e.saturating_add(1);
                *e
            }
        };
        Event {
            id: sub_id.to_string(),
            event_seq: seq,
            msg,
            order: None,
        }
    }

    pub(crate) fn make_event(&self, sub_id: &str, msg: EventMsg) -> Event {
        let event = self.stamp_event(sub_id, msg);
        self.persist_event(&event);
        event
    }

    /// Same as make_event but allows supplying a provider sequence_number
    /// (e.g., Responses API SSE event). We DO NOT overwrite `event_seq`
    /// with this hint because `event_seq` must remain monotonic per turn
    /// and local to our runtime. Provider ordering is carried via
    /// `OrderMeta` when applicable.
    fn make_event_with_hint(&self, sub_id: &str, msg: EventMsg, _seq_hint: Option<u64>) -> Event {
        let event = self.stamp_event(sub_id, msg);
        self.persist_event(&event);
        event
    }

    fn make_event_with_order(
        &self,
        sub_id: &str,
        msg: EventMsg,
        order: crate::protocol::OrderMeta,
        _seq_hint: Option<u64>,
    ) -> Event {
        let mut ev = self.stamp_event(sub_id, msg);
        ev.order = Some(order);
        self.persist_event(&ev);
        ev
    }

    // Kept private helpers focused on ctx-based flow to avoid misuse.

    pub(crate) async fn send_ordered_from_ctx(&self, ctx: &ToolCallCtx, msg: EventMsg) {
        let order = ctx.order_meta(self.current_request_ordinal());
        let ev = self.make_event_with_order(&ctx.sub_id, msg, order, ctx.seq_hint);
        let _ = self.tx_event.send(ev).await;
    }

    fn current_request_ordinal(&self) -> u64 {
        let state = self.state.lock().unwrap();
        state.request_ordinal
    }

    fn make_turn_context(&self) -> Arc<TurnContext> {
        Arc::new(TurnContext {
            client: self.client.clone(),
            cwd: self.cwd.clone(),
            base_instructions: self.base_instructions.clone(),
            user_instructions: self.user_instructions.clone(),
            approval_policy: self.approval_policy,
            sandbox_policy: self.sandbox_policy.clone(),
        })
    }

    pub async fn request_command_approval(
        &self,
        sub_id: String,
        call_id: String,
        command: Vec<String>,
        cwd: PathBuf,
        reason: Option<String>,
    ) -> oneshot::Receiver<ReviewDecision> {
        let (tx_approve, rx_approve) = oneshot::channel();
        let event = self.make_event(
            &sub_id,
            EventMsg::ExecApprovalRequest(ExecApprovalRequestEvent {
                call_id: call_id.clone(),
                command,
                cwd,
                reason,
            }),
        );
        let _ = self.tx_event.send(event).await;
        {
            let mut state = self.state.lock().unwrap();
            // Track pending approval by call_id (unique per request) rather than sub_id
            // so parallel approvals in the same turn do not clobber each other.
            state.pending_approvals.insert(call_id, tx_approve);
        }
        rx_approve
    }

    pub async fn request_patch_approval(
        &self,
        sub_id: String,
        call_id: String,
        action: &ApplyPatchAction,
        reason: Option<String>,
        grant_root: Option<PathBuf>,
    ) -> oneshot::Receiver<ReviewDecision> {
        let (tx_approve, rx_approve) = oneshot::channel();
        let event = self.make_event(
            &sub_id,
            EventMsg::ApplyPatchApprovalRequest(ApplyPatchApprovalRequestEvent {
                call_id: call_id.clone(),
                changes: convert_apply_patch_to_protocol(action),
                reason,
                grant_root,
            }),
        );
        let _ = self.tx_event.send(event).await;
        {
            let mut state = self.state.lock().unwrap();
            // Track pending approval by call_id to avoid collisions.
            state.pending_approvals.insert(call_id, tx_approve);
        }
        rx_approve
    }

    pub fn notify_approval(&self, call_id: &str, decision: ReviewDecision) {
        let mut state = self.state.lock().unwrap();
        if let Some(tx_approve) = state.pending_approvals.remove(call_id) {
            let _ = tx_approve.send(decision);
        } else {
            // If we cannot find a pending approval for this call id, surface a warning
            // to aid debugging of stuck approvals.
            tracing::warn!("no pending approval found for call_id={}", call_id);
        }
    }

    pub fn add_approved_command(&self, cmd: Vec<String>) {
        let mut state = self.state.lock().unwrap();
        state.approved_commands.insert(cmd);
    }

    /// Records items to both the rollout and the chat completions/ZDR
    /// transcript, if enabled.
    async fn record_conversation_items(&self, items: &[ResponseItem]) {
        debug!("Recording items for conversation: {items:?}");
        self.record_state_snapshot(items).await;

        self.state.lock().unwrap().history.record_items(items);
    }

    /// Clean up old screenshots and system status messages from conversation history
    /// This is called when a new user message arrives to keep history manageable
    async fn cleanup_old_status_items(&self) {
        let mut state = self.state.lock().unwrap();

        // Get current history items
        let current_items = state.history.contents();

        // Track various message types and their positions
        let mut real_user_messages = Vec::new(); // Non-status user messages
        let mut status_messages = Vec::new(); // Messages with screenshots or status

        for (idx, item) in current_items.iter().enumerate() {
            match item {
                ResponseItem::Message { role, content, .. } if role == "user" => {
                    // Check message content
                    let has_status = content.iter().any(|c| {
                        if let ContentItem::InputText { text } = c {
                            text.contains("== System Status ==")
                                || text.contains("Current working directory:")
                                || text.contains("Git branch:")
                        } else {
                            false
                        }
                    });

                    let has_screenshot = content
                        .iter()
                        .any(|c| matches!(c, ContentItem::InputImage { .. }));

                    let has_real_text = content.iter().any(|c| {
                        if let ContentItem::InputText { text } = c {
                            // Real user text doesn't contain system status markers
                            !text.contains("== System Status ==")
                                && !text.contains("Current working directory:")
                                && !text.contains("Git branch:")
                                && !text.trim().is_empty()
                        } else {
                            false
                        }
                    });

                    if has_real_text && !has_status && !has_screenshot {
                        // This is a real user message
                        real_user_messages.push(idx);
                    } else if has_status || has_screenshot {
                        // This is a status/screenshot message
                        status_messages.push(idx);
                    }
                }
                _ => {}
            }
        }

        // Find screenshots to keep: last 2 that directly follow real user commands
        let mut screenshots_to_keep = std::collections::HashSet::new();

        // Work backwards through real user messages
        for &user_idx in real_user_messages.iter().rev().take(2) {
            // Find the first status message after this user message
            for &status_idx in status_messages.iter() {
                if status_idx > user_idx {
                    // Check if this status message contains a screenshot
                    if let Some(ResponseItem::Message { content, .. }) =
                        current_items.get(status_idx)
                    {
                        let has_screenshot = content
                            .iter()
                            .any(|c| matches!(c, ContentItem::InputImage { .. }));
                        if has_screenshot {
                            screenshots_to_keep.insert(status_idx);
                            break; // Only keep one screenshot per user message
                        }
                    }
                }
            }
        }

        // Build the filtered history
        let mut items_to_keep = Vec::new();
        let mut removed_screenshots = 0;
        let mut removed_status = 0;

        for (idx, item) in current_items.iter().enumerate() {
            let should_keep = if status_messages.contains(&idx) {
                // This is a status/screenshot message
                if screenshots_to_keep.contains(&idx) {
                    true // Keep this screenshot
                } else {
                    // Count what we're removing
                    if let ResponseItem::Message { content, .. } = item {
                        let has_screenshot = content
                            .iter()
                            .any(|c| matches!(c, ContentItem::InputImage { .. }));
                        if has_screenshot {
                            removed_screenshots += 1;
                        } else {
                            removed_status += 1;
                        }
                    }
                    false // Remove this status/screenshot
                }
            } else {
                true // Keep all non-status messages (real user messages, assistant messages, etc.)
            };

            if should_keep {
                items_to_keep.push(item.clone());
            }
        }

        // Replace the history with cleaned items
        state.history = ConversationHistory::new();
        state.history.record_items(&items_to_keep);

        if removed_screenshots > 0 || removed_status > 0 {
            info!(
                "Cleaned up history: removed {} old screenshots and {} status messages, kept {} recent screenshots",
                removed_screenshots,
                removed_status,
                screenshots_to_keep.len()
            );
        }
    }

    async fn record_state_snapshot(&self, items: &[ResponseItem]) {
        let snapshot = { SessionStateSnapshot {} };

        let recorder = {
            let guard = self.rollout.lock().unwrap();
            guard.as_ref().cloned()
        };

        if let Some(rec) = recorder {
            if let Err(e) = rec.record_state(snapshot).await {
                error!("failed to record rollout state: {e:#}");
            }
<<<<<<< HEAD
            if let Err(e) = rec.record_response_items(items).await {
=======
            let rollout_items: Vec<RolloutItem> = items
                .iter()
                .cloned()
                .map(RolloutItem::ResponseItem)
                .collect();
            if !rollout_items.is_empty() {
                if let Err(e) = rec.record_items(&rollout_items).await {
                    error!("failed to record rollout items: {e:#}");
                }
            }
        }
    }

    pub(crate) async fn persist_rollout_items(&self, items: &[RolloutItem]) {
        let recorder = {
            let guard = self.rollout.lock().unwrap();
            guard.as_ref().cloned()
        };
        if let Some(rec) = recorder {
            if let Err(e) = rec.record_items(items).await {
>>>>>>> 26e538a6
                error!("failed to record rollout items: {e:#}");
            }
        }
    }

    async fn on_exec_command_begin(
        &self,
        turn_diff_tracker: &mut TurnDiffTracker,
        exec_command_context: ExecCommandContext,
        seq_hint: Option<u64>,
        output_index: Option<u32>,
        attempt_req: u64,
    ) {
        let ExecCommandContext {
            sub_id,
            call_id,
            command_for_display,
            cwd,
            apply_patch,
        } = exec_command_context;
        let msg = match apply_patch {
            Some(ApplyPatchCommandContext {
                user_explicitly_approved_this_action,
                changes,
            }) => {
                turn_diff_tracker.on_patch_begin(&changes);

                EventMsg::PatchApplyBegin(PatchApplyBeginEvent {
                    call_id,
                    auto_approved: !user_explicitly_approved_this_action,
                    changes,
                })
            }
            None => EventMsg::ExecCommandBegin(ExecCommandBeginEvent {
                call_id,
                command: command_for_display.clone(),
                cwd,
                parsed_cmd: parse_command(&command_for_display),
            }),
        };
        let order = crate::protocol::OrderMeta { request_ordinal: attempt_req, output_index, sequence_number: seq_hint };
        let event = self.make_event_with_order(&sub_id, msg, order, seq_hint);
        let _ = self.tx_event.send(event).await;
    }

    async fn on_exec_command_end(
        &self,
        turn_diff_tracker: &mut TurnDiffTracker,
        sub_id: &str,
        call_id: &str,
        output: &ExecToolCallOutput,
        is_apply_patch: bool,
        seq_hint: Option<u64>,
        output_index: Option<u32>,
        attempt_req: u64,
    ) {
        let ExecToolCallOutput {
            stdout,
            stderr,
            aggregated_output: _,
            duration,
            exit_code,
            timed_out: _,
        } = output;
        // Because stdout and stderr could each be up to 100 KiB, we send
        // truncated versions.
        const MAX_STREAM_OUTPUT: usize = 5 * 1024; // 5KiB
        let stdout = stdout.text.chars().take(MAX_STREAM_OUTPUT).collect();
        let stderr = stderr.text.chars().take(MAX_STREAM_OUTPUT).collect();
        // Precompute formatted output if needed in future for logging/pretty UI.

        let msg = if is_apply_patch {
            EventMsg::PatchApplyEnd(PatchApplyEndEvent {
                call_id: call_id.to_string(),
                stdout,
                stderr,
                success: *exit_code == 0,
            })
        } else {
            EventMsg::ExecCommandEnd(ExecCommandEndEvent {
                call_id: call_id.to_string(),
                stdout,
                stderr,
                exit_code: *exit_code,
                duration: *duration,
            })
        };
        let order = crate::protocol::OrderMeta { request_ordinal: attempt_req, output_index, sequence_number: seq_hint };
        let event = self.make_event_with_order(sub_id, msg, order, seq_hint);
        let _ = self.tx_event.send(event).await;

        // If this is an apply_patch, after we emit the end patch, emit a second event
        // with the full turn diff if there is one.
        if is_apply_patch {
            let unified_diff = turn_diff_tracker.get_unified_diff();
            if let Ok(Some(unified_diff)) = unified_diff {
                let msg = EventMsg::TurnDiff(TurnDiffEvent { unified_diff });
                let event = self.make_event(sub_id, msg);
                let _ = self.tx_event.send(event).await;
            }
        }
    }
    /// Runs the exec tool call and emits events for the begin and end of the
    /// command even on error.
    ///
    /// Returns the output of the exec tool call.
    async fn run_exec_with_events<'a>(
        &self,
        turn_diff_tracker: &mut TurnDiffTracker,
        begin_ctx: ExecCommandContext,
        exec_args: ExecInvokeArgs<'a>,
        seq_hint: Option<u64>,
        output_index: Option<u32>,
        attempt_req: u64,
    ) -> crate::error::Result<ExecToolCallOutput> {
        let is_apply_patch = begin_ctx.apply_patch.is_some();
        let sub_id = begin_ctx.sub_id.clone();
        let call_id = begin_ctx.call_id.clone();

        self.on_exec_command_begin(turn_diff_tracker, begin_ctx.clone(), seq_hint, output_index, attempt_req)
            .await;

        let ExecInvokeArgs { params, sandbox_type, sandbox_policy, codex_linux_sandbox_exe, stdout_stream } = exec_args;
        let tracking_command = params.command.clone();
        let dry_run_analysis = analyze_command(&tracking_command);

        let result = process_exec_tool_call(
            params,
            sandbox_type,
            sandbox_policy,
            codex_linux_sandbox_exe,
            stdout_stream,
        )
        .await;

        let output_stderr;
        let borrowed: &ExecToolCallOutput = match &result {
            Ok(output) => output,
            Err(CodexErr::Sandbox(SandboxErr::Timeout { output })) => output,
            Err(e) => {
                output_stderr = ExecToolCallOutput {
                    exit_code: -1,
                    stdout: StreamOutput::new(String::new()),
                    stderr: StreamOutput::new(get_error_message_ui(e)),
                    aggregated_output: StreamOutput::new(get_error_message_ui(e)),
                    duration: Duration::default(),
                    timed_out: false,
                };
                &output_stderr
            }
        };
        self.on_exec_command_end(
            turn_diff_tracker,
            &sub_id,
            &call_id,
            borrowed,
            is_apply_patch,
            seq_hint.map(|h| h.saturating_add(1)),
            output_index,
            attempt_req,
        )
        .await;

        if let Some(analysis) = dry_run_analysis.as_ref() {
            let mut state = self.state.lock().unwrap();
            state.dry_run_guard.note_execution(analysis);
        }

        result
    }

    /// Helper that emits a BackgroundEvent with the given message. This keeps
    /// the call‑sites terse so adding more diagnostics does not clutter the
    /// core agent logic.
    async fn notify_background_event(&self, sub_id: &str, message: impl Into<String>) {
        let event = self.make_event(
            sub_id,
            EventMsg::BackgroundEvent(BackgroundEventEvent { message: message.into() }),
        );
        let _ = self.tx_event.send(event).await;
    }

    async fn notify_stream_error(&self, sub_id: &str, message: impl Into<String>) {
        let event = self.make_event(
            sub_id,
            EventMsg::Error(ErrorEvent { message: message.into() }),
        );
        let _ = self.tx_event.send(event).await;
    }

    /// Build the full turn input by concatenating the current conversation
    /// history with additional items for this turn.
    /// Browser screenshots are filtered out from history to keep them ephemeral.
    pub fn turn_input_with_history(&self, extra: Vec<ResponseItem>) -> Vec<ResponseItem> {
        let history = self.state.lock().unwrap().history.contents();

        // Debug: Count function call outputs in history
        let fc_output_count = history
            .iter()
            .filter(|item| matches!(item, ResponseItem::FunctionCallOutput { .. }))
            .count();
        if fc_output_count > 0 {
            debug!(
                "History contains {} FunctionCallOutput items",
                fc_output_count
            );
        }

        // Count images in extra for debugging (we can't distinguish ephemeral at this level anymore)
        let images_in_extra = extra
            .iter()
            .filter(|item| {
                if let ResponseItem::Message { content, .. } = item {
                    content
                        .iter()
                        .any(|c| matches!(c, ContentItem::InputImage { .. }))
                } else {
                    false
                }
            })
            .count();

        if images_in_extra > 0 {
            tracing::info!(
                "Found {} images in current turn's extra items",
                images_in_extra
            );
        }

        // Filter out browser screenshots from historical messages
        // We identify them by the [EPHEMERAL:...] marker that precedes them
        let filtered_history: Vec<ResponseItem> = history
            .into_iter()
            .map(|item| {
                if let ResponseItem::Message { id, role, content } = item {
                    if role == "user" {
                        // Filter out ephemeral content from user messages
                        let mut filtered_content: Vec<ContentItem> = Vec::new();
                        let mut skip_next_image = false;

                        for content_item in content {
                            match &content_item {
                                ContentItem::InputText { text }
                                    if text.starts_with("[EPHEMERAL:") =>
                                {
                                    // This is an ephemeral marker, skip it and the next image
                                    skip_next_image = true;
                                    tracing::info!("Filtering out ephemeral marker: {}", text);
                                }
                                ContentItem::InputImage { .. }
                                    if skip_next_image =>
                                {
                                    // Skip this image as it follows an ephemeral marker
                                    skip_next_image = false;
                                    tracing::info!("Filtering out ephemeral image from history");
                                }
                                _ => {
                                    // Keep everything else
                                    filtered_content.push(content_item);
                                }
                            }
                        }

                        ResponseItem::Message {
                            id,
                            role,
                            content: filtered_content,
                        }
                    } else {
                        // Keep assistant messages unchanged
                        ResponseItem::Message { id, role, content }
                    }
                } else {
                    item
                }
            })
            .collect();

        // Concatenate filtered history with current turn's extras (which includes current ephemeral images)
        let result = [filtered_history, extra].concat();

        debug_history("turn_input_with_history", &result);

        // Count total images in result for debugging
        let total_images = result
            .iter()
            .filter(|item| {
                if let ResponseItem::Message { content, .. } = item {
                    content
                        .iter()
                        .any(|c| matches!(c, ContentItem::InputImage { .. }))
                } else {
                    false
                }
            })
            .count();

        if total_images > 0 {
            tracing::info!("Total images being sent to model: {}", total_images);
        }

        result
    }

    pub(crate) fn build_initial_context(&self, turn_context: &TurnContext) -> Vec<ResponseItem> {
        let mut items = Vec::new();
        if let Some(user_instructions) = turn_context.user_instructions.as_deref() {
            items.push(UserInstructions::new(user_instructions.to_string()).into());
        }
        items.push(ResponseItem::from(EnvironmentContext::new(
            Some(turn_context.cwd.clone()),
            Some(turn_context.approval_policy),
            Some(turn_context.sandbox_policy.clone()),
            Some(self.user_shell.clone()),
        )));
        items
    }

    pub(crate) fn reconstruct_history_from_rollout(
        &self,
        turn_context: &TurnContext,
        rollout_items: &[RolloutItem],
    ) -> Vec<ResponseItem> {
        let mut history = self.build_initial_context(turn_context);
        for item in rollout_items {
            match item {
                RolloutItem::ResponseItem(response_item) => {
                    history.push(response_item.clone());
                }
                RolloutItem::Compacted(compacted) => {
                    let user_messages = collect_user_messages(&history);
                    history = build_compacted_history(
                        self.build_initial_context(turn_context),
                        &user_messages,
                        &compacted.message,
                    );
                }
                _ => {}
            }
        }
        history
    }

    /// Returns the input if there was no agent running to inject into
    pub fn inject_input(&self, input: Vec<InputItem>) -> Result<(), Vec<InputItem>> {
        let mut state = self.state.lock().unwrap();
        if state.current_task.is_some() {
            state
                .pending_input
                .push(response_input_from_core_items(input));
            Ok(())
        } else {
            Err(input)
        }
    }

    pub fn get_pending_input(&self) -> Vec<ResponseInputItem> {
        let mut state = self.state.lock().unwrap();
        if state.pending_input.is_empty() {
            Vec::with_capacity(0)
        } else {
            let mut ret = Vec::new();
            std::mem::swap(&mut ret, &mut state.pending_input);
            ret
        }
    }

    pub fn add_pending_input(&self, input: ResponseInputItem) {
        let mut state = self.state.lock().unwrap();
        state.pending_input.push(input);
    }

    pub async fn call_tool(
        &self,
        server: &str,
        tool: &str,
        arguments: Option<serde_json::Value>,
        timeout: Option<Duration>,
    ) -> anyhow::Result<CallToolResult> {
        self.mcp_connection_manager
            .call_tool(server, tool, arguments, timeout)
            .await
    }

    fn abort(&self) {
        info!("Aborting existing session");
        // (debug removed)

        let mut state = self.state.lock().unwrap();
        // (debug removed)
        state.pending_approvals.clear();
        // Do not clear `pending_input` here. When a user submits a new message
        // immediately after an interrupt, it may have been routed to
        // `pending_input` by an earlier code path. Clearing it would drop the
        // user's message and prevent the next turn from ever starting.
        state.turn_scratchpad = None;
        // Take current task while holding the lock, then drop the lock BEFORE calling abort
        let current = state.current_task.take();
        drop(state);
        if let Some(agent) = current {
            agent.abort(TurnAbortReason::Interrupted);
            // (debug removed)
        } else {
            // (debug removed)
        }
        // Also terminate any running exec sessions (PTY-based) so child processes do not linger.
        // Best-effort cleanup for PTY-based exec sessions would go here. The
        // PTY implementation already kills processes on session drop; in the
        // common LocalShellCall path we also kill processes immediately via
        // KillOnDrop in exec.rs.

        // (debug removed)
    }

    /// Spawn the configured notifier (if any) with the given JSON payload as
    /// the last argument. Failures are logged but otherwise ignored so that
    /// notification issues do not interfere with the main workflow.
    fn maybe_notify(&self, notification: UserNotification) {
        let Some(notify_command) = &self.notify else {
            return;
        };

        if notify_command.is_empty() {
            return;
        }

        let Ok(json) = serde_json::to_string(&notification) else {
            error!("failed to serialise notification payload");
            return;
        };

        let mut command = std::process::Command::new(&notify_command[0]);
        if notify_command.len() > 1 {
            command.args(&notify_command[1..]);
        }
        command.arg(json);

        // Fire-and-forget – we do not wait for completion.
        if let Err(e) = command.spawn() {
            warn!("failed to spawn notifier '{}': {e}", notify_command[0]);
        }
    }
}

impl Drop for Session {
    fn drop(&mut self) {
        // Interrupt any running turn when the session is dropped.
        self.abort();
    }
}

impl State {
    pub fn partial_clone(&self) -> Self {
        Self {
            approved_commands: self.approved_commands.clone(),
            history: self.history.clone(),
            // Preserve request_ordinal so reconfigurations (e.g., /reasoning)
            // do not reset provider ordering mid-session.
            request_ordinal: self.request_ordinal,
<<<<<<< HEAD
            dry_run_guard: self.dry_run_guard.clone(),
=======
            next_internal_sub_id: self.next_internal_sub_id,
>>>>>>> 26e538a6
            ..Default::default()
        }
    }
}

#[derive(Clone, Debug)]
pub(crate) struct ExecCommandContext {
    pub(crate) sub_id: String,
    pub(crate) call_id: String,
    pub(crate) command_for_display: Vec<String>,
    pub(crate) cwd: PathBuf,
    pub(crate) apply_patch: Option<ApplyPatchCommandContext>,
}

#[derive(Clone, Debug)]
pub(crate) struct ApplyPatchCommandContext {
    pub(crate) user_explicitly_approved_this_action: bool,
    pub(crate) changes: HashMap<PathBuf, FileChange>,
}

/// A series of Turns in response to user input.
pub(crate) struct AgentTask {
    sess: Arc<Session>,
    sub_id: String,
    handle: AbortHandle,
}

impl AgentTask {
    fn spawn(
        sess: Arc<Session>,
        turn_context: Arc<TurnContext>,
        sub_id: String,
        input: Vec<InputItem>,
    ) -> Self {
        let handle = {
            let sess_clone = Arc::clone(&sess);
            let tc_clone = Arc::clone(&turn_context);
            let sub_clone = sub_id.clone();
            tokio::spawn(async move {
                run_agent(sess_clone, tc_clone, sub_clone, input).await;
            })
            .abort_handle()
        };
        Self {
            sess,
            sub_id,
            handle,
        }
    }

    fn compact(
        sess: Arc<Session>,
        turn_context: Arc<TurnContext>,
        sub_id: String,
        input: Vec<InputItem>,
        compact_instructions: String,
    ) -> Self {
        let handle = {
            let sess_clone = Arc::clone(&sess);
            let tc_clone = Arc::clone(&turn_context);
            let sub_clone = sub_id.clone();
            tokio::spawn(async move {
                let _ = compact::perform_compaction(
                    sess_clone,
                    tc_clone,
                    sub_clone,
                    input,
                    compact_instructions,
                    true,
                )
                .await;
            })
            .abort_handle()
        };
        Self {
            sess,
            sub_id,
            handle,
        }
    }

    fn abort(self, reason: TurnAbortReason) {
        if !self.handle.is_finished() {
            self.handle.abort();
            let event = self
                .sess
                .make_event(&self.sub_id, EventMsg::TurnAborted(TurnAbortedEvent { reason }));
            let sess = self.sess.clone();
            tokio::spawn(async move {
                sess.send_event(event).await;
            });
        }
    }
}

async fn submission_loop(
    mut session_id: Uuid,
    config: Arc<Config>,
    auth: Option<CodexAuth>,
    rx_sub: Receiver<Submission>,
    tx_event: Sender<Event>,
) {
    let mut config = config;
    let mut sess: Option<Arc<Session>> = None;
    let mut agent_manager_initialized = false;
    // shorthand - send an event when there is no active session
    let send_no_session_event = |sub_id: String| async {
        let event = Event {
            id: sub_id,
            event_seq: 0,
            msg: EventMsg::Error(ErrorEvent { message: "No session initialized, expected 'ConfigureSession' as first Op".to_string() }),
            order: None,
        };
        tx_event.send(event).await.ok();
    };

    // To break out of this loop, send Op::Shutdown.
    while let Ok(sub) = rx_sub.recv().await {
        debug!(?sub, "Submission");
        // (submission diagnostics removed)
        match sub.op {
            Op::Interrupt => {
                let sess = match sess.as_ref() {
                    Some(sess) => sess.clone(),
                    None => {
                        send_no_session_event(sub.id).await;
                        continue;
                    }
                };
                tokio::spawn(async move { sess.abort() });
            }
            Op::ConfigureSession {
                provider,
                model,
                model_reasoning_effort,
                model_reasoning_summary,
                model_text_verbosity,
                user_instructions,
                base_instructions,
                approval_policy,
                sandbox_policy,
                disable_response_storage,
                notify,
                cwd,
                resume_path,
            } => {
                debug!(
                    "Configuring session: model={model}; provider={provider:?}; resume={resume_path:?}"
                );
                if !cwd.is_absolute() {
                    let message = format!("cwd is not absolute: {cwd:?}");
                    error!(message);
                    let event = Event { id: sub.id, event_seq: 0, msg: EventMsg::Error(ErrorEvent { message }), order: None };
                    if let Err(e) = tx_event.send(event).await {
                        error!("failed to send error message: {e:?}");
                    }
                    return;
                }
                let current_config = Arc::clone(&config);
                let mut updated_config = (*current_config).clone();

                let model_changed = !updated_config.model.eq_ignore_ascii_case(&model);
                let effort_changed = updated_config.model_reasoning_effort != model_reasoning_effort;

                let old_model_family = updated_config.model_family.clone();
                let old_model_info = get_model_info(&old_model_family);

                updated_config.model = model.clone();
                updated_config.model_provider = provider.clone();
                updated_config.model_reasoning_effort = model_reasoning_effort;
                updated_config.model_reasoning_summary = model_reasoning_summary;
                updated_config.model_text_verbosity = model_text_verbosity;
                updated_config.user_instructions = user_instructions.clone();
                updated_config.base_instructions = base_instructions.clone();
                updated_config.approval_policy = approval_policy;
                updated_config.sandbox_policy = sandbox_policy.clone();
                updated_config.disable_response_storage = disable_response_storage;
                updated_config.notify = notify.clone();
                updated_config.cwd = cwd.clone();

                updated_config.model_family = find_family_for_model(&updated_config.model)
                    .unwrap_or_else(|| derive_default_model_family(&updated_config.model));

                let new_model_info = get_model_info(&updated_config.model_family);

                let old_context_window = old_model_info.as_ref().map(|info| info.context_window);
                let new_context_window = new_model_info.as_ref().map(|info| info.context_window);
                let old_max_tokens = old_model_info.as_ref().map(|info| info.max_output_tokens);
                let new_max_tokens = new_model_info.as_ref().map(|info| info.max_output_tokens);
                let old_auto_compact = old_model_info
                    .as_ref()
                    .and_then(|info| info.auto_compact_token_limit);
                let new_auto_compact = new_model_info
                    .as_ref()
                    .and_then(|info| info.auto_compact_token_limit);

                maybe_update_from_model_info(
                    &mut updated_config.model_context_window,
                    old_context_window,
                    new_context_window,
                );
                maybe_update_from_model_info(
                    &mut updated_config.model_max_output_tokens,
                    old_max_tokens,
                    new_max_tokens,
                );
                maybe_update_from_model_info(
                    &mut updated_config.model_auto_compact_token_limit,
                    old_auto_compact,
                    new_auto_compact,
                );

                let new_config = Arc::new(updated_config);

                if model_changed || effort_changed {
                    if let Err(err) = persist_model_selection(
                        &new_config.codex_home,
                        new_config.active_profile.as_deref(),
                        &new_config.model,
                        Some(new_config.model_reasoning_effort),
                    )
                    .await
                    {
                        warn!("failed to persist model selection: {err:#}");
                    }
                }

                config = Arc::clone(&new_config);

                // Optionally resume an existing rollout.
<<<<<<< HEAD
                let mut restored_items: Option<Vec<ResponseItem>> = None;
                let mut restored_events: Option<Vec<RecordedEvent>> = None;
=======
                let mut restored_items: Option<Vec<RolloutItem>> = None;
>>>>>>> 26e538a6
                let rollout_recorder: Option<RolloutRecorder> =
                    if let Some(path) = resume_path.as_ref() {
                        match RolloutRecorder::resume(&config, path).await {
                            Ok((rec, saved)) => {
                                session_id = saved.session_id;
                                if !saved.items.is_empty() {
                                    restored_items = Some(saved.items);
                                }
                                if !saved.events.is_empty() {
                                    restored_events = Some(saved.events);
                                }
                                Some(rec)
                            }
                            Err(e) => {
                                warn!("failed to resume rollout from {path:?}: {e}");
                                None
                            }
                        }
                    } else {
                        None
                    };

                let rollout_recorder = match rollout_recorder {
                    Some(rec) => Some(rec),
                    None => {
                        match RolloutRecorder::new(
                            &config,
                            crate::rollout::recorder::RolloutRecorderParams::new(
                                codex_protocol::mcp_protocol::ConversationId(session_id),
                                user_instructions.clone(),
                            ),
                        )
                            .await
                        {
                            Ok(r) => Some(r),
                            Err(e) => {
                                warn!("failed to initialise rollout recorder: {e}");
                                None
                            }
                        }
                    }
                };

                // Create debug logger based on config
                let debug_logger = match crate::debug_logger::DebugLogger::new(config.debug) {
                    Ok(logger) => std::sync::Arc::new(std::sync::Mutex::new(logger)),
                    Err(e) => {
                        warn!("Failed to create debug logger: {}", e);
                        // Create a disabled logger as fallback
                        std::sync::Arc::new(std::sync::Mutex::new(
                            crate::debug_logger::DebugLogger::new(false).unwrap(),
                        ))
                    }
                };

                // Wrap provided auth (if any) in a minimal AuthManager for client usage.
                let auth_manager = auth
                    .as_ref()
                    .map(|a| crate::AuthManager::from_auth_for_testing(a.clone()));
                let client = ModelClient::new(
                    config.clone(),
                    auth_manager,
                    provider.clone(),
                    model_reasoning_effort,
                    model_reasoning_summary,
                    model_text_verbosity,
                    session_id,
                    debug_logger,
                );

                // abort any current running session and clone its state
                let state = match sess.take() {
                    Some(sess) => {
                        sess.abort();
                        sess.state.lock().unwrap().partial_clone()
                    }
                    None => State {
                        history: ConversationHistory::new(),
                        ..Default::default()
                    },
                };

                let writable_roots = get_writable_roots(&cwd);

                // Error messages to dispatch after SessionConfigured is sent.
                let mut mcp_connection_errors = Vec::<String>::new();
                let (mcp_connection_manager, failed_clients) =
                    match McpConnectionManager::new(config.mcp_servers.clone()).await {
                        Ok((mgr, failures)) => (mgr, failures),
                        Err(e) => {
                            let message = format!("Failed to create MCP connection manager: {e:#}");
                            error!("{message}");
                            mcp_connection_errors.push(message);
                            (McpConnectionManager::default(), Default::default())
                        }
                    };

                // Surface individual client start-up failures to the user.
                if !failed_clients.is_empty() {
                    for (server_name, err) in failed_clients {
                        let message =
                            format!("MCP client for `{server_name}` failed to start: {err:#}");
                        error!("{message}");
                        mcp_connection_errors.push(message);
                    }
                }
                let default_shell = shell::default_user_shell().await;
                let mut tools_config = ToolsConfig::new(
                    &config.model_family,
                    approval_policy,
                    sandbox_policy.clone(),
                    config.include_plan_tool,
                    config.include_apply_patch_tool,
                    config.tools_web_search_request,
                    config.use_experimental_streamable_shell_tool,
                    config.include_view_image_tool,
                );
                tools_config.web_search_allowed_domains =
                    config.tools_web_search_allowed_domains.clone();

                sess = Some(Arc::new(Session {
                    client,
                    tools_config,
                    tx_event: tx_event.clone(),
                    user_instructions,
                    base_instructions,
                    approval_policy,
                    sandbox_policy,
                    shell_environment_policy: config.shell_environment_policy.clone(),
                    cwd,
                    _writable_roots: writable_roots,
                    mcp_connection_manager,
                    session_manager: crate::exec_command::ExecSessionManager::default(),
                    agents: config.agents.clone(),
                    notify,
                    state: Mutex::new(state),
                    rollout: Mutex::new(rollout_recorder),
                    codex_linux_sandbox_exe: config.codex_linux_sandbox_exe.clone(),
                    disable_response_storage,
                    user_shell: default_shell,
                    show_raw_agent_reasoning: config.show_raw_agent_reasoning,
                    pending_browser_screenshots: Mutex::new(Vec::new()),
                    last_system_status: Mutex::new(None),
                    last_screenshot_info: Mutex::new(None),
                    confirm_guard: ConfirmGuardRuntime::from_config(&config.confirm_guard),
                }));
                let mut replay_history_items: Option<Vec<ResponseItem>> = None;


                // Patch restored state into the newly created session.
                if let Some(sess_arc) = &sess {
                    if let Some(items) = &restored_items {
                        let turn_context = sess_arc.make_turn_context();
                        let reconstructed = sess_arc.reconstruct_history_from_rollout(&turn_context, items);
                        {
                            let mut st = sess_arc.state.lock().unwrap();
                            st.history = ConversationHistory::new();
                            st.history.record_items(reconstructed.iter());
                        }
                        replay_history_items = Some(reconstructed);
                    }
                }

                // Gather history metadata for SessionConfiguredEvent.
                let (history_log_id, history_entry_count) =
                    crate::message_history::history_metadata(&config).await;

                // ack
                let sess_arc = sess.as_ref().expect("session initialized");
                let events = std::iter::once(sess_arc.make_event(
                    INITIAL_SUBMIT_ID,
                    EventMsg::SessionConfigured(SessionConfiguredEvent {
                        session_id,
                        model,
                        history_log_id,
                        history_entry_count,
                    }),
                ))
                .chain(mcp_connection_errors.into_iter().map(|message| {
                    sess_arc.make_event(&sub.id, EventMsg::Error(ErrorEvent { message }))
                }));
                for event in events {
                    if let Err(e) = tx_event.send(event).await {
                        error!("failed to send event: {e:?}");
                    }
                }
                // If we resumed from a rollout, replay the prior transcript into the UI.
<<<<<<< HEAD
                if restored_items.is_some() || restored_events.is_some() {
                    let items = restored_items.unwrap_or_default();
                    let events = restored_events.unwrap_or_default();
=======
                if let Some(items) = replay_history_items.clone() {
>>>>>>> 26e538a6
                    let event = sess_arc.make_event(
                        &sub.id,
                        EventMsg::ReplayHistory(crate::protocol::ReplayHistoryEvent { items, events }),
                    );
                    if let Err(e) = tx_event.send(event).await {
                        warn!("failed to send ReplayHistory event: {e}");
                    }
                }

                // Initialize agent manager after SessionConfigured is sent
                if !agent_manager_initialized {
                    let mut manager = AGENT_MANAGER.write().await;
                    let (agent_tx, mut agent_rx) =
                        tokio::sync::mpsc::unbounded_channel::<AgentStatusUpdatePayload>();
                    manager.set_event_sender(agent_tx);
                    drop(manager);

                    let sess_for_agents = sess.as_ref().expect("session active").clone();
                    // Forward agent events to the main event channel
                    let tx_event_clone = tx_event.clone();
                    tokio::spawn(async move {
                        while let Some(payload) = agent_rx.recv().await {
                            let event = sess_for_agents.make_event(
                                "agent_status",
                                EventMsg::AgentStatusUpdate(AgentStatusUpdateEvent {
                                    agents: payload.agents.clone(),
                                    context: payload.context.clone(),
                                    task: payload.task.clone(),
                                }),
                            );
                            let _ = tx_event_clone.send(event).await;
                        }
                    });
                    agent_manager_initialized = true;
                }
            }
            Op::UserInput { items } => {
                let sess = match sess.as_ref() {
                    Some(sess) => sess,
                    None => {
                        send_no_session_event(sub.id).await;
                        continue;
                    }
                };

                // Clean up old status items when new user input arrives
                // This prevents token buildup from old screenshots/status messages
                sess.cleanup_old_status_items().await;

                // Abort synchronously here to avoid a race that can kill the
                // newly spawned agent if the async abort runs after set_task.
                sess.abort();

                // Spawn a new agent for this user input.
                let turn_context = sess.make_turn_context();
                let agent = AgentTask::spawn(Arc::clone(&sess), turn_context, sub.id.clone(), items);
                sess.set_task(agent);
            }
            Op::ExecApproval { id, decision } => {
                let sess = match sess.as_ref() {
                    Some(sess) => sess,
                    None => {
                        send_no_session_event(sub.id).await;
                        continue;
                    }
                };
                match decision {
                    ReviewDecision::Abort => {
                        sess.abort();
                    }
                    other => sess.notify_approval(&id, other),
                }
            }
            Op::PatchApproval { id, decision } => {
                let sess = match sess.as_ref() {
                    Some(sess) => sess,
                    None => {
                        send_no_session_event(sub.id).await;
                        continue;
                    }
                };
                match decision {
                    ReviewDecision::Abort => {
                        sess.abort();
                    }
                    other => sess.notify_approval(&id, other),
                }
            }
            Op::AddToHistory { text } => {
                // TODO: What should we do if we got AddToHistory before ConfigureSession?
                // currently, if ConfigureSession has resume path, this history will be ignored
                let id = session_id;
                let config = config.clone();
                tokio::spawn(async move {
                    if let Err(e) = crate::message_history::append_entry(&text, &id, &config).await
                    {
                        warn!("failed to append to message history: {e}");
                    }
                });
            }

            Op::GetHistoryEntryRequest { offset, log_id } => {
                let config = config.clone();
                let tx_event = tx_event.clone();
                let sub_id = sub.id.clone();

                tokio::spawn(async move {
                    // Run lookup in blocking thread because it does file IO + locking.
                    let entry_opt = tokio::task::spawn_blocking(move || {
                        crate::message_history::lookup(log_id, offset, &config)
                    })
                    .await
                    .unwrap_or(None);

                    let event = Event {
                        id: sub_id,
                        event_seq: 0,
                        msg: EventMsg::GetHistoryEntryResponse(
                            crate::protocol::GetHistoryEntryResponseEvent {
                                offset,
                                log_id,
                                entry: entry_opt,
                            },
                        ),
                        order: None,
                    };

                    if let Err(e) = tx_event.send(event).await {
                        warn!("failed to send GetHistoryEntryResponse event: {e}");
                    }
                });
            }
            // Upstream protocol no longer includes ListMcpTools; skip handling here.
            Op::Compact => {
                let sess = match sess.as_ref() {
                    Some(sess) => sess,
                    None => {
                        send_no_session_event(sub.id).await;
                        continue;
                    }
                };

                // Attempt to inject input into current task
                if let Err(items) = sess.inject_input(vec![InputItem::Text {
                    text: "Start Summarization".to_string(),
                }]) {
                    let turn_context = sess.make_turn_context();
                    compact::spawn_compact_task(sess.clone(), turn_context, sub.id.clone(), items);
                }
            }
            Op::Shutdown => {
                info!("Shutting down Codex instance");

                // Ensure any running agent is aborted so streaming stops promptly.
                if let Some(sess_arc) = sess.as_ref() {
                    let s2 = sess_arc.clone();
                    tokio::spawn(async move { s2.abort(); });
                }

                // Gracefully flush and shutdown rollout recorder on session end so tests
                // that inspect the rollout file do not race with the background writer.
                if let Some(ref sess_arc) = sess {
                    let recorder_opt = sess_arc.rollout.lock().unwrap().take();
                    if let Some(rec) = recorder_opt {
                        if let Err(e) = rec.shutdown().await {
                            warn!("failed to shutdown rollout recorder: {e}");
                            let event = sess_arc.make_event(
                                &sub.id,
                                EventMsg::Error(ErrorEvent {
                                    message: "Failed to shutdown rollout recorder".to_string(),
                                }),
                            );
                            if let Err(e) = tx_event.send(event).await {
                                warn!("failed to send error message: {e:?}");
                            }
                        }
                    }
                }
                let event = match sess {
                    Some(ref sess_arc) => sess_arc.make_event(&sub.id, EventMsg::ShutdownComplete),
                    None => Event {
                        id: sub.id.clone(),
                        event_seq: 0,
                        msg: EventMsg::ShutdownComplete,
                        order: None,
                    },
                };
                if let Err(e) = tx_event.send(event).await {
                    warn!("failed to send Shutdown event: {e}");
                }
                break;
            }
        }
    }
    debug!("Agent loop exited");
}

/// Takes a user message as input and runs a loop where, at each turn, the model
/// replies with either:
///
/// - requested function calls
/// - an assistant message
///
/// While it is possible for the model to return multiple of these items in a
/// single turn, in practice, we generally one item per turn:
///
/// - If the model requests a function call, we execute it and send the output
///   back to the model in the next turn.
/// - If the model sends only an assistant message, we record it in the
///   conversation history and consider the agent complete.
async fn run_agent(sess: Arc<Session>, turn_context: Arc<TurnContext>, sub_id: String, input: Vec<InputItem>) {
    if input.is_empty() {
        return;
    }
    let event = sess.make_event(&sub_id, EventMsg::TaskStarted);
    if sess.tx_event.send(event).await.is_err() {
        return;
    }

    // Debug logging for ephemeral images
    let ephemeral_count = input
        .iter()
        .filter(|item| matches!(item, InputItem::EphemeralImage { .. }))
        .count();

    if ephemeral_count > 0 {
        tracing::info!(
            "Processing {} ephemeral images in user input",
            ephemeral_count
        );
    }

    // Convert input to ResponseInputItem
    let initial_input_for_turn: ResponseInputItem = response_input_from_core_items(input);
    let initial_response_item: ResponseItem = initial_input_for_turn.clone().into();

    // Record to history but we'll handle ephemeral images separately
    sess.record_conversation_items(&[initial_response_item.clone()])
        .await;

    let mut last_task_message: Option<String> = None;
    // Although from the perspective of codex.rs, TurnDiffTracker has the lifecycle of a Agent which contains
    // many turns, from the perspective of the user, it is a single turn.
    let mut turn_diff_tracker = TurnDiffTracker::new();

    // Track if this is the first iteration - if so, include the initial input
    let mut first_iteration = true;

    loop {
        // Note that pending_input would be something like a message the user
        // submitted through the UI while the model was running. Though the UI
        // may support this, the model might not.
        let pending_input = sess
            .get_pending_input()
            .into_iter()
            .map(ResponseItem::from)
            .collect::<Vec<ResponseItem>>();
        let pending_input_tail = pending_input.clone();

        // Do not duplicate the initial input in `pending_input`.
        // It is already recorded to history above; ephemeral items are appended separately.
        if first_iteration {
            first_iteration = false;
        } else {
            // Only record pending input to history on subsequent iterations
            sess.record_conversation_items(&pending_input).await;
        }

        // Construct the input that we will send to the model. When using the
        // Chat completions API (or ZDR clients), the model needs the full
        // conversation history on each turn. The rollout file, however, should
        // only record the new items that originated in this turn so that it
        // represents an append-only log without duplicates.
        let turn_input: Vec<ResponseItem> = sess.turn_input_with_history(pending_input_tail.clone());

        let turn_input_messages: Vec<String> = turn_input
            .iter()
            .filter_map(|item| match item {
                ResponseItem::Message { content, .. } => Some(content),
                _ => None,
            })
            .flat_map(|content| {
                content.iter().filter_map(|item| match item {
                    ContentItem::OutputText { text } => Some(text.clone()),
                    _ => None,
                })
            })
            .collect();
        match run_turn(
            &sess,
            &turn_context,
            &mut turn_diff_tracker,
            sub_id.clone(),
            initial_response_item.clone(),
            pending_input_tail,
            turn_input,
        )
        .await
        {
            Ok(turn_output) => {
                let mut items_to_record_in_conversation_history = Vec::<ResponseItem>::new();
                let mut responses = Vec::<ResponseInputItem>::new();
                for processed_response_item in turn_output {
                    let ProcessedResponseItem { item, response } = processed_response_item;
                    match (&item, &response) {
                        (ResponseItem::Message { role, .. }, None) if role == "assistant" => {
                            // If the model returned a message, we need to record it.
                            items_to_record_in_conversation_history.push(item);
                        }
                        (
                            ResponseItem::LocalShellCall { .. },
                            Some(ResponseInputItem::FunctionCallOutput { call_id, output }),
                        ) => {
                            items_to_record_in_conversation_history.push(item);
                            items_to_record_in_conversation_history.push(
                                ResponseItem::FunctionCallOutput {
                                    call_id: call_id.clone(),
                                    output: output.clone(),
                                },
                            );
                        }
                        (
                            ResponseItem::FunctionCall { .. },
                            Some(ResponseInputItem::FunctionCallOutput { call_id, output }),
                        ) => {
                            debug!(
                                "Recording function call and output for call_id: {}",
                                call_id
                            );
                            items_to_record_in_conversation_history.push(item);
                            items_to_record_in_conversation_history.push(
                                ResponseItem::FunctionCallOutput {
                                    call_id: call_id.clone(),
                                    output: output.clone(),
                                },
                            );
                        }
                        (
                            ResponseItem::CustomToolCall { .. },
                            Some(ResponseInputItem::CustomToolCallOutput { call_id, output }),
                        ) => {
                            items_to_record_in_conversation_history.push(item);
                            items_to_record_in_conversation_history.push(
                                ResponseItem::CustomToolCallOutput {
                                    call_id: call_id.clone(),
                                    output: output.clone(),
                                },
                            );
                        }
                        (
                            ResponseItem::FunctionCall { .. },
                            Some(ResponseInputItem::McpToolCallOutput { call_id, result }),
                        ) => {
                            items_to_record_in_conversation_history.push(item);
                            let output =
                                convert_call_tool_result_to_function_call_output_payload(&result);
                            items_to_record_in_conversation_history.push(
                                ResponseItem::FunctionCallOutput {
                                    call_id: call_id.clone(),
                                    output,
                                },
                            );
                        }
                        (
                            ResponseItem::Reasoning {
                                id,
                                summary,
                                content,
                                encrypted_content,
                            },
                            None,
                        ) => {
                            items_to_record_in_conversation_history.push(ResponseItem::Reasoning {
                                id: id.clone(),
                                summary: summary.clone(),
                                content: content.clone(),
                                encrypted_content: encrypted_content.clone(),
                            });
                        }
                        _ => {
                            warn!("Unexpected response item: {item:?} with response: {response:?}");
                        }
                    };
                    if let Some(response) = response {
                        responses.push(response);
                    }
                }

                // Only attempt to take the lock if there is something to record.
                if !items_to_record_in_conversation_history.is_empty() {
                    // Record items in their original chronological order to maintain
                    // proper sequence of events. This ensures function calls and their
                    // outputs appear in the correct order in conversation history.
                    sess.record_conversation_items(&items_to_record_in_conversation_history)
                        .await;
                }

                // If there are responses, add them to pending input for the next iteration
                if !responses.is_empty() {
                    for response in &responses {
                        sess.add_pending_input(response.clone());
                    }
                }

                if responses.is_empty() {
                    debug!("Turn completed");
                    last_task_message = get_last_assistant_message_from_turn(
                        &items_to_record_in_conversation_history,
                    );
                    if let Some(m) = last_task_message.as_ref() {
                        tracing::info!("core.turn completed: last_assistant_message.len={}", m.len());
                    }
                    sess.maybe_notify(UserNotification::AgentTurnComplete {
                        turn_id: sub_id.clone(),
                        input_messages: turn_input_messages,
                        last_assistant_message: last_task_message.clone(),
                    });
                    break;
                }
            }
            Err(e) => {
                info!("Turn error: {e:#}");
                let event = sess.make_event(
                    &sub_id,
                    EventMsg::Error(ErrorEvent { message: e.to_string() }),
                );
                sess.tx_event.send(event).await.ok();
                // let the user continue the conversation
                break;
            }
        }
    }
    sess.remove_task(&sub_id);
    let event = sess.make_event(
        &sub_id,
        EventMsg::TaskComplete(TaskCompleteEvent {
            last_agent_message: last_task_message,
        }),
    );
    match &event.msg {
        EventMsg::TaskComplete(TaskCompleteEvent { last_agent_message: Some(m) }) => {
            tracing::info!("core.emit TaskComplete last_agent_message.len={}", m.len());
        }
        _ => {}
    }
    sess.tx_event.send(event).await.ok();
}

async fn run_turn(
    sess: &Arc<Session>,
    turn_context: &Arc<TurnContext>,
    turn_diff_tracker: &mut TurnDiffTracker,
    sub_id: String,
    initial_user_item: ResponseItem,
    pending_input_tail: Vec<ResponseItem>,
    mut input: Vec<ResponseItem>,
) -> CodexResult<Vec<ProcessedResponseItem>> {
    // Check if browser is enabled
    let browser_enabled = codex_browser::global::get_browser_manager().await.is_some();

    let tc = &**turn_context;
    let tools = get_openai_tools(
        &sess.tools_config,
        Some(sess.mcp_connection_manager.list_all_tools()),
        browser_enabled,
    );

    let mut retries = 0;
    // Ensure we only auto-compact once per turn to avoid loops
    let mut did_auto_compact = false;
    // Attempt input starts as the provided input, and may be augmented with
    // items from a previous dropped stream attempt so we don't lose progress.
    let mut attempt_input: Vec<ResponseItem> = input.clone();
    loop {
        // Each loop iteration corresponds to a single provider HTTP request.
        // Increment the attempt ordinal first and capture its value so all
        // OrderMeta emitted during this attempt share the same `req`, even if
        // later attempts start before all events have been delivered.
        sess.begin_http_attempt();
        let attempt_req = sess.current_request_ordinal();
        // Build status items (screenshots, system status) fresh for each attempt
        let status_items = build_turn_status_items(sess).await;

        let prompt = Prompt {
            input: attempt_input.clone(),
            store: !sess.disable_response_storage,
            user_instructions: tc.user_instructions.clone(),
            environment_context: Some(EnvironmentContext::new(
                Some(tc.cwd.clone()),
                Some(tc.approval_policy),
                Some(tc.sandbox_policy.clone()),
                Some(sess.user_shell.clone()),
            )),
            tools: tools.clone(),
            status_items, // Include status items with this request
            base_instructions_override: tc.base_instructions.clone(),
            include_additional_instructions: true,
            text_format: None,
            model_override: None,
            model_family_override: None,
        };

        // Start a new scratchpad for this HTTP attempt
        sess.begin_attempt_scratchpad();

        match try_run_turn(sess, turn_diff_tracker, &sub_id, &prompt, attempt_req).await {
            Ok(output) => {
                // Record status items to conversation history after successful turn
                // This ensures they persist for future requests in the right chronological order
                if !prompt.status_items.is_empty() {
                    sess.record_conversation_items(&prompt.status_items).await;
                }
                // Commit successful attempt – scratchpad is no longer needed.
                sess.clear_scratchpad();
                return Ok(output);
            }
            Err(CodexErr::Interrupted) => return Err(CodexErr::Interrupted),
            Err(CodexErr::EnvVar(var)) => return Err(CodexErr::EnvVar(var)),
            Err(e @ (CodexErr::UsageLimitReached(_) | CodexErr::UsageNotIncluded)) => {
                return Err(e);
            }
            Err(e) => {
                // Detect context-window overflow and auto-run a compact summarization once
                if !did_auto_compact {
                    if let CodexErr::Stream(msg, _maybe_delay) = &e {
                        let lower = msg.to_ascii_lowercase();
                        let looks_like_context_overflow =
                            lower.contains("exceeds the context window")
                                || lower.contains("exceed the context window")
                                || lower.contains("context length exceeded")
                                || lower.contains("maximum context length")
                                || (lower.contains("context window")
                                    && (lower.contains("exceed")
                                        || lower.contains("exceeded")
                                        || lower.contains("full")
                                        || lower.contains("too long")));

                        if looks_like_context_overflow {
                            did_auto_compact = true;
                            sess
                                .notify_stream_error(
                                    &sub_id,
                                    "Model hit context-window limit; running /compact and retrying…"
                                        .to_string(),
                                )
                                .await;

                            let compacted_history = compact::run_inline_auto_compact_task(
                                Arc::clone(&sess),
                                Arc::clone(&turn_context),
                            )
                            .await;

                            // Reset any partial attempt state and rebuild the request payload using the
                            // newly compacted history plus the current user turn items.
                            sess.clear_scratchpad();

                            if compacted_history.is_empty() {
                                attempt_input = input.clone();
                            } else {
                                let mut rebuilt = compacted_history;
                                rebuilt.push(initial_user_item.clone());
                                if !pending_input_tail.is_empty() {
                                    rebuilt.extend(pending_input_tail.iter().cloned());
                                }
                                input = rebuilt.clone();
                                attempt_input = rebuilt;
                            }
                            continue;
                        }
                    }
                }

                // Use the configured provider-specific stream retry budget.
                let max_retries = tc.client.get_provider().stream_max_retries();
                if retries < max_retries {
                    retries += 1;
                    let delay = match e {
                        CodexErr::Stream(_, Some(delay)) => delay,
                        _ => backoff(retries),
                    };
                    warn!(
                        "stream disconnected - retrying turn ({retries}/{max_retries} in {delay:?})...",
                    );

                    // Surface retry information to any UI/front‑end so the
                    // user understands what is happening instead of staring
                    // at a seemingly frozen screen.
                    sess.notify_stream_error(
                        &sub_id,
                        format!(
                            "stream error: {e}; retrying {retries}/{max_retries} in {delay:?}…"
                        ),
                    )
                    .await;
                    // Pull any partial progress from this attempt and append to
                    // the next request's input so we do not lose tool progress
                    // or already-finalized items.
                    if let Some(sp) = sess.take_scratchpad() {
                        // Build a set of call_ids we have already included to avoid duplicate calls
                        let mut seen_calls: std::collections::HashSet<String> = attempt_input
                            .iter()
                            .filter_map(|ri| match ri {
                                ResponseItem::FunctionCall { call_id, .. } => Some(call_id.clone()),
                                ResponseItem::LocalShellCall { call_id: Some(c), .. } => Some(c.clone()),
                                _ => None,
                            })
                            .collect();

                        // Append finalized function/local shell calls from the dropped attempt
                        for item in sp.items {
                            match &item {
                                ResponseItem::FunctionCall { call_id, .. } => {
                                    if seen_calls.insert(call_id.clone()) {
                                        attempt_input.push(item.clone());
                                    }
                                }
                                ResponseItem::LocalShellCall { call_id: Some(c), .. } => {
                                    if seen_calls.insert(c.clone()) {
                                        attempt_input.push(item.clone());
                                    }
                                }
                                _ => {
                                    // Avoid injecting assistant/Reasoning messages on retry to reduce duplication.
                                }
                            }
                        }

                        // Append tool outputs produced during the dropped attempt
                        for resp in sp.responses {
                            attempt_input.push(ResponseItem::from(resp));
                        }

                        // If we have partial deltas, include a short ephemeral hint so the model can resume.
                        if !sp.partial_assistant_text.is_empty() || !sp.partial_reasoning_summary.is_empty() {
                            use codex_protocol::models::ContentItem;
                            let mut hint = String::from(
                                "[EPHEMERAL:RETRY_HINT]\nPrevious attempt aborted mid-stream. Continue without repeating.\n",
                            );
                            if !sp.partial_reasoning_summary.is_empty() {
                                let s = &sp.partial_reasoning_summary;
                                // Take the last 800 characters, respecting UTF-8 boundaries
                                let start_idx = if s.chars().count() > 800 {
                                    s.char_indices()
                                        .rev()
                                        .nth(800 - 1)
                                        .map(|(i, _)| i)
                                        .unwrap_or(0)
                                } else {
                                    0
                                };
                                let tail = &s[start_idx..];
                                hint.push_str(&format!("Last reasoning summary fragment:\n{}\n\n", tail));
                            }
                            if !sp.partial_assistant_text.is_empty() {
                                let s = &sp.partial_assistant_text;
                                // Take the last 800 characters, respecting UTF-8 boundaries
                                let start_idx = if s.chars().count() > 800 {
                                    s.char_indices()
                                        .rev()
                                        .nth(800 - 1)
                                        .map(|(i, _)| i)
                                        .unwrap_or(0)
                                } else {
                                    0
                                };
                                let tail = &s[start_idx..];
                                hint.push_str(&format!("Last assistant text fragment:\n{}\n", tail));
                            }
                            attempt_input.push(ResponseItem::Message {
                                id: None,
                                role: "user".to_string(),
                                content: vec![ContentItem::InputText { text: hint }],
                            });
                        }
                    }

                    tokio::time::sleep(delay).await;
                } else {
                    return Err(e);
                }
            }
        }
    }
}

/// When the model is prompted, it returns a stream of events. Some of these
/// events map to a `ResponseItem`. A `ResponseItem` may need to be
/// "handled" such that it produces a `ResponseInputItem` that needs to be
/// sent back to the model on the next turn.
#[derive(Debug)]
struct ProcessedResponseItem {
    item: ResponseItem,
    response: Option<ResponseInputItem>,
}

async fn try_run_turn(
    sess: &Session,
    turn_diff_tracker: &mut TurnDiffTracker,
    sub_id: &str,
    prompt: &Prompt,
    attempt_req: u64,
) -> CodexResult<Vec<ProcessedResponseItem>> {
    // call_ids that are part of this response.
    let completed_call_ids = prompt
        .input
        .iter()
        .filter_map(|ri| match ri {
            ResponseItem::FunctionCallOutput { call_id, .. } => Some(call_id),
            ResponseItem::LocalShellCall {
                call_id: Some(call_id),
                ..
            } => Some(call_id),
            ResponseItem::CustomToolCallOutput { call_id, .. } => Some(call_id),
            _ => None,
        })
        .collect::<Vec<_>>();

    // call_ids that were pending but are not part of this response.
    // This usually happens because the user interrupted the model before we responded to one of its tool calls
    // and then the user sent a follow-up message.
    let missing_calls = {
        prompt
            .input
            .iter()
            .filter_map(|ri| match ri {
                ResponseItem::FunctionCall { call_id, .. } => Some(call_id),
                ResponseItem::LocalShellCall {
                    call_id: Some(call_id),
                    ..
                } => Some(call_id),
                ResponseItem::CustomToolCall { call_id, .. } => Some(call_id),
                _ => None,
            })
            .filter_map(|call_id| {
                if completed_call_ids.contains(&call_id) {
                    None
                } else {
                    Some(call_id.clone())
                }
            })
            .map(|call_id| ResponseItem::CustomToolCallOutput {
                call_id: call_id.clone(),
                output: "aborted".to_string(),
            })
            .collect::<Vec<_>>()
    };
    let prompt: Cow<Prompt> = if missing_calls.is_empty() {
        Cow::Borrowed(prompt)
    } else {
        // Add the synthetic aborted missing calls to the beginning of the input to ensure all call ids have responses.
        let input = [missing_calls, prompt.input.clone()].concat();
        Cow::Owned(Prompt {
            input,
            ..prompt.clone()
        })
    };

    let mut stream = sess.client.clone().stream(&prompt).await?;

    let mut output = Vec::new();
    loop {
        // Poll the next item from the model stream. We must inspect *both* Ok and Err
        // cases so that transient stream failures (e.g., dropped SSE connection before
        // `response.completed`) bubble up and trigger the caller's retry logic.
        let event = stream.next().await;
        let Some(event) = event else {
            // Channel closed without yielding a final Completed event or explicit error.
            // Treat as a disconnected stream so the caller can retry.
            return Err(CodexErr::Stream(
                "stream closed before response.completed".into(),
                None,
            ));
        };

        let event = match event {
            Ok(ev) => ev,
            Err(e) => {
                // Propagate the underlying stream error to the caller (run_turn), which
                // will apply the configured `stream_max_retries` policy.
                return Err(e);
            }
        };

        match event {
            ResponseEvent::Created => {}
            ResponseEvent::OutputItemDone { item, sequence_number, output_index } => {
                let response =
                    handle_response_item(sess, turn_diff_tracker, sub_id, item.clone(), sequence_number, output_index, attempt_req).await?;

                // Save into scratchpad so we can seed a retry if the stream drops later.
                sess.scratchpad_push(&item, &response);

                // If this was a finalized assistant message, clear partial text buffer
                if let ResponseItem::Message { .. } = &item {
                    sess.scratchpad_clear_partial_message();
                }

                output.push(ProcessedResponseItem { item, response });
            }
            ResponseEvent::WebSearchCallBegin { call_id } => {
                // Stamp OrderMeta so the TUI can place the search block within
                // the correct request window instead of using an internal epilogue.
                let ctx = ToolCallCtx::new(sub_id.to_string(), call_id.clone(), None, None);
                let order = ctx.order_meta(attempt_req);
                let ev = sess.make_event_with_order(
                    &sub_id,
                    EventMsg::WebSearchBegin(WebSearchBeginEvent { call_id, query: None }),
                    order,
                    None,
                );
                sess.send_event(ev).await;
            }
            ResponseEvent::WebSearchCallCompleted { call_id, query } => {
                let ctx = ToolCallCtx::new(sub_id.to_string(), call_id.clone(), None, None);
                let order = ctx.order_meta(attempt_req);
                let ev = sess.make_event_with_order(
                    &sub_id,
                    EventMsg::WebSearchComplete(WebSearchCompleteEvent { call_id, query }),
                    order,
                    None,
                );
                sess.send_event(ev).await;
            }
            ResponseEvent::Completed {
                response_id: _,
                token_usage,
            } => {
                if let Some(token_usage) = token_usage {
                    sess.tx_event
                        .send(sess.make_event(&sub_id, EventMsg::TokenCount(token_usage)))
                        .await
                        .ok();
                }

                let unified_diff = turn_diff_tracker.get_unified_diff();
                if let Ok(Some(unified_diff)) = unified_diff {
                    let msg = EventMsg::TurnDiff(TurnDiffEvent { unified_diff });
                    let _ = sess.tx_event.send(sess.make_event(&sub_id, msg)).await;
                }

                return Ok(output);
            }
            ResponseEvent::OutputTextDelta { delta, item_id, sequence_number, output_index } => {
                // Don't append to history during streaming - only send UI events.
                // The complete message will be added to history when OutputItemDone arrives.
                // This ensures items are recorded in the correct chronological order.

                // Use the item_id if present, otherwise fall back to sub_id
                let event_id = item_id.unwrap_or_else(|| sub_id.to_string());
                let order = crate::protocol::OrderMeta {
                    request_ordinal: attempt_req,
                    output_index,
                    sequence_number,
                };
                let stamped = sess.make_event_with_order(&event_id, EventMsg::AgentMessageDelta(AgentMessageDeltaEvent { delta: delta.clone() }), order, sequence_number);
                sess.tx_event.send(stamped).await.ok();

                // Track partial assistant text in the scratchpad to help resume on retry.
                // Only accumulate when we have an item context or a single active stream.
                // We deliberately do not scope by item_id to keep implementation simple.
                sess.scratchpad_add_text_delta(&delta);
            }
            ResponseEvent::ReasoningSummaryDelta { delta, item_id, sequence_number, output_index, summary_index } => {
                // Use the item_id if present, otherwise fall back to sub_id
                let mut event_id = item_id.unwrap_or_else(|| sub_id.to_string());
                if let Some(si) = summary_index { event_id = format!("{}#s{}", event_id, si); }
                let order = crate::protocol::OrderMeta { request_ordinal: attempt_req, output_index, sequence_number };
                let stamped = sess.make_event_with_order(&event_id, EventMsg::AgentReasoningDelta(AgentReasoningDeltaEvent { delta: delta.clone() }), order, sequence_number);
                sess.tx_event.send(stamped).await.ok();

                // Buffer reasoning summary so we can include a hint on retry.
                sess.scratchpad_add_reasoning_delta(&delta);
            }
            ResponseEvent::ReasoningSummaryPartAdded => {
                let stamped = sess.make_event(&sub_id, EventMsg::AgentReasoningSectionBreak(AgentReasoningSectionBreakEvent {}));
                sess.tx_event.send(stamped).await.ok();
            }
            ResponseEvent::ReasoningContentDelta { delta, item_id, sequence_number, output_index, content_index } => {
                if sess.show_raw_agent_reasoning {
                    // Use the item_id if present, otherwise fall back to sub_id
                    let mut event_id = item_id.unwrap_or_else(|| sub_id.to_string());
                    if let Some(ci) = content_index { event_id = format!("{}#c{}", event_id, ci); }
                    let order = crate::protocol::OrderMeta { request_ordinal: attempt_req, output_index, sequence_number };
                    let stamped = sess.make_event_with_order(&event_id, EventMsg::AgentReasoningRawContentDelta(AgentReasoningRawContentDeltaEvent { delta }), order, sequence_number);
                    sess.tx_event.send(stamped).await.ok();
                }
            }
            // Note: ReasoningSummaryPartAdded handled above without scratchpad mutation.
        }
    }
}

async fn handle_response_item(
    sess: &Session,
    turn_diff_tracker: &mut TurnDiffTracker,
    sub_id: &str,
    item: ResponseItem,
    seq_hint: Option<u64>,
    output_index: Option<u32>,
    attempt_req: u64,
) -> CodexResult<Option<ResponseInputItem>> {
    debug!(?item, "Output item");
    let output = match item {
        ResponseItem::Message { content, id, .. } => {
            // Use the item_id if present, otherwise fall back to sub_id
            let event_id = id.unwrap_or_else(|| sub_id.to_string());
            for item in content {
                if let ContentItem::OutputText { text } = item {
                    let order = crate::protocol::OrderMeta { request_ordinal: attempt_req, output_index, sequence_number: seq_hint };
                    let stamped = sess.make_event_with_order(&event_id, EventMsg::AgentMessage(AgentMessageEvent { message: text }), order, seq_hint);
                    sess.tx_event.send(stamped).await.ok();
                }
            }
            None
        }
        ResponseItem::Reasoning {
            id,
            summary,
            content,
            encrypted_content: _,
        } => {
            // Use the item_id if present and not empty, otherwise fall back to sub_id
            let event_id = if !id.is_empty() {
                id.clone()
            } else {
                sub_id.to_string()
            };
            for (i, item) in summary.into_iter().enumerate() {
                let text = match item {
                    ReasoningItemReasoningSummary::SummaryText { text } => text,
                };
                let eid = format!("{}#s{}", event_id, i);
                let order = crate::protocol::OrderMeta { request_ordinal: attempt_req, output_index, sequence_number: seq_hint };
                let stamped = sess.make_event_with_order(&eid, EventMsg::AgentReasoning(AgentReasoningEvent { text }), order, seq_hint);
                sess.tx_event.send(stamped).await.ok();
            }
            if sess.show_raw_agent_reasoning && content.is_some() {
                let content = content.unwrap();
                for item in content.into_iter() {
                    let text = match item {
                        ReasoningItemContent::ReasoningText { text } => text,
                        ReasoningItemContent::Text { text } => text,
                    };
                    let order = crate::protocol::OrderMeta { request_ordinal: attempt_req, output_index, sequence_number: seq_hint };
                    let stamped = sess.make_event_with_order(&event_id, EventMsg::AgentReasoningRawContent(AgentReasoningRawContentEvent { text }), order, seq_hint);
                    sess.tx_event.send(stamped).await.ok();
                }
            }
            None
        }
        ResponseItem::FunctionCall {
            name,
            arguments,
            call_id,
            ..
        } => {
            info!("FunctionCall: {name}({arguments})");
            Some(
                handle_function_call(
                    sess,
                    turn_diff_tracker,
                    sub_id.to_string(),
                    name,
                    arguments,
                    call_id,
                    seq_hint,
                    output_index,
                    attempt_req,
                )
                .await,
            )
        }
        ResponseItem::LocalShellCall {
            id,
            call_id,
            status: _,
            action,
        } => {
            let LocalShellAction::Exec(action) = action;
            tracing::info!("LocalShellCall: {action:?}");
            let params = ShellToolCallParams {
                command: action.command,
                workdir: action.working_directory,
                timeout_ms: action.timeout_ms,
                with_escalated_permissions: None,
                justification: None,
            };
            let effective_call_id = match (call_id, id) {
                (Some(call_id), _) => call_id,
                (None, Some(id)) => id,
                (None, None) => {
                    error!("LocalShellCall without call_id or id");
                    return Ok(Some(ResponseInputItem::FunctionCallOutput {
                        call_id: "".to_string(),
                        output: FunctionCallOutputPayload {
                            content: "LocalShellCall without call_id or id".to_string(),
                            success: None,
                        },
                    }));
                }
            };

            let exec_params = to_exec_params(params, sess);
            Some(
            handle_container_exec_with_params(
                exec_params,
                sess,
                turn_diff_tracker,
                sub_id.to_string(),
                effective_call_id,
                seq_hint,
                output_index,
                attempt_req,
            )
            .await,
            )
        }
        ResponseItem::CustomToolCall { call_id, name, .. } => {
            // Minimal placeholder: custom tools are not handled here.
            Some(ResponseInputItem::FunctionCallOutput {
                call_id,
                output: FunctionCallOutputPayload {
                    content: format!("Custom tool '{name}' is not supported in this build"),
                    success: Some(false),
                },
            })
        }
        ResponseItem::FunctionCallOutput { .. } => {
            debug!("unexpected FunctionCallOutput from stream");
            None
        }
        ResponseItem::CustomToolCallOutput { .. } => {
            debug!("unexpected CustomToolCallOutput from stream");
            None
        }
        ResponseItem::WebSearchCall { id, action, .. } => {
            if let WebSearchAction::Search { query } = action {
                let call_id = id.unwrap_or_else(|| "".to_string());
                let event = sess.make_event_with_hint(&sub_id, EventMsg::WebSearchComplete(WebSearchCompleteEvent { call_id, query: Some(query) }), seq_hint);
                sess.tx_event.send(event).await.ok();
            }
            None
        }
        ResponseItem::Other => None,
    };
    Ok(output)
}

// Helper utilities for agent output/progress management
fn ensure_agent_dir(cwd: &Path, agent_id: &str) -> Result<PathBuf, String> {
    let dir = cwd.join(".code").join("agents").join(agent_id);
    std::fs::create_dir_all(&dir)
        .map_err(|e| format!("Failed to create agent dir {}: {}", dir.display(), e))?;
    Ok(dir)
}

fn write_agent_file(dir: &Path, filename: &str, content: &str) -> Result<PathBuf, String> {
    let path = dir.join(filename);
    std::fs::write(&path, content)
        .map_err(|e| format!("Failed to write {}: {}", path.display(), e))?;
    Ok(path)
}

fn preview_first_n_lines(s: &str, n: usize) -> (String, usize) {
    let mut lines = s.lines();
    let mut collected: Vec<&str> = Vec::new();
    for _ in 0..n {
        if let Some(l) = lines.next() {
            collected.push(l);
        } else {
            break;
        }
    }
    (collected.join("\n"), s.lines().count())
}

async fn handle_function_call(
    sess: &Session,
    turn_diff_tracker: &mut TurnDiffTracker,
    sub_id: String,
    name: String,
    arguments: String,
    call_id: String,
    seq_hint: Option<u64>,
    output_index: Option<u32>,
    attempt_req: u64,
) -> ResponseInputItem {
    let ctx = ToolCallCtx::new(sub_id.clone(), call_id.clone(), seq_hint, output_index);
    match name.as_str() {
        "container.exec" | "shell" => {
            let params = match parse_container_exec_arguments(arguments, sess, &call_id) {
                Ok(params) => params,
                Err(output) => {
                    return *output;
                }
            };
            handle_container_exec_with_params(params, sess, turn_diff_tracker, sub_id, call_id, seq_hint, output_index, attempt_req)
                .await
        }
        "update_plan" => handle_update_plan(sess, &ctx, arguments).await,
        // agent_* tools
        "agent_run" => handle_run_agent(sess, &ctx, arguments).await,
        "agent_check" => handle_check_agent_status(sess, &ctx, arguments).await,
        "agent_result" => handle_get_agent_result(sess, &ctx, arguments).await,
        "agent_cancel" => handle_cancel_agent(sess, &ctx, arguments).await,
        "agent_wait" => handle_wait_for_agent(sess, &ctx, arguments).await,
        "agent_list" => handle_list_agents(sess, &ctx, arguments).await,
        // browser_* tools
        "browser_open" => handle_browser_open(sess, &ctx, arguments).await,
        "browser_close" => handle_browser_close(sess, &ctx).await,
        "browser_status" => handle_browser_status(sess, &ctx).await,
        "browser_click" => handle_browser_click(sess, &ctx, arguments).await,
        "browser_move" => handle_browser_move(sess, &ctx, arguments).await,
        "browser_type" => handle_browser_type(sess, &ctx, arguments).await,
        "browser_key" => handle_browser_key(sess, &ctx, arguments).await,
        "browser_javascript" => handle_browser_javascript(sess, &ctx, arguments).await,
        "browser_scroll" => handle_browser_scroll(sess, &ctx, arguments).await,
        "browser_history" => handle_browser_history(sess, &ctx, arguments).await,
        "browser_console" => handle_browser_console(sess, &ctx, arguments).await,
        "browser_inspect" => handle_browser_inspect(sess, &ctx, arguments).await,
        "browser_cdp" => handle_browser_cdp(sess, &ctx, arguments).await,
        "browser_cleanup" => handle_browser_cleanup(sess, &ctx).await,
        "web_fetch" => handle_web_fetch(sess, &ctx, arguments).await,
        _ => {
            match sess.mcp_connection_manager.parse_tool_name(&name) {
                Some((server, tool_name)) => {
                    // TODO(mbolin): Determine appropriate timeout for tool call.
                    let timeout = None;
                    handle_mcp_tool_call(sess, &ctx, server, tool_name, arguments, timeout)
                    .await
                }
                None => {
                    // Unknown function: reply with structured failure so the model can adapt.
                    ResponseInputItem::FunctionCallOutput {
                        call_id,
                        output: FunctionCallOutputPayload {
                            content: format!("unsupported call: {name}"),
                            success: None,
                        },
                    }
                }
            }
        }
    }
}

async fn handle_browser_cleanup(sess: &Session, ctx: &ToolCallCtx) -> ResponseInputItem {
    let call_id_clone = ctx.call_id.clone();
    let _sess_clone = sess;
    execute_custom_tool(
        sess,
        ctx,
        "browser_cleanup".to_string(),
        Some(serde_json::json!({})),
        || async move {
            if let Some(browser_manager) = get_browser_manager_for_session(_sess_clone).await {
                match browser_manager.cleanup().await {
                    Ok(_) => ResponseInputItem::FunctionCallOutput {
                        call_id: call_id_clone,
                        output: FunctionCallOutputPayload { content: "Browser cleanup completed".to_string(), success: Some(true) },
                    },
                    Err(e) => ResponseInputItem::FunctionCallOutput {
                        call_id: call_id_clone,
                        output: FunctionCallOutputPayload { content: format!("Cleanup failed: {}", e), success: Some(false) },
                    },
                }
            } else {
                ResponseInputItem::FunctionCallOutput {
                    call_id: call_id_clone,
                    output: FunctionCallOutputPayload { content: "Browser is not initialized. Use browser_open to start the browser.".to_string(), success: Some(false) },
                }
            }
        }
    ).await
}

async fn handle_web_fetch(sess: &Session, ctx: &ToolCallCtx, arguments: String) -> ResponseInputItem {
    // Include raw params in begin event for observability
    let params_for_event = serde_json::from_str(&arguments).ok();
    let arguments_clone = arguments.clone();
    let call_id_clone = ctx.call_id.clone();

    execute_custom_tool(
        sess,
        ctx,
        "web_fetch".to_string(),
        params_for_event,
        || async move {
            #[derive(serde::Deserialize)]
            struct WebFetchParams {
                url: String,
                #[serde(default)]
                timeout_ms: Option<u64>,
                #[serde(default)]
                mode: Option<String>, // "auto" (default), "browser", or "http"
            }

            let parsed: Result<WebFetchParams, _> = serde_json::from_str(&arguments_clone);
            let params = match parsed {
                Ok(p) => p,
                Err(e) => {
                    return ResponseInputItem::FunctionCallOutput {
                        call_id: call_id_clone,
                        output: FunctionCallOutputPayload {
                            content: format!("Invalid web_fetch arguments: {e}"),
                            success: None,
                        },
                    };
                }
            };

            // Helper: build a client with a specific UA and common headers.
            async fn do_request(
                url: &str,
                ua: &str,
                timeout: Duration,
                extra_headers: Option<&[(reqwest::header::HeaderName, &'static str)]>,
            ) -> Result<reqwest::Response, reqwest::Error> {
                let client = reqwest::Client::builder()
                    .timeout(timeout)
                    .user_agent(ua)
                    .build()?;
                let mut req = client.get(url)
                    // Add a few browser-like headers to reduce blocks
                    .header(reqwest::header::ACCEPT, "text/html,application/xhtml+xml,application/xml;q=0.9,*/*;q=0.8")
                    .header(reqwest::header::ACCEPT_LANGUAGE, "en-US,en;q=0.9");
                if let Some(pairs) = extra_headers {
                    for (k, v) in pairs.iter() {
                        req = req.header(k, *v);
                    }
                }
                req.send().await
            }

            // Helper: remove obvious noisy blocks before markdown conversion.
            // This uses a lightweight ASCII-insensitive scan to drop whole
            // elements whose contents should never be surfaced to the model
            // (scripts, styles, templates, headers/footers/navigation, etc.).
            fn strip_noisy_tags(mut html: String) -> String {
                // Remove <script>, <style>, and <noscript> blocks with a simple
                // ASCII case-insensitive scan that preserves UTF-8 boundaries.
                // This avoids allocating lowercase copies and accidentally using
                // indices from a different string representation.
                fn eq_ascii_ci(a: u8, b: u8) -> bool {
                    a.to_ascii_lowercase() == b.to_ascii_lowercase()
                }
                fn starts_with_tag_ci(bytes: &[u8], tag: &[u8]) -> bool {
                    if bytes.len() < tag.len() { return false; }
                    for i in 0..tag.len() {
                        if !eq_ascii_ci(bytes[i], tag[i]) { return false; }
                    }
                    true
                }
                // Find the next opening tag like "<script" (allowing whitespace after '<').
                fn find_open_tag_ci(s: &str, tag: &str, from: usize) -> Option<usize> {
                    let bytes = s.as_bytes();
                    let tag_bytes = tag.as_bytes();
                    let mut i = from;
                    while i + 1 < bytes.len() {
                        if bytes[i] == b'<' {
                            let mut j = i + 1;
                            while j < bytes.len() && (bytes[j] == b' ' || bytes[j] == b'\t' || bytes[j] == b'\n' || bytes[j] == b'\r') {
                                j += 1;
                            }
                            if j < bytes.len() && starts_with_tag_ci(&bytes[j..], tag_bytes) {
                                return Some(i);
                            }
                        }
                        i += 1;
                    }
                    None
                }
                // Find the corresponding closing tag like "</script>" starting at or after `from`.
                // Returns the byte index just after the closing '>' if found.
                fn find_close_after_ci(s: &str, tag: &str, from: usize) -> Option<usize> {
                    let bytes = s.as_bytes();
                    let tag_bytes = tag.as_bytes();
                    let mut i = from;
                    while i + 2 < bytes.len() { // need at least '<' '/' and one tag byte
                        if bytes[i] == b'<' && i + 1 < bytes.len() && bytes[i + 1] == b'/' {
                            let mut j = i + 2;
                            // Optional whitespace before tag name
                            while j < bytes.len() && (bytes[j] == b' ' || bytes[j] == b'\t' || bytes[j] == b'\n' || bytes[j] == b'\r') {
                                j += 1;
                            }
                            if starts_with_tag_ci(&bytes[j..], tag_bytes) {
                                // Advance past tag name
                                j += tag_bytes.len();
                                // Skip optional whitespace until '>'
                                while j < bytes.len() && bytes[j] != b'>' {
                                    j += 1;
                                }
                                if j < bytes.len() && bytes[j] == b'>' {
                                    return Some(j + 1);
                                }
                                return None; // No closing '>'
                            }
                        }
                        i += 1;
                    }
                    None
                }

                // Keep this conservative to avoid dropping content.
                let tags = ["script", "style", "noscript"];
                for tag in tags.iter() {
                    let mut guard = 0;
                    loop {
                        if guard > 64 { break; }
                        let Some(start) = find_open_tag_ci(&html, tag, 0) else { break; };
                        let search_from = start + 1; // after '<'
                        if let Some(end) = find_close_after_ci(&html, tag, search_from) {
                            // Safe because both start and end are on ASCII boundaries ('<' and '>')
                            html.replace_range(start..end, "");
                        } else {
                            // No close tag found; drop from the opening tag to end
                            html.truncate(start);
                            break;
                        }
                        guard += 1;
                    }
                }
                html
            }

            // Try to keep only <main> content if present; drastically reduces
            // boilerplate from navigation and login banners on many sites.
            fn extract_main(html: &str) -> Option<String> {
                // Find opening <main ...>
                let bytes = html.as_bytes();
                let open = {
                    let mut i = 0usize;
                    let tag = b"main";
                    while i + 5 < bytes.len() { // < m a i n > (min)
                        if bytes[i] == b'<' {
                            // skip '<' and whitespace
                            let mut j = i + 1;
                            while j < bytes.len() && bytes[j].is_ascii_whitespace() { j += 1; }
                            if j + tag.len() <= bytes.len() && bytes[j..j+tag.len()].eq_ignore_ascii_case(tag) {
                                // Found '<main'; now find '>'
                                while j < bytes.len() && bytes[j] != b'>' { j += 1; }
                                if j < bytes.len() { Some((i, j + 1)) } else { None }
                            } else { None }
                        } else { None }
                            .map(|pair| return pair);
                        i += 1;
                    }
                    None
                };
                let (start, after_open) = open?;
                // Find closing </main>
                let mut i = after_open;
                let tag_close = b"</main";
                while i + tag_close.len() + 1 < bytes.len() {
                    if bytes[i] == b'<' && bytes[i+1] == b'/' {
                        if bytes[i..].len() >= tag_close.len() && bytes[i..i+tag_close.len()].eq_ignore_ascii_case(tag_close) {
                            // Find closing '>'
                            let mut j = i + tag_close.len();
                            while j < bytes.len() && bytes[j] != b'>' { j += 1; }
                            if j < bytes.len() {
                                return Some(html[start..j+1].to_string());
                            } else {
                                return Some(html[start..].to_string());
                            }
                        }
                    }
                    i += 1;
                }
                Some(html[start..].to_string())
            }

            // Inside fenced code blocks, collapse massively-escaped Windows paths like
            // `C:\\Users\\...` to `C:\Users\...`. Only applies to drive-rooted paths.
            fn unescape_windows_paths(line: &str) -> String {
                let bytes = line.as_bytes();
                let mut out = String::with_capacity(line.len());
                let mut i = 0usize;
                while i < bytes.len() {
                    // Pattern: [A-Za-z] : \\+
                    if i + 3 < bytes.len()
                        && bytes[i].is_ascii_alphabetic()
                        && bytes[i+1] == b':'
                        && bytes[i+2] == b'\\'
                        && bytes[i+3] == b'\\'
                    {
                        // Emit drive and a single backslash
                        out.push(bytes[i] as char);
                        out.push(':');
                        out.push('\\');
                        // Skip all following backslashes in this run
                        i += 4;
                        while i < bytes.len() && bytes[i] == b'\\' { i += 1; }
                        continue;
                    }
                    out.push(bytes[i] as char);
                    i += 1;
                }
                out
            }

            // Lightweight cleanup on the resulting markdown to remove leaked
            // JSON blobs and obvious client boot payloads that sometimes escape
            // the <script> filter on complex sites. Avoids touching fenced code.
            fn postprocess_markdown(md: &str) -> String {
                let mut out: Vec<String> = Vec::with_capacity(md.len() / 64 + 1);
                let mut in_fence = false;
                let mut empty_run = 0usize;
                for line in md.lines() {
                    // Track fenced code blocks
                    if let Some(rest) = line.trim_start().strip_prefix("```") {
                        in_fence = !in_fence;
                        let _lang = if in_fence { Some(rest.trim()) } else { None };
                        out.push(line.to_string());
                        empty_run = 0;
                        continue;
                    }
                    if in_fence {
                        // Only normalize Windows path over-escaping; do not alter other content.
                        let normalized = unescape_windows_paths(line);
                        out.push(normalized);
                        continue;
                    }

                    let trimmed = line.trim();
                    // Drop extremely long single lines only if they're likely SPA boot payloads
                    if trimmed.len() > 8000 { continue; }
                    // Common SPA boot keys that shouldn't appear in human output.
                    // Keep this list tight to avoid dropping legitimate examples.
                    if trimmed.contains("\"payload\"") || trimmed.contains("\"props\"") || trimmed.contains("\"preloaded_records\"") || trimmed.contains("\"appPayload\"") || trimmed.contains("\"preloadedQueries\"") {
                        continue;
                    }

                    if trimmed.is_empty() {
                        // Collapse multiple empty lines to max 1
                        if empty_run == 0 {
                            out.push(String::new());
                        }
                        empty_run += 1;
                    } else {
                        out.push(line.to_string());
                        empty_run = 0;
                    }
                }
                // Trim leading/trailing blank lines
                let mut s = out.join("\n");
                while s.starts_with('\n') { s.remove(0); }
                while s.ends_with('\n') { s.pop(); }
                s
            }

            // Domain-specific: extract rich content from GitHub issue/PR pages
            // without requiring a JS-capable browser. We parse JSON-LD and the
            // inlined GraphQL payload (preloadedQueries) to reconstruct the
            // issue body and comments into readable markdown.
            fn try_extract_github_issue_markdown(html: &str) -> Option<String> {
                // Helper: extract the first <script type="application/ld+json"> block
                fn extract_ld_json(html: &str) -> Option<serde_json::Value> {
                    let mut s = html;
                    loop {
                        let start = s.find("<script").map(|i| i)?;
                        let rest = &s[start + 7..];
                        if rest.to_lowercase().contains("type=\"application/ld+json\"") {
                            // Find end of script open tag
                            let open_end_rel = rest.find('>')?;
                            let open_end = start + 7 + open_end_rel + 1;
                            let after_open = &s[open_end..];
                            // Find closing </script>
                            if let Some(close_rel) = after_open.to_lowercase().find("</script>") {
                                let json_str = &after_open[..close_rel];
                                if let Ok(v) = serde_json::from_str::<serde_json::Value>(json_str) {
                                    return Some(v);
                                }
                                // Some pages JSON-encode the JSON-LD; try to unescape once
                                if let Ok(un) = serde_json::from_str::<String>(json_str) {
                                    if let Ok(v2) = serde_json::from_str::<serde_json::Value>(&un) {
                                        return Some(v2);
                                    }
                                }
                                // Advance after this script to search for next
                                s = &after_open[close_rel + 9..];
                                continue;
                            }
                        }
                        // Advance and continue search
                        s = &rest[1..];
                    }
                }

                // Helper: extract substring for the JSON array that follows key
                fn extract_json_array_after(html: &str, key: &str) -> Option<String> {
                    let idx = html.find(key)?;
                    let bytes = html.as_bytes();
                    // Find the first '[' after key
                    let mut i = idx + key.len();
                    while i < bytes.len() && bytes[i] != b'[' { i += 1; }
                    if i >= bytes.len() { return None; }
                    let start = i;
                    // Scan to matching ']' accounting for strings and escapes
                    let mut depth: i32 = 0;
                    let mut in_str = false;
                    let mut escape = false;
                    while i < bytes.len() {
                        let c = bytes[i] as char;
                        if in_str {
                            if escape { escape = false; }
                            else if c == '\\' { escape = true; }
                            else if c == '"' { in_str = false; }
                            i += 1; continue;
                        }
                        match c {
                            '"' => { in_str = true; },
                            '[' => { depth += 1; },
                            ']' => { depth -= 1; if depth == 0 { let end = i + 1; return Some(html[start..end].to_string()); } },
                            _ => {}
                        }
                        i += 1;
                    }
                    None
                }

                // Parse JSON-LD for headline, articleBody, author, date
                let mut title: Option<String> = None;
                let mut issue_body_md: Option<String> = None;
                let mut opened_by: Option<String> = None;
                let mut opened_at: Option<String> = None;
                if let Some(ld) = extract_ld_json(html) {
                    if ld.get("@type").and_then(|v| v.as_str()) == Some("DiscussionForumPosting") {
                        title = ld.get("headline").and_then(|v| v.as_str()).map(|s| s.to_string());
                        issue_body_md = ld.get("articleBody").and_then(|v| v.as_str()).map(|s| s.to_string());
                        opened_by = ld.get("author").and_then(|a| a.get("name")).and_then(|v| v.as_str()).map(|s| s.to_string());
                        opened_at = ld.get("datePublished").and_then(|v| v.as_str()).map(|s| s.to_string());
                    }
                }

                // Parse GraphQL payload for comments and state
                let arr_str = extract_json_array_after(html, "\"preloadedQueries\"")?;
                let arr: serde_json::Value = serde_json::from_str(&arr_str).ok()?;
                let mut comments: Vec<(String, String, String)> = Vec::new();
                let mut state: Option<String> = None;
                let mut state_reason: Option<String> = None;
                if let Some(items) = arr.as_array() {
                    for item in items {
                        let repo = item.get("result").and_then(|v| v.get("data")).and_then(|v| v.get("repository"));
                        let issue = repo.and_then(|r| r.get("issue"));
                        if let Some(issue) = issue {
                            if state.is_none() {
                                state = issue.get("state").and_then(|v| v.as_str()).map(|s| s.to_string());
                                state_reason = issue.get("stateReason").and_then(|v| v.as_str()).map(|s| s.to_string());
                            }
                            if let Some(edges) = issue.get("frontTimelineItems").and_then(|v| v.get("edges")).and_then(|v| v.as_array()) {
                                for e in edges {
                                    let node = e.get("node");
                                    let typename = node.and_then(|n| n.get("__typename")).and_then(|v| v.as_str()).unwrap_or("");
                                    if typename == "IssueComment" {
                                        let author = node.and_then(|n| n.get("author")).and_then(|a| a.get("login")).and_then(|v| v.as_str()).unwrap_or("");
                                        let created = node.and_then(|n| n.get("createdAt")).and_then(|v| v.as_str()).unwrap_or("");
                                        let body = node.and_then(|n| n.get("body")).and_then(|v| v.as_str()).unwrap_or("");
                                        if !body.is_empty() {
                                            comments.push((author.to_string(), created.to_string(), body.to_string()));
                                        } else {
                                            let body_html = node.and_then(|n| n.get("bodyHTML")).and_then(|v| v.as_str()).unwrap_or("");
                                            if !body_html.is_empty() {
                                                // Minimal HTML→MD for comments if body missing
                                                let options = htmd::options::Options { heading_style: htmd::options::HeadingStyle::Atx, code_block_style: htmd::options::CodeBlockStyle::Fenced, link_style: htmd::options::LinkStyle::Inlined, ..Default::default() };
                                                let conv = htmd::HtmlToMarkdown::builder().options(options).build();
                                                if let Ok(md) = conv.convert(body_html) {
                                                    comments.push((author.to_string(), created.to_string(), md));
                                                }
                                            }
                                        }
                                    }
                                }
                            }
                        }
                    }
                }

                // If nothing meaningful extracted, bail out.
                if title.is_none() && comments.is_empty() && issue_body_md.is_none() {
                    return None;
                }

                // Compose readable markdown
                let mut out = String::new();
                if let Some(t) = title { out.push_str(&format!("# {}\n\n", t)); }
                if let (Some(by), Some(at)) = (opened_by, opened_at) { out.push_str(&format!("Opened by {} on {}\n\n", by, at)); }
                if let (Some(s), _) = (state.clone(), state_reason.clone()) { out.push_str(&format!("State: {}\n\n", s)); }
                if let Some(body) = issue_body_md { out.push_str(&format!("{}\n\n", body)); }
                if !comments.is_empty() {
                    out.push_str("## Comments\n\n");
                    for (author, created, body) in comments {
                        out.push_str(&format!("- {} — {}\n\n{}\n\n", author, created, body));
                    }
                }
                Some(out)
            }

            // Helper: convert HTML to markdown and truncate if too large.
            fn convert_html_to_markdown_trimmed(html: String, max_chars: usize) -> crate::error::Result<(String, bool)> {
                let options = htmd::options::Options {
                    heading_style: htmd::options::HeadingStyle::Atx,
                    code_block_style: htmd::options::CodeBlockStyle::Fenced,
                    link_style: htmd::options::LinkStyle::Inlined,
                    ..Default::default()
                };
                let converter = htmd::HtmlToMarkdown::builder().options(options).build();
                let reduced = extract_main(&html).unwrap_or(html);
                let sanitized = strip_noisy_tags(reduced);
                let markdown = converter.convert(&sanitized)?;
                let markdown = postprocess_markdown(&markdown);
                let mut truncated = false;
                let rendered = {
                    let char_count = markdown.chars().count();
                    if char_count > max_chars {
                        truncated = true;
                        let mut s: String = markdown.chars().take(max_chars).collect();
                        s.push_str("\n\n… (truncated)\n");
                        s
                    } else {
                        markdown
                    }
                };
                Ok((rendered, truncated))
            }

            // Helper: detect WAF/challenge pages to avoid dumping challenge content.
            fn detect_block_vendor(_status: reqwest::StatusCode, body: &str) -> Option<&'static str> {
                // Identify common bot-challenge pages regardless of HTTP status.
                // Cloudflare often returns 200 with a challenge that requires JS/cookies.
                let lower = body.to_lowercase();
                if lower.contains("cloudflare")
                    || lower.contains("cf-ray")
                    || lower.contains("_cf_chl_opt")
                    || lower.contains("challenge-platform")
                    || lower.contains("checking if the site connection is secure")
                    || lower.contains("waiting for")
                    || lower.contains("just a moment")
                {
                    return Some("cloudflare");
                }
                None
            }

            fn headers_indicate_block(headers: &reqwest::header::HeaderMap) -> bool {
                let h = headers;
                let has_cf_ray = h.get("cf-ray").is_some();
                let has_cf_mitigated = h.get("cf-mitigated").is_some();
                let has_cf_bm = h.get("set-cookie").and_then(|v| v.to_str().ok()).map(|s| s.contains("__cf_bm=")).unwrap_or(false);
                let has_chlray = h.get("server-timing").and_then(|v| v.to_str().ok()).map(|s| s.to_lowercase().contains("chlray")).unwrap_or(false);
                has_cf_ray || has_cf_mitigated || has_cf_bm || has_chlray
            }

            fn looks_like_challenge_markdown(md: &str) -> bool {
                let l = md.to_lowercase();
                l.contains("just a moment") || l.contains("enable javascript and cookies") || l.contains("waiting for ")
            }

            let timeout = Duration::from_millis(params.timeout_ms.unwrap_or(15000));
            let codex_ua = crate::default_client::get_codex_user_agent(Some("web_fetch"));

            // Heuristic: some domains render key content client-side. Prefer a
            // quick browser render first so we capture comments/timelines.
            let is_dynamic_domain = {
                let u = params.url.to_lowercase();
                u.contains("github.com/")
            };

            if !matches!(params.mode.as_deref(), Some("http")) && is_dynamic_domain {
                let browser_manager = codex_browser::global::get_or_create_browser_manager().await;
                if let Ok(res) = browser_manager.goto(&params.url).await {
                    // Poll briefly for discussion/timeline elements to appear
                    for _ in 0..6 {
                        let js = r#"(function(){ const sel1 = document.querySelectorAll('[data-test-selector=\"issue-comment-body\"]'); const sel2 = document.querySelectorAll('.js-timeline-item'); return (sel1.length + sel2.length); })()"#;
                        if let Ok(val) = browser_manager.execute_javascript(js).await {
                            let n = val.get("value").and_then(|v| v.as_i64()).unwrap_or(0);
                            if n > 0 { break; }
                        }
                        tokio::time::sleep(Duration::from_millis(800)).await;
                    }
                    if let Ok(val) = browser_manager.execute_javascript(r#"(function(){ return { html: document.documentElement.outerHTML, title: document.title||'' }; })()"#).await {
                        if let Some(html) = val.get("value").and_then(|v| v.get("html")).and_then(|v| v.as_str()) {
                            let (markdown, truncated) = match convert_html_to_markdown_trimmed(html.to_string(), 120_000) {
                                Ok(t) => t,
                                Err(e) => {
                                    return ResponseInputItem::FunctionCallOutput { call_id: call_id_clone, output: FunctionCallOutputPayload { content: format!("Markdown conversion failed: {e}"), success: Some(false) } };
                                }
                            };
                            let body = serde_json::json!({
                                "url": params.url,
                                "status": 200,
                                "final_url": res.url,
                                "content_type": "text/html",
                                "used_browser_ua": true,
                                "via_browser": true,
                                "truncated": truncated,
                                "markdown": markdown,
                            });
                            return ResponseInputItem::FunctionCallOutput { call_id: call_id_clone, output: FunctionCallOutputPayload { content: body.to_string(), success: Some(true) } };
                        }
                    }
                }
            }

            // If explicit browser mode requested, try the internal browser first.
            if matches!(params.mode.as_deref(), Some("browser")) {
                {
                    let browser_manager = codex_browser::global::get_or_create_browser_manager().await;
                    if let Ok(res) = browser_manager.goto(&params.url).await {
                        // Allow a few short settles for JS/cookie challenges to auto-resolve
                        let mut html: Option<String> = None;
                        for _ in 0..4 {
                            if let Ok(val) = browser_manager.execute_javascript("(function(){ return { html: document.documentElement.outerHTML, title: document.title||'' }; })()").await {
                                html = val.get("value").and_then(|v| v.get("html")).and_then(|v| v.as_str()).map(|s| s.to_string());
                                let t_low = val.get("value").and_then(|v| v.get("title")).and_then(|v| v.as_str()).unwrap_or("").to_lowercase();
                                if !(t_low.contains("just a moment") || t_low.contains("checking if") || t_low.contains("waiting for")) {
                                    break;
                                }
                            }
                            tokio::time::sleep(Duration::from_millis(1200)).await;
                        }
                        if let Some(html) = html {
                            let (markdown, truncated) = match convert_html_to_markdown_trimmed(html, 120_000) {
                                Ok(t) => t,
                                Err(e) => {
                                    return ResponseInputItem::FunctionCallOutput {
                                        call_id: call_id_clone,
                                        output: FunctionCallOutputPayload { content: format!("Markdown conversion failed: {e}"), success: Some(false) },
                                    };
                                }
                            };
                            let body = serde_json::json!({
                                "url": params.url,
                                "status": 200,
                                "final_url": res.url,
                                "content_type": "text/html",
                                "used_browser_ua": true,
                                "via_browser": true,
                                "truncated": truncated,
                                "markdown": markdown,
                            });
                            return ResponseInputItem::FunctionCallOutput { call_id: call_id_clone, output: FunctionCallOutputPayload { content: body.to_string(), success: Some(true) } };
                        }
                    }
                }
            }
            // Attempt 1: Codex UA + polite headers
            let resp = match do_request(&params.url, &codex_ua, timeout, None).await {
                Ok(r) => r,
                Err(e) => {
                    return ResponseInputItem::FunctionCallOutput {
                        call_id: call_id_clone,
                        output: FunctionCallOutputPayload { content: format!("Request failed: {e}"), success: Some(false) },
                    };
                }
            };

            // Capture metadata before consuming the response body.
            let mut status = resp.status();
            let mut final_url = resp.url().to_string();
            let mut headers = resp.headers().clone();
            // Read body
            let mut body_text = match resp.text().await {
                Ok(t) => t,
                Err(e) => {
                    return ResponseInputItem::FunctionCallOutput {
                        call_id: call_id_clone,
                        output: FunctionCallOutputPayload { content: format!("Failed to read response body: {e}"), success: Some(false) },
                    };
                }
            };
            let mut used_browser_ua = false;
            let browser_ua = "Mozilla/5.0 (Macintosh; Intel Mac OS X 10_15_7) AppleWebKit/537.36 (KHTML, like Gecko) Chrome/128.0.0.0 Safari/537.36";
            if !matches!(params.mode.as_deref(), Some("http")) && (detect_block_vendor(status, &body_text).is_some() || headers_indicate_block(&headers)) {
                // Simple retry with a browser UA and extra headers
                let extra = [
                    (reqwest::header::HeaderName::from_static("upgrade-insecure-requests"), "1"),
                ];
                if let Ok(r2) = do_request(&params.url, browser_ua, timeout, Some(&extra)).await {
                    let status2 = r2.status();
                    let final_url2 = r2.url().to_string();
                    let headers2 = r2.headers().clone();
                    if let Ok(t2) = r2.text().await {
                        used_browser_ua = true;
                        status = status2;
                        final_url = final_url2;
                        headers = headers2;
                        body_text = t2;
                    }
                }
            }

            // Response metadata
            let content_type = headers
                .get(reqwest::header::CONTENT_TYPE)
                .and_then(|v| v.to_str().ok())
                .unwrap_or("")
                .to_string();

            // Provide structured diagnostics if blocked by WAF (even if HTTP 200)
            if !matches!(params.mode.as_deref(), Some("http")) && (detect_block_vendor(status, &body_text).is_some() || headers_indicate_block(&headers)) {
                let vendor = "cloudflare";
                let retry_after = headers
                    .get(reqwest::header::RETRY_AFTER)
                    .and_then(|v| v.to_str().ok())
                    .map(|s| s.to_string());
                let cf_ray = headers
                    .get("cf-ray")
                    .and_then(|v| v.to_str().ok())
                    .map(|s| s.to_string());

                let mut diag = serde_json::json!({
                    "final_url": final_url,
                    "content_type": content_type,
                    "used_browser_ua": used_browser_ua,
                    "blocked_by_waf": true,
                    "vendor": vendor,
                });
                if let Some(ra) = retry_after { diag["retry_after"] = serde_json::json!(ra); }
                if let Some(ray) = cf_ray { diag["cf_ray"] = serde_json::json!(ray); }

                // Attempt a last-resort browser-based fetch if the live browser is available.
                {
                    let browser_manager = codex_browser::global::get_or_create_browser_manager().await;
                    browser_manager.set_enabled_sync(true);
                    // Try navigate and extract outerHTML via JS (after SPA settles per manager config)
                    if browser_manager.goto(&params.url).await.is_ok() {
                        let js = "(function(){ return { html: document.documentElement.outerHTML, title: document.title||'' }; })()";
                        if let Ok(val) = browser_manager.execute_javascript(js).await {
                            let html = val.get("value").and_then(|v| v.get("html")).and_then(|v| v.as_str()).unwrap_or("").to_string();
                            let title = val.get("value").and_then(|v| v.get("title")).and_then(|v| v.as_str()).unwrap_or("");
                            if !html.is_empty() && title.to_lowercase() != "just a moment..." {
                                let (markdown, truncated) = match convert_html_to_markdown_trimmed(html, 120_000) {
                                    Ok(t) => t,
                                    Err(e) => {
                                        return ResponseInputItem::FunctionCallOutput {
                                            call_id: call_id_clone,
                                            output: FunctionCallOutputPayload { content: format!("Markdown conversion failed: {e}"), success: Some(false) },
                                        };
                                    }
                                };
                                diag["via_browser"] = serde_json::json!(true);
                                let body = serde_json::json!({
                                    "url": params.url,
                                    "status": 200,
                                    "final_url": final_url,
                                    "content_type": content_type,
                                    "used_browser_ua": used_browser_ua,
                                    "truncated": truncated,
                                    "markdown": markdown,
                                });
                                return ResponseInputItem::FunctionCallOutput { call_id: call_id_clone, output: FunctionCallOutputPayload { content: body.to_string(), success: Some(true) } };
                            }
                        }

                        // If JS extraction failed, try a CDP outerHTML of root
                        let root = browser_manager.execute_cdp("DOM.getDocument", json!({"depth": 1})).await.ok();
                        if let Some(root) = root {
                            if let Some(node_id) = root.get("root").and_then(|r| r.get("nodeId")).and_then(|n| n.as_u64()) {
                                if let Ok(outer) = browser_manager.execute_cdp("DOM.getOuterHTML", json!({"nodeId": node_id})).await {
                                    if let Some(html) = outer.get("outerHTML").and_then(|v| v.as_str()) {
                                        let (markdown, truncated) = match convert_html_to_markdown_trimmed(html.to_string(), 120_000) {
                                            Ok(t) => t,
                                            Err(e) => {
                                                return ResponseInputItem::FunctionCallOutput {
                                                    call_id: call_id_clone,
                                                    output: FunctionCallOutputPayload { content: format!("Markdown conversion failed: {e}"), success: Some(false) },
                                                };
                                            }
                                        };
                                        diag["via_browser"] = serde_json::json!(true);
                                        let body = serde_json::json!({
                                            "url": params.url,
                                            "status": 200,
                                            "final_url": final_url,
                                            "content_type": content_type,
                                            "used_browser_ua": used_browser_ua,
                                            "truncated": truncated,
                                            "markdown": markdown,
                                        });
                                        return ResponseInputItem::FunctionCallOutput { call_id: call_id_clone, output: FunctionCallOutputPayload { content: body.to_string(), success: Some(true) } };
                                    }
                                }
                            }
                        }
                    }
                }

                let (md_preview, _trunc) = match convert_html_to_markdown_trimmed(body_text, 2000) {
                    Ok(t) => t,
                    Err(_) => ("".to_string(), false),
                };

                let body = serde_json::json!({
                    "url": params.url,
                    "status": status.as_u16(),
                    "error": "Blocked by site challenge",
                    "diagnostics": diag,
                    "markdown": md_preview,
                });

                return ResponseInputItem::FunctionCallOutput {
                    call_id: call_id_clone,
                    output: FunctionCallOutputPayload { content: body.to_string(), success: Some(false) },
                };
            }

            // If not success, provide structured, minimal diagnostics without dumping content.
            if !status.is_success() {
                let waf_vendor = detect_block_vendor(status, &body_text);
                let retry_after = headers
                    .get(reqwest::header::RETRY_AFTER)
                    .and_then(|v| v.to_str().ok())
                    .map(|s| s.to_string());
                let cf_ray = headers
                    .get("cf-ray")
                    .and_then(|v| v.to_str().ok())
                    .map(|s| s.to_string());

                let mut diag = serde_json::json!({
                    "final_url": final_url,
                    "content_type": content_type,
                    "used_browser_ua": used_browser_ua,
                });
                if let Some(vendor) = waf_vendor { diag["blocked_by_waf"] = serde_json::json!(true); diag["vendor"] = serde_json::json!(vendor); }
                if let Some(ra) = retry_after { diag["retry_after"] = serde_json::json!(ra); }
                if let Some(ray) = cf_ray { diag["cf_ray"] = serde_json::json!(ray); }

                // Provide a tiny, safe preview of visible text only (converted and truncated).
                let (md_preview, _trunc) = match convert_html_to_markdown_trimmed(body_text, 2000) {
                    Ok(t) => t,
                    Err(_) => ("".to_string(), false),
                };

                let body = serde_json::json!({
                    "url": params.url,
                    "status": status.as_u16(),
                    "error": format!("HTTP {} {}", status.as_u16(), status.canonical_reason().unwrap_or("")),
                    "diagnostics": diag,
                    // Keep a short, human-friendly preview; avoid dumping raw HTML or long JS.
                    "markdown": md_preview,
                });

                return ResponseInputItem::FunctionCallOutput {
                    call_id: call_id_clone,
                    output: FunctionCallOutputPayload { content: body.to_string(), success: Some(false) },
                };
            }

            // Domain-specific extraction first (e.g., GitHub issues)
            if params.url.contains("github.com/") && params.url.contains("/issues/") {
                if let Some(md) = try_extract_github_issue_markdown(&body_text) {
                    let body = serde_json::json!({
                        "url": params.url,
                        "status": status.as_u16(),
                        "final_url": final_url,
                        "content_type": content_type,
                        "used_browser_ua": used_browser_ua,
                        "truncated": false,
                        "markdown": md,
                    });
                    return ResponseInputItem::FunctionCallOutput { call_id: call_id_clone, output: FunctionCallOutputPayload { content: body.to_string(), success: Some(true) } };
                }
            }

            // Success: convert to markdown (sanitized and size-limited)
            let (markdown, truncated) = match convert_html_to_markdown_trimmed(body_text, 120_000) {
                Ok(t) => t,
                Err(e) => {
                    return ResponseInputItem::FunctionCallOutput {
                        call_id: call_id_clone,
                        output: FunctionCallOutputPayload { content: format!("Markdown conversion failed: {e}"), success: Some(false) },
                    };
                }
            };

            // If the rendered markdown still looks like a challenge page, attempt browser fallback (unless http-only).
            if !matches!(params.mode.as_deref(), Some("http")) && looks_like_challenge_markdown(&markdown) {
                {
                    let browser_manager = codex_browser::global::get_or_create_browser_manager().await;
                    browser_manager.set_enabled_sync(true);
                    if browser_manager.goto(&params.url).await.is_ok() {
                        let js = "(function(){ return { html: document.documentElement.outerHTML, title: document.title||'' }; })()";
                        let mut html: Option<String> = None;
                        for _ in 0..3 {
                            if let Ok(val) = browser_manager.execute_javascript(js).await {
                                html = val.get("value").and_then(|v| v.get("html")).and_then(|v| v.as_str()).map(|s| s.to_string());
                                let t_low = val.get("value").and_then(|v| v.get("title")).and_then(|v| v.as_str()).unwrap_or("").to_lowercase();
                                if !(t_low.contains("just a moment") || t_low.contains("checking if") || t_low.contains("waiting for")) {
                                    break;
                                }
                            }
                            tokio::time::sleep(Duration::from_millis(1200)).await;
                        }
                        if let Some(html) = html {
                            let (md2, truncated2) = match convert_html_to_markdown_trimmed(html, 120_000) {
                                Ok(t) => t,
                                Err(e) => {
                                    return ResponseInputItem::FunctionCallOutput { call_id: call_id_clone, output: FunctionCallOutputPayload { content: format!("Markdown conversion failed: {e}"), success: Some(false) } };
                                }
                            };
                            let body = serde_json::json!({
                                "url": params.url,
                                "status": 200,
                                "final_url": final_url,
                                "content_type": content_type,
                                "used_browser_ua": true,
                                "via_browser": true,
                                "truncated": truncated2,
                                "markdown": md2,
                            });
                            return ResponseInputItem::FunctionCallOutput { call_id: call_id_clone, output: FunctionCallOutputPayload { content: body.to_string(), success: Some(true) } };
                        }
                    }
                }

                // If fallback not possible, return structured error rather than a useless challenge page
                let body = serde_json::json!({
                    "url": params.url,
                    "status": 200,
                    "error": "Blocked by site challenge",
                    "diagnostics": { "final_url": final_url, "content_type": content_type, "used_browser_ua": used_browser_ua, "blocked_by_waf": true, "vendor": "cloudflare", "detected_via": "markdown" },
                    "markdown": markdown.chars().take(2000).collect::<String>(),
                });
                return ResponseInputItem::FunctionCallOutput { call_id: call_id_clone, output: FunctionCallOutputPayload { content: body.to_string(), success: Some(false) } };
            }

            let body = serde_json::json!({
                "url": params.url,
                "status": status.as_u16(),
                "final_url": final_url,
                "content_type": content_type,
                "used_browser_ua": used_browser_ua,
                "truncated": truncated,
                "markdown": markdown,
            });

            ResponseInputItem::FunctionCallOutput { call_id: call_id_clone, output: FunctionCallOutputPayload { content: body.to_string(), success: Some(true) } }
        },
    ).await
}

fn to_exec_params(params: ShellToolCallParams, sess: &Session) -> ExecParams {
    ExecParams {
        command: params.command,
        cwd: sess.resolve_path(params.workdir.clone()),
        timeout_ms: params.timeout_ms,
        env: create_env(&sess.shell_environment_policy),
        with_escalated_permissions: params.with_escalated_permissions,
        justification: params.justification,
    }
}

fn parse_container_exec_arguments(
    arguments: String,
    sess: &Session,
    call_id: &str,
) -> Result<ExecParams, Box<ResponseInputItem>> {
    // parse command
    match serde_json::from_str::<ShellToolCallParams>(&arguments) {
        Ok(shell_tool_call_params) => Ok(to_exec_params(shell_tool_call_params, sess)),
        Err(e) => {
            // allow model to re-sample
            let output = ResponseInputItem::FunctionCallOutput {
                call_id: call_id.to_string(),
                output: FunctionCallOutputPayload {
                    content: format!("failed to parse function arguments: {e}"),
                    success: None,
                },
            };
            Err(Box::new(output))
        }
    }
}

pub struct ExecInvokeArgs<'a> {
    pub params: ExecParams,
    pub sandbox_type: SandboxType,
    pub sandbox_policy: &'a SandboxPolicy,
    pub codex_linux_sandbox_exe: &'a Option<PathBuf>,
    pub stdout_stream: Option<StdoutStream>,
}

fn maybe_run_with_user_profile(params: ExecParams, sess: &Session) -> ExecParams {
    if sess.shell_environment_policy.use_profile {
        let maybe_command = sess
            .user_shell
            .format_default_shell_invocation(params.command.clone());
        if let Some(command) = maybe_command {
            return ExecParams { command, ..params };
        }
    }
    params
}

async fn handle_run_agent(sess: &Session, ctx: &ToolCallCtx, arguments: String) -> ResponseInputItem {
    let params_for_event = serde_json::from_str(&arguments).ok();
    let arguments_clone = arguments.clone();
    let call_id_clone = ctx.call_id.clone();
    execute_custom_tool(
        sess,
        ctx,
        "agent_run".to_string(),
        params_for_event,
        || async move {
    match serde_json::from_str::<RunAgentParams>(&arguments_clone) {
        Ok(params) => {
            let mut manager = AGENT_MANAGER.write().await;

            // Handle model parameter (can be string or array)
            let models = match params.model {
                Some(serde_json::Value::String(model)) => vec![model],
                Some(serde_json::Value::Array(models)) => models
                    .into_iter()
                    .filter_map(|m| m.as_str().map(String::from))
                    .collect(),
                _ => vec!["code".to_string()], // Default model
            };

            // Helper: derive the command to check for a given model/config pair.
            fn resolve_command_for_check(model: &str, cfg: Option<&crate::config_types::AgentConfig>) -> (String, bool) {
                if let Some(c) = cfg { return (c.command.clone(), false); }
                let m = model.to_lowercase();
                match m.as_str() {
                    // Built-in: always available via current_exe fallback.
                    "code" | "codex" => (m, true),
                    // External CLIs expected to be in PATH
                    "claude" => ("claude".to_string(), false),
                    "gemini" => ("gemini".to_string(), false),
                    "qwen" => ("qwen".to_string(), false),
                    _ => (m, false),
                }
            }

            // Helper: PATH lookup to determine if a command exists.
            fn command_exists(cmd: &str) -> bool {
                // Absolute/relative path with separators: verify it points to a file.
                if cmd.contains(std::path::MAIN_SEPARATOR) || cmd.contains('/') || cmd.contains('\\') {
                    return std::fs::metadata(cmd).map(|m| m.is_file()).unwrap_or(false);
                }

                #[cfg(target_os = "windows")]
                {
                    return which::which(cmd).map(|p| p.is_file()).unwrap_or(false);
                }

                #[cfg(not(target_os = "windows"))]
                {
                    use std::os::unix::fs::PermissionsExt;
                    let Some(path_os) = std::env::var_os("PATH") else { return false; };
                    for dir in std::env::split_paths(&path_os) {
                        if dir.as_os_str().is_empty() { continue; }
                        let candidate = dir.join(cmd);
                        if let Ok(meta) = std::fs::metadata(&candidate) {
                            if meta.is_file() {
                                let mode = meta.permissions().mode();
                                if mode & 0o111 != 0 { return true; }
                            }
                        }
                    }
                    false
                }
            }

            let batch_id = if models.len() > 1 {
                Some(Uuid::new_v4().to_string())
            } else {
                None
            };

            let mut agent_ids = Vec::new();
            let mut skipped: Vec<String> = Vec::new();
            for model in models {
                // Check if this model is configured and enabled
                let agent_config = sess.agents.iter().find(|a| {
                    a.name.to_lowercase() == model.to_lowercase()
                        || a.command.to_lowercase() == model.to_lowercase()
                });

                if let Some(config) = agent_config {
                    if !config.enabled {
                        continue; // Skip disabled agents
                    }

                    let (cmd_to_check, is_builtin) = resolve_command_for_check(&model, Some(config));
                    if !is_builtin && !command_exists(&cmd_to_check) {
                        skipped.push(format!("{} (missing: {})", model, cmd_to_check));
                        continue;
                    }

                    // Override read_only if agent is configured as read-only
                    let read_only = config.read_only || params.read_only.unwrap_or(false);

                    let agent_id = manager
                        .create_agent_with_config(
                            model,
                            params.task.clone(),
                            params.context.clone(),
                            params.output.clone(),
                            params.files.clone().unwrap_or_default(),
                            read_only,
                            batch_id.clone(),
                            config.clone(),
                        )
                        .await;
                    agent_ids.push(agent_id);
                } else {
                    // Use default configuration for unknown agents
                    let (cmd_to_check, is_builtin) = resolve_command_for_check(&model, None);
                    if !is_builtin && !command_exists(&cmd_to_check) {
                        skipped.push(format!("{} (missing: {})", model, cmd_to_check));
                        continue;
                    }
                    let agent_id = manager
                        .create_agent(
                            model,
                            params.task.clone(),
                            params.context.clone(),
                            params.output.clone(),
                            params.files.clone().unwrap_or_default(),
                            params.read_only.unwrap_or(false),
                            batch_id.clone(),
                        )
                        .await;
                    agent_ids.push(agent_id);
                }
            }

            // If nothing runnable remains, fall back to a single built‑in Codex agent.
            if agent_ids.is_empty() {
                let agent_id = manager
                    .create_agent(
                        "code".to_string(),
                        params.task.clone(),
                        params.context.clone(),
                        params.output.clone(),
                        params.files.clone().unwrap_or_default(),
                        params.read_only.unwrap_or(false),
                        None,
                    )
                    .await;
                agent_ids.push(agent_id);
            }

            // Send agent status update event
            drop(manager); // Release the write lock first
            if agent_ids.len() > 0 {
                send_agent_status_update(sess).await;
            }

            let response = if let Some(batch_id) = batch_id {
                serde_json::json!({
                    "batch_id": batch_id,
                    "agent_ids": agent_ids,
                    "status": "started",
                    "message": format!("Started {} agents", agent_ids.len()),
                    "skipped": if skipped.is_empty() { None } else { Some(skipped) }
                })
            } else {
                serde_json::json!({
                    "agent_id": agent_ids[0],
                    "status": "started",
                    "message": "Agent started successfully",
                    "skipped": if skipped.is_empty() { None } else { Some(skipped) }
                })
            };

            ResponseInputItem::FunctionCallOutput {
                call_id: call_id_clone,
                output: FunctionCallOutputPayload {
                    content: response.to_string(),
                    success: Some(true),
                },
            }
        }
        Err(e) => ResponseInputItem::FunctionCallOutput {
            call_id: call_id_clone,
            output: FunctionCallOutputPayload {
                content: format!("Invalid agent_run arguments: {}", e),
                success: None,
            },
        },
    }
        },
    ).await
}

async fn handle_check_agent_status(sess: &Session, ctx: &ToolCallCtx, arguments: String) -> ResponseInputItem {
    let params_for_event = serde_json::from_str(&arguments).ok();
    let arguments_clone = arguments.clone();
    let call_id_clone = ctx.call_id.clone();
    execute_custom_tool(
        sess,
        ctx,
        "agent_check".to_string(),
        params_for_event,
        || async move {
    match serde_json::from_str::<CheckAgentStatusParams>(&arguments_clone) {
        Ok(params) => {
            let manager = AGENT_MANAGER.read().await;

            if let Some(agent) = manager.get_agent(&params.agent_id) {
                // Limit progress in the response; write full progress to file if large
                let max_progress_lines = 50usize;
                let total_progress = agent.progress.len();
                let progress_preview: Vec<String> = if total_progress > max_progress_lines {
                    agent
                        .progress
                        .iter()
                        .skip(total_progress - max_progress_lines)
                        .cloned()
                        .collect()
                } else {
                    agent.progress.clone()
                };

                let mut progress_file: Option<String> = None;
                if total_progress > max_progress_lines {
                    let cwd = sess.get_cwd().to_path_buf();
                    drop(manager);
                    let dir = match ensure_agent_dir(&cwd, &agent.id) {
                        Ok(d) => d,
                        Err(e) => {
                            return ResponseInputItem::FunctionCallOutput {
                                call_id: call_id_clone,
                                output: FunctionCallOutputPayload {
                                    content: format!("Failed to prepare agent progress file: {}", e),
                                    success: Some(false),
                                },
                            };
                        }
                    };
                    // Re-acquire manager to get fresh progress after potential delay
                    let manager = AGENT_MANAGER.read().await;
                    if let Some(agent) = manager.get_agent(&params.agent_id) {
                        let joined = agent.progress.join("\n");
                        match write_agent_file(&dir, "progress.log", &joined) {
                            Ok(p) => progress_file = Some(p.display().to_string()),
                            Err(e) => {
                                return ResponseInputItem::FunctionCallOutput {
                                    call_id: call_id_clone,
                                    output: FunctionCallOutputPayload {
                                        content: format!("Failed to write progress file: {}", e),
                                        success: Some(false),
                                    },
                                };
                            }
                        }
                    }
                } else {
                    drop(manager);
                }

                let response = serde_json::json!({
                    "agent_id": params.agent_id,
                    "status": agent.status,
                    "model": agent.model,
                    "created_at": agent.created_at,
                    "started_at": agent.started_at,
                    "completed_at": agent.completed_at,
                    "progress_preview": progress_preview,
                    "progress_total": total_progress,
                    "progress_file": progress_file,
                    "error": agent.error,
                    "worktree_path": agent.worktree_path,
                    "branch_name": agent.branch_name,
                });

                ResponseInputItem::FunctionCallOutput {
                    call_id: call_id_clone,
                    output: FunctionCallOutputPayload {
                        content: response.to_string(),
                        success: Some(true),
                    },
                }
            } else {
                ResponseInputItem::FunctionCallOutput {
                    call_id: call_id_clone,
                    output: FunctionCallOutputPayload {
                        content: format!("Agent not found: {}", params.agent_id),
                        success: Some(false),
                    },
                }
            }
        }
        Err(e) => ResponseInputItem::FunctionCallOutput {
            call_id: call_id_clone,
            output: FunctionCallOutputPayload {
                content: format!("Invalid agent_check arguments: {}", e),
                success: None,
            },
        },
    }
        },
    ).await
}

async fn handle_get_agent_result(sess: &Session, ctx: &ToolCallCtx, arguments: String) -> ResponseInputItem {
    let params_for_event = serde_json::from_str(&arguments).ok();
    let arguments_clone = arguments.clone();
    let call_id_clone = ctx.call_id.clone();
    execute_custom_tool(
        sess,
        ctx,
        "agent_result".to_string(),
        params_for_event,
        || async move {
    match serde_json::from_str::<GetAgentResultParams>(&arguments_clone) {
        Ok(params) => {
            let manager = AGENT_MANAGER.read().await;

            if let Some(agent) = manager.get_agent(&params.agent_id) {
                let cwd = sess.get_cwd().to_path_buf();
                let dir = match ensure_agent_dir(&cwd, &params.agent_id) {
                    Ok(d) => d,
                    Err(e) => {
                        return ResponseInputItem::FunctionCallOutput {
                            call_id: call_id_clone,
                            output: FunctionCallOutputPayload {
                                content: format!("Failed to prepare agent output dir: {}", e),
                                success: Some(false),
                            },
                        };
                    }
                };

                match agent.status {
                    AgentStatus::Completed => {
                        let output_text = agent.result.unwrap_or_default();
                        let (preview, total_lines) = preview_first_n_lines(&output_text, 500);
                        let file_path = match write_agent_file(&dir, "result.txt", &output_text) {
                            Ok(p) => p.display().to_string(),
                            Err(e) => format!("Failed to write result file: {}", e),
                        };
                        let response = serde_json::json!({
                            "agent_id": params.agent_id,
                            "status": agent.status,
                            "output_preview": preview,
                            "output_total_lines": total_lines,
                            "output_file": file_path,
                        });
                        ResponseInputItem::FunctionCallOutput {
                            call_id: call_id_clone,
                            output: FunctionCallOutputPayload {
                                content: response.to_string(),
                                success: Some(true),
                            },
                        }
                    }
                    AgentStatus::Failed => {
                        let error_text = agent.error.unwrap_or_else(|| "Unknown error".to_string());
                        let (preview, total_lines) = preview_first_n_lines(&error_text, 500);
                        let file_path = match write_agent_file(&dir, "error.txt", &error_text) {
                            Ok(p) => p.display().to_string(),
                            Err(e) => format!("Failed to write error file: {}", e),
                        };
                        let response = serde_json::json!({
                            "agent_id": params.agent_id,
                            "status": agent.status,
                            "error_preview": preview,
                            "error_total_lines": total_lines,
                            "error_file": file_path,
                        });
                        ResponseInputItem::FunctionCallOutput {
                            call_id: call_id_clone,
                            output: FunctionCallOutputPayload {
                                content: response.to_string(),
                                success: Some(false),
                            },
                        }
                    }
                    _ => ResponseInputItem::FunctionCallOutput {
                        call_id: call_id_clone,
                        output: FunctionCallOutputPayload {
                            content: format!(
                                "Agent is still {}: cannot get result yet",
                                serde_json::to_string(&agent.status)
                                    .unwrap_or_else(|_| "running".to_string())
                            ),
                            success: Some(false),
                        },
                    },
                }
            } else {
                ResponseInputItem::FunctionCallOutput {
                    call_id: call_id_clone,
                    output: FunctionCallOutputPayload {
                        content: format!("Agent not found: {}", params.agent_id),
                        success: Some(false),
                    },
                }
            }
        }
        Err(e) => ResponseInputItem::FunctionCallOutput {
            call_id: call_id_clone,
            output: FunctionCallOutputPayload {
                content: format!("Invalid agent_result arguments: {}", e),
                success: None,
            },
        },
    }
        },
    ).await
}

async fn handle_cancel_agent(sess: &Session, ctx: &ToolCallCtx, arguments: String) -> ResponseInputItem {
    let params_for_event = serde_json::from_str(&arguments).ok();
    let arguments_clone = arguments.clone();
    let call_id_clone = ctx.call_id.clone();
    execute_custom_tool(
        sess,
        ctx,
        "agent_cancel".to_string(),
        params_for_event,
        || async move {
    match serde_json::from_str::<CancelAgentParams>(&arguments_clone) {
        Ok(params) => {
            let mut manager = AGENT_MANAGER.write().await;

            if let Some(agent_id) = params.agent_id {
                if manager.cancel_agent(&agent_id).await {
                    ResponseInputItem::FunctionCallOutput {
                        call_id: call_id_clone,
                        output: FunctionCallOutputPayload {
                            content: format!("Agent {} cancelled", agent_id),
                            success: Some(true),
                        },
                    }
                } else {
                    ResponseInputItem::FunctionCallOutput {
                        call_id: call_id_clone,
                        output: FunctionCallOutputPayload {
                            content: format!("Failed to cancel agent {}", agent_id),
                            success: Some(false),
                        },
                    }
                }
            } else if let Some(batch_id) = params.batch_id {
                let count = manager.cancel_batch(&batch_id).await;
                ResponseInputItem::FunctionCallOutput {
                    call_id: call_id_clone,
                    output: FunctionCallOutputPayload {
                        content: format!("Cancelled {} agents in batch {}", count, batch_id),
                        success: Some(true),
                    },
                }
            } else {
                ResponseInputItem::FunctionCallOutput {
                    call_id: call_id_clone,
                    output: FunctionCallOutputPayload {
                        content: "Either agent_id or batch_id must be provided".to_string(),
                        success: Some(false),
                    },
                }
            }
        }
        Err(e) => ResponseInputItem::FunctionCallOutput {
            call_id: call_id_clone,
            output: FunctionCallOutputPayload {
                content: format!("Invalid agent_cancel arguments: {}", e),
                success: None,
            },
        },
    }
        },
    ).await
}

async fn handle_wait_for_agent(sess: &Session, ctx: &ToolCallCtx, arguments: String) -> ResponseInputItem {
    let params_for_event = serde_json::from_str(&arguments).ok();
    let arguments_clone = arguments.clone();
    let call_id_clone = ctx.call_id.clone();
    execute_custom_tool(
        sess,
        ctx,
        "agent_wait".to_string(),
        params_for_event,
        || async move {
    match serde_json::from_str::<WaitForAgentParams>(&arguments_clone) {
        Ok(params) => {
            let timeout =
                std::time::Duration::from_secs(params.timeout_seconds.unwrap_or(300).min(600));
            let start = std::time::Instant::now();

            loop {
                if start.elapsed() > timeout {
                    return ResponseInputItem::FunctionCallOutput {
                        call_id: call_id_clone,
                        output: FunctionCallOutputPayload {
                            content: "Timeout waiting for agent completion".to_string(),
                            success: Some(false),
                        },
                    };
                }

                let manager = AGENT_MANAGER.read().await;

                if let Some(agent_id) = &params.agent_id {
                    if let Some(agent) = manager.get_agent(agent_id) {
                        if matches!(
                            agent.status,
                            AgentStatus::Completed | AgentStatus::Failed | AgentStatus::Cancelled
                        ) {
                            // Include output/error preview and file path
                            let cwd = sess.get_cwd().to_path_buf();
                            let dir = ensure_agent_dir(&cwd, &agent.id).unwrap_or_else(|_| cwd.clone());
                            let (preview_key, file_key, preview, file_path, total_lines) = match agent.status {
                                AgentStatus::Completed => {
                                    let text = agent.result.clone().unwrap_or_default();
                                    let (p, total) = preview_first_n_lines(&text, 500);
                                    let fp = write_agent_file(&dir, "result.txt", &text)
                                        .map(|p| p.display().to_string())
                                        .unwrap_or_else(|e| format!("Failed to write result file: {}", e));
                                    ("output_preview", "output_file", p, fp, total)
                                }
                                AgentStatus::Failed => {
                                    let text = agent.error.clone().unwrap_or_else(|| "Unknown error".to_string());
                                    let (p, total) = preview_first_n_lines(&text, 500);
                                    let fp = write_agent_file(&dir, "error.txt", &text)
                                        .map(|p| p.display().to_string())
                                        .unwrap_or_else(|e| format!("Failed to write error file: {}", e));
                                    ("error_preview", "error_file", p, fp, total)
                                }
                                AgentStatus::Cancelled => {
                                    let text = "Agent cancelled".to_string();
                                    let (p, total) = preview_first_n_lines(&text, 500);
                                    let fp = write_agent_file(&dir, "status.txt", &text)
                                        .map(|p| p.display().to_string())
                                        .unwrap_or_else(|e| format!("Failed to write status file: {}", e));
                                    ("status_preview", "status_file", p, fp, total)
                                }
                                _ => unreachable!(),
                            };

                            let mut response = serde_json::json!({
                                "agent_id": agent.id,
                                "status": agent.status,
                                "wait_time_seconds": start.elapsed().as_secs(),
                                "total_lines": total_lines,
                            });
                            if let Some(obj) = response.as_object_mut() {
                                obj.insert(preview_key.to_string(), serde_json::Value::String(preview));
                                obj.insert(file_key.to_string(), serde_json::Value::String(file_path));
                            }
                            return ResponseInputItem::FunctionCallOutput {
                                call_id: call_id_clone,
                                output: FunctionCallOutputPayload {
                                    content: response.to_string(),
                                    success: Some(true),
                                },
                            };
                        }
                    }
                } else if let Some(batch_id) = &params.batch_id {
                    let agents = manager.list_agents(None, Some(batch_id.clone()), false);

                    // Separate terminal vs non-terminal agents
                    let completed_agents: Vec<_> = agents
                        .iter()
                        .filter(|t| {
                            matches!(
                                t.status,
                                AgentStatus::Completed
                                    | AgentStatus::Failed
                                    | AgentStatus::Cancelled
                            )
                        })
                        .cloned()
                        .collect();
                    let any_in_progress = agents.iter().any(|a| {
                        matches!(a.status, AgentStatus::Pending | AgentStatus::Running)
                    });

                    if params.return_all.unwrap_or(false) {
                        // Wait for ALL agents in the batch to reach a terminal state
                        if !any_in_progress {
                            let response = serde_json::json!({
                                "batch_id": batch_id,
                                "completed_agents": completed_agents.iter().map(|t| t.id.clone()).collect::<Vec<_>>(),
                                "wait_time_seconds": start.elapsed().as_secs(),
                            });
                            return ResponseInputItem::FunctionCallOutput {
                                call_id: call_id_clone,
                                output: FunctionCallOutputPayload {
                                    content: response.to_string(),
                                    success: Some(true),
                                },
                            };
                        }
                    } else {
                        // Sequential behavior: return the next unseen completed agent if available
                        let mut state = sess.state.lock().unwrap();
                        let seen = state
                            .seen_completed_agents_by_batch
                            .entry(batch_id.clone())
                            .or_default();

                        // Find the first completed agent that we haven't returned yet
                        if let Some(unseen) = completed_agents
                            .iter()
                            .find(|a| !seen.contains(&a.id))
                            .cloned()
                        {
                            // Record as seen and return immediately
                            seen.insert(unseen.id.clone());
                            drop(state);

                            // Include output/error preview for the unseen completed agent
                            let cwd = sess.get_cwd().to_path_buf();
                            let dir = ensure_agent_dir(&cwd, &unseen.id).unwrap_or_else(|_| cwd.clone());
                            let (preview_key, file_key, preview, file_path, total_lines) = match unseen.status {
                                AgentStatus::Completed => {
                                    let text = unseen.result.clone().unwrap_or_default();
                                    let (p, total) = preview_first_n_lines(&text, 500);
                                    let fp = write_agent_file(&dir, "result.txt", &text)
                                        .map(|p| p.display().to_string())
                                        .unwrap_or_else(|e| format!("Failed to write result file: {}", e));
                                    ("output_preview", "output_file", p, fp, total)
                                }
                                AgentStatus::Failed => {
                                    let text = unseen.error.clone().unwrap_or_else(|| "Unknown error".to_string());
                                    let (p, total) = preview_first_n_lines(&text, 500);
                                    let fp = write_agent_file(&dir, "error.txt", &text)
                                        .map(|p| p.display().to_string())
                                        .unwrap_or_else(|e| format!("Failed to write error file: {}", e));
                                    ("error_preview", "error_file", p, fp, total)
                                }
                                AgentStatus::Cancelled => {
                                    let text = "Agent cancelled".to_string();
                                    let (p, total) = preview_first_n_lines(&text, 500);
                                    let fp = write_agent_file(&dir, "status.txt", &text)
                                        .map(|p| p.display().to_string())
                                        .unwrap_or_else(|e| format!("Failed to write status file: {}", e));
                                    ("status_preview", "status_file", p, fp, total)
                                }
                                _ => unreachable!(),
                            };

                            let mut response = serde_json::json!({
                                "agent_id": unseen.id,
                                "status": unseen.status,
                                "wait_time_seconds": start.elapsed().as_secs(),
                                "total_lines": total_lines,
                            });
                            if let Some(obj) = response.as_object_mut() {
                                obj.insert(preview_key.to_string(), serde_json::Value::String(preview));
                                obj.insert(file_key.to_string(), serde_json::Value::String(file_path));
                            }
                            return ResponseInputItem::FunctionCallOutput {
                                call_id: call_id_clone,
                                output: FunctionCallOutputPayload {
                                    content: response.to_string(),
                                    success: Some(true),
                                },
                            };
                        }

                        // If all agents in the batch are terminal and all have been seen, return immediately
                        if !any_in_progress && !completed_agents.is_empty() {
                            // Mark all as seen to keep state consistent
                            for a in &completed_agents {
                                seen.insert(a.id.clone());
                            }
                            drop(state);

                            let response = serde_json::json!({
                                "batch_id": batch_id,
                                "status": "no_agents_remaining",
                                "wait_time_seconds": start.elapsed().as_secs(),
                            });
                            return ResponseInputItem::FunctionCallOutput {
                                call_id: call_id_clone,
                                output: FunctionCallOutputPayload {
                                    content: response.to_string(),
                                    success: Some(true),
                                },
                            };
                        }
                    }
                }

                drop(manager);
                tokio::time::sleep(std::time::Duration::from_secs(1)).await;
            }
        }
        Err(e) => ResponseInputItem::FunctionCallOutput {
            call_id: call_id_clone,
            output: FunctionCallOutputPayload {
                content: format!("Invalid wait_for_agent arguments: {}", e),
                success: None,
            },
        },
    }
        },
    ).await
}

async fn handle_list_agents(sess: &Session, ctx: &ToolCallCtx, arguments: String) -> ResponseInputItem {
    let params_for_event = serde_json::from_str(&arguments).ok();
    let arguments_clone = arguments.clone();
    let call_id_clone = ctx.call_id.clone();
    execute_custom_tool(
        sess,
        ctx,
        "agent_list".to_string(),
        params_for_event,
        || async move {
    match serde_json::from_str::<ListAgentsParams>(&arguments_clone) {
        Ok(params) => {
            let manager = AGENT_MANAGER.read().await;

            let status_filter =
                params
                    .status_filter
                    .and_then(|s| match s.to_lowercase().as_str() {
                        "pending" => Some(AgentStatus::Pending),
                        "running" => Some(AgentStatus::Running),
                        "completed" => Some(AgentStatus::Completed),
                        "failed" => Some(AgentStatus::Failed),
                        "cancelled" => Some(AgentStatus::Cancelled),
                        _ => None,
                    });

            let agents = manager.list_agents(
                status_filter,
                params.batch_id,
                params.recent_only.unwrap_or(false),
            );

            // Count running agents for status update
            let running_count = agents
                .iter()
                .filter(|a| a.status == AgentStatus::Running)
                .count();
            if running_count > 0 {
                let status_msg = format!(
                    "🤖 {} agent{} currently running",
                    running_count,
                    if running_count != 1 { "s" } else { "" }
                );
                let event = sess.make_event(
                    "agent-status",
                    EventMsg::BackgroundEvent(BackgroundEventEvent { message: status_msg }),
                );
                let _ = sess.tx_event.send(event).await;
            }

            // Add status counts to summary
            let pending_count = agents
                .iter()
                .filter(|a| a.status == AgentStatus::Pending)
                .count();
            let running_count = agents
                .iter()
                .filter(|a| a.status == AgentStatus::Running)
                .count();
            let completed_count = agents
                .iter()
                .filter(|a| a.status == AgentStatus::Completed)
                .count();
            let failed_count = agents
                .iter()
                .filter(|a| a.status == AgentStatus::Failed)
                .count();
            let cancelled_count = agents
                .iter()
                .filter(|a| a.status == AgentStatus::Cancelled)
                .count();

            let summary = serde_json::json!({
                "total_agents": agents.len(),
                "status_counts": {
                    "pending": pending_count,
                    "running": running_count,
                    "completed": completed_count,
                    "failed": failed_count,
                    "cancelled": cancelled_count,
                },
                "agents": agents.iter().map(|t| {
                    serde_json::json!({
                        "id": t.id,
                        "model": t.model,
                        "status": t.status,
                        "created_at": t.created_at,
                        "batch_id": t.batch_id,
                        "worktree_path": t.worktree_path,
                        "branch_name": t.branch_name,
                    })
                }).collect::<Vec<_>>(),
            });

            ResponseInputItem::FunctionCallOutput {
                call_id: call_id_clone,
                output: FunctionCallOutputPayload {
                    content: summary.to_string(),
                    success: Some(true),
                },
            }
        }
        Err(e) => ResponseInputItem::FunctionCallOutput {
            call_id: call_id_clone,
            output: FunctionCallOutputPayload {
                content: format!("Invalid list_agents arguments: {}", e),
                success: None,
            },
        },
    }
        },
    ).await
}

async fn handle_container_exec_with_params(
    params: ExecParams,
    sess: &Session,
    turn_diff_tracker: &mut TurnDiffTracker,
    sub_id: String,
    call_id: String,
    seq_hint: Option<u64>,
    output_index: Option<u32>,
    attempt_req: u64,
) -> ResponseInputItem {
    // Intercept risky git commands and require an explicit confirm prefix.
    // We support a simple convention: prefix the script with `confirm:` to proceed.
    // The prefix is stripped before execution.
    fn extract_shell_script_from_wrapper(argv: &[String]) -> Option<(usize, String)> {
        // Return (index_of_script, script) if argv matches: <shell> (-lc|-c) <script>
        if argv.len() == 3 {
            let shell = std::path::Path::new(&argv[0])
                .file_name()
                .and_then(|s| s.to_str())
                .unwrap_or("");
            let is_shell = matches!(shell, "bash" | "sh" | "zsh");
            let is_flag = matches!(argv[1].as_str(), "-lc" | "-c");
            if is_shell && is_flag {
                return Some((2, argv[2].clone()));
            }
        }
        None
    }

    #[derive(Copy, Clone, Debug, PartialEq, Eq)]
    enum SensitiveGitKind {
        BranchChange,
        PathCheckout,
        Reset,
        Revert,
    }

    fn detect_sensitive_git(script: &str) -> Option<SensitiveGitKind> {
        // Goal: detect sensitive git invocations (branch changes, resets) while
        // avoiding false positives from commit messages or other quoted strings.
        // We do a lightweight scan that strips quoted regions before token analysis.

        // 1) Strip quote characters but preserve content inside quotes, while
        // neutralizing control separators to avoid over-splitting tokens.
        let mut cleaned = String::with_capacity(script.len());
        let mut in_squote = false;
        let mut in_dquote = false;
        let mut prev_was_backslash = false;
        for ch in script.chars() {
            let mut emit_space = false;
            match ch {
                '\\' => {
                    // Track escapes inside double quotes; in single quotes, backslash has no special meaning in POSIX sh.
                    prev_was_backslash = !prev_was_backslash;
                }
                '\'' if !in_dquote => {
                    in_squote = !in_squote;
                    emit_space = true; // token boundary at quote edges
                    prev_was_backslash = false;
                }
                '"' if !in_squote && !prev_was_backslash => {
                    in_dquote = !in_dquote;
                    emit_space = true; // token boundary at quote edges
                    prev_was_backslash = false;
                }
                _ => {
                    prev_was_backslash = false;
                }
            }
            if emit_space {
                cleaned.push(' ');
                continue;
            }
            if in_squote || in_dquote {
                if matches!(ch, '|' | '&' | ';' | '\n' | '\r') {
                    cleaned.push(' ');
                } else {
                    cleaned.push(ch);
                }
            } else {
                cleaned.push(ch);
            }
        }

        // 2) Split into simple commands at common separators.
        for chunk in cleaned.split(|c| matches!(c, ';' | '\n' | '\r')) {
            // Further split on conditional operators while keeping order.
            for part in chunk.split(|c| matches!(c, '|' | '&')) {
                let s = part.trim();
                if s.is_empty() { continue; }
                // Tokenize on whitespace, skip wrappers and git globals to find the real subcommand.
                let raw_tokens: Vec<&str> = s.split_whitespace().collect();
                if raw_tokens.is_empty() { continue; }
                fn strip_tok(t: &str) -> &str { t.trim_matches(|c| matches!(c, '(' | ')' | '{' | '}' | '\'' | '"')) }
                let mut i = 0usize;
                // Skip env assignments and lightweight wrappers/keywords.
                loop {
                    if i >= raw_tokens.len() { break; }
                    let tok = strip_tok(raw_tokens[i]);
                    if tok.is_empty() { i += 1; continue; }
                    // Skip KEY=val assignments.
                    if tok.contains('=') && !tok.starts_with('=') && !tok.starts_with('-') {
                        i += 1; continue;
                    }
                    // Skip simple wrappers and control keywords.
                    if matches!(tok, "env" | "sudo" | "command" | "time" | "nohup" | "nice" | "then" | "do" | "{" | "(") {
                        // Best-effort: skip immediate option-like flags after some wrappers.
                        i += 1;
                        while i < raw_tokens.len() {
                            let peek = strip_tok(raw_tokens[i]);
                            if peek.starts_with('-') { i += 1; } else { break; }
                        }
                        continue;
                    }
                    break;
                }
                if i >= raw_tokens.len() { continue; }
                let cmd = strip_tok(raw_tokens[i]);
                let is_git = cmd.ends_with("/git") || cmd == "git";
                if !is_git { continue; }
                i += 1; // advance past git
                // Skip git global options to find the real subcommand.
                while i < raw_tokens.len() {
                    let t = strip_tok(raw_tokens[i]);
                    if t.is_empty() { i += 1; continue; }
                    if matches!(t, "-C" | "--git-dir" | "--work-tree" | "-c") {
                        i += 1; // skip option key
                        if i < raw_tokens.len() { i += 1; } // skip its value
                        continue;
                    }
                    if t.starts_with("--git-dir=") || t.starts_with("--work-tree=") || t.starts_with("-c") {
                        i += 1; continue;
                    }
                    if t.starts_with('-') { i += 1; continue; }
                    break;
                }
                if i >= raw_tokens.len() { continue; }
                let sub = strip_tok(raw_tokens[i]);
                i += 1;
                match sub {
                    "checkout" => {
                        let args: Vec<&str> = raw_tokens[i..].iter().map(|t| strip_tok(t)).collect();
                        let has_path_delimiter = args.iter().any(|a| *a == "--");
                        if has_path_delimiter {
                            return Some(SensitiveGitKind::PathCheckout);
                        }

                        // If any of the strong branch-changing flags are present, flag it.
                        let mut saw_branch_change_flag = false;
                        for a in &args {
                            if matches!(*a, "-b" | "-B" | "--orphan" | "--detach") {
                                saw_branch_change_flag = true;
                                break;
                            }
                        }
                        if saw_branch_change_flag { return Some(SensitiveGitKind::BranchChange); }

                        // `git checkout -` switches to previous branch.
                        if args.first().copied() == Some("-") {
                            return Some(SensitiveGitKind::BranchChange);
                        }

                        // Heuristic: a single non-flag argument likely denotes a branch.
                        if let Some(first_arg) = args.first() {
                            let a = *first_arg;
                            if !a.starts_with('-') && a != "." && a != ".." {
                                return Some(SensitiveGitKind::BranchChange);
                            }
                        }
                    }
                    "switch" => {
                        // `git switch -c <name>` creates; `git switch <name>` changes.
                        let mut saw_c = false;
                        let mut saw_detach = false;
                        let mut first_non_flag: Option<&str> = None;
                        for a in &raw_tokens[i..] {
                            let a = strip_tok(a);
                            if a == "-c" { saw_c = true; break; }
                            if a == "--detach" { saw_detach = true; break; }
                            if a.starts_with('-') { continue; }
                            first_non_flag = Some(a);
                            break;
                        }
                        if saw_c || saw_detach || first_non_flag.is_some() { return Some(SensitiveGitKind::BranchChange); }
                    }
                    "reset" => {
                        // Any form of git reset is considered sensitive.
                        return Some(SensitiveGitKind::Reset);
                    }
                    "revert" => {
                        // Any form of git revert is considered sensitive.
                        return Some(SensitiveGitKind::Revert);
                    }
                    // Future: consider `git branch -D/-m` as branch‑modifying, but keep
                    // this minimal to avoid over‑blocking normal workflows.
                    _ => {}
                }
            }
        }
        None
    }

    fn guidance_for_sensitive_git(kind: SensitiveGitKind, original_label: &str, original_value: &str, suggested: &str) -> String {
        match kind {
            SensitiveGitKind::BranchChange => format!(
                "Blocked git checkout/switch on a branch. Switching branches can discard or hide in-progress changes. Only continue if the user explicitly requested this branch change. Resend with 'confirm:' if you intend to proceed.\n\n{}: {}\nresend_exact_argv: {}",
                original_label,
                original_value,
                suggested
            ),
            SensitiveGitKind::PathCheckout => format!(
                "Blocked git checkout -- <paths>. This command overwrites local modifications to the specified files. Consider backing up the files first. If you intentionally want to discard those edits, resend the exact command prefixed with 'confirm:'.\n\n{}: {}\nresend_exact_argv: {}",
                original_label,
                original_value,
                suggested
            ),
            SensitiveGitKind::Reset => format!(
                "Blocked git reset. Reset rewrites the working tree/index and may delete local work. Consider backing up the files first. If backups exist and this was explicitly requested, resend prefixed with 'confirm:'.\n\n{}: {}\nresend_exact_argv: {}",
                original_label,
                original_value,
                suggested
            ),
            SensitiveGitKind::Revert => format!(
                "Blocked git revert. Reverting commits alters history and should only happen when the user asks for it. If that’s the case, resend the command with 'confirm:'.\n\n{}: {}\nresend_exact_argv: {}",
                original_label,
                original_value,
                suggested
            ),
        }
    }

    fn guidance_for_dry_run_guard(
        analysis: &DryRunAnalysis,
        original_label: &str,
        original_value: &str,
        resend_exact_argv: Vec<String>,
    ) -> String {
        let suggested_confirm = serde_json::to_string(&resend_exact_argv)
            .unwrap_or_else(|_| "<failed to serialize suggested argv>".to_string());
        let suggested_dry_run = analysis
            .suggested_dry_run()
            .unwrap_or_else(|| "<no canonical dry-run variant; remove mutating flags or use confirm:>".to_string());
        format!(
            "Blocked {} without a prior dry run. Run the dry-run variant first or resend with 'confirm:' if explicitly requested.\n\n{}: {}\nresend_exact_argv: {}\nsuggested_dry_run: {}",
            analysis.display_name(),
            original_label,
            original_value,
            suggested_confirm,
            suggested_dry_run
        )
    }

    // If the argv is a shell wrapper, analyze and optionally strip `confirm:`.
    let mut params = params;
    let mut seq_hint_for_exec = seq_hint;
    if let Some((script_index, script)) = extract_shell_script_from_wrapper(&params.command) {
        let trimmed = script.trim_start();
        let confirm_prefixes = ["confirm:", "CONFIRM:"];
        let has_confirm_prefix = confirm_prefixes
            .iter()
            .any(|p| trimmed.starts_with(p));

        // If no confirm prefix and it looks like a sensitive git command, reject with guidance.
        if !has_confirm_prefix {
            if let Some(pattern) = if sess.confirm_guard.is_empty() {
                None
            } else {
                sess.confirm_guard.matched_pattern(trimmed)
            } {
                let mut argv_confirm = params.command.clone();
                argv_confirm[script_index] = format!("confirm: {}", script.trim_start());
                let suggested = serde_json::to_string(&argv_confirm)
                    .unwrap_or_else(|_| "<failed to serialize suggested argv>".to_string());
                let guidance = pattern.guidance("original_script", &script, &suggested);

                sess
                    .notify_background_event(&sub_id, format!("Command guard: {}", guidance))
                    .await;

                return ResponseInputItem::FunctionCallOutput {
                    call_id,
                    output: FunctionCallOutputPayload { content: guidance, success: None },
                };
            }

            if let Some(kind) = detect_sensitive_git(trimmed) {
                // Provide the exact argv the model should resend with the confirm prefix.
                let mut argv_confirm = params.command.clone();
                argv_confirm[script_index] = format!("confirm: {}", script.trim_start());
                let suggested = serde_json::to_string(&argv_confirm)
                    .unwrap_or_else(|_| "<failed to serialize suggested argv>".to_string());

                let guidance = guidance_for_sensitive_git(kind, "original_script", &script, &suggested);

                sess
                    .notify_background_event(&sub_id, format!("Command guard: {}", guidance.clone()))
                    .await;

                return ResponseInputItem::FunctionCallOutput {
                    call_id,
                    output: FunctionCallOutputPayload { content: guidance, success: None },
                };
            }
        }

        // If confirm prefix present, strip it before execution.
        if has_confirm_prefix {
            let without_prefix = confirm_prefixes
                .iter()
                .find_map(|p| {
                    let t = trimmed.strip_prefix(p)?;
                    Some(t.trim_start().to_string())
                })
                .unwrap_or_else(|| trimmed.to_string());
            params.command[script_index] = without_prefix;
        }

        let dry_run_analysis = analyze_command(&params.command);
        if !has_confirm_prefix {
            if let Some(analysis) = dry_run_analysis.as_ref() {
                if analysis.disposition == DryRunDisposition::Mutating {
                    let needs_dry_run = {
                        let state = sess.state.lock().unwrap();
                        !state.dry_run_guard.has_recent_dry_run(analysis.key)
                    };
                    if needs_dry_run {
                        let mut argv_confirm = params.command.clone();
                        argv_confirm[script_index] = format!("confirm: {}", params.command[script_index].trim_start());
                        let guidance = guidance_for_dry_run_guard(
                            analysis,
                            "original_script",
                            &params.command[script_index],
                            argv_confirm,
                        );

                        sess
                            .notify_background_event(&sub_id, format!("Command guard: {}", guidance.clone()))
                            .await;

                        return ResponseInputItem::FunctionCallOutput {
                            call_id,
                            output: FunctionCallOutputPayload { content: guidance, success: None },
                        };
                    }
                }
            }
        }

        // Detect an embedded `apply_patch <<EOF ... EOF` in a larger script and split it out
        // so the UI can render a distinct "Updated" block before the "Run" block.
        //
        // If present, we will:
        //  1) Execute the patch as a standalone apply_patch exec (with proper events)
        //  2) Remove the statement from the script and continue with the remainder
        //     (only if the patch succeeded)
        if let Ok(Some(found)) = codex_apply_patch::find_embedded_apply_patch(&params.command[script_index]) {
            // Build a synthetic minimal script for verified parsing of the patch action,
            // preserving an optional cd path for correct path resolution.
            let synthetic_script = if let Some(cd) = &found.cd_path {
                format!("cd {} && apply_patch <<'EOF'\n{}\nEOF\n", cd, found.patch_body)
            } else {
                format!("apply_patch <<'EOF'\n{}\nEOF\n", found.patch_body)
            };

            // Resolve into an ApplyPatchAction using the verified path
            let cwd_path = std::path::Path::new(&params.cwd);
            let verified = codex_apply_patch::maybe_parse_apply_patch_verified(
                &vec!["bash".to_string(), "-lc".to_string(), synthetic_script.clone()],
                cwd_path,
            );
            if let codex_apply_patch::MaybeApplyPatchVerified::Body(action) = verified {
                // First, run the patch apply as its own Exec with proper events
                let path_to_codex = std::env::current_exe()
                    .ok()
                    .map(|p| p.to_string_lossy().to_string());
                if let Some(path_to_codex) = path_to_codex {
                    let patch_params = ExecParams {
                        command: vec![
                            path_to_codex,
                            CODEX_APPLY_PATCH_ARG1.to_string(),
                            action.patch.clone(),
                        ],
                        cwd: action.cwd.clone(),
                        timeout_ms: params.timeout_ms,
                        env: HashMap::new(),
                        with_escalated_permissions: params.with_escalated_permissions,
                        justification: params.justification.clone(),
                    };

                    // Safety for patch step mirrors normal patch handling
                    let safety = assess_safety_for_untrusted_command(
                        sess.approval_policy,
                        &sess.sandbox_policy,
                        patch_params.with_escalated_permissions.unwrap_or(false),
                    );

                    let exec_command_context = ExecCommandContext {
                        sub_id: sub_id.clone(),
                        call_id: format!("{call_id}.apply_patch"),
                        command_for_display: vec!["apply_patch".to_string(), action.patch.clone()],
                        cwd: patch_params.cwd.clone(),
                        apply_patch: Some(ApplyPatchCommandContext {
                            user_explicitly_approved_this_action: matches!(safety, SafetyCheck::AutoApprove { .. }),
                            changes: convert_apply_patch_to_protocol(&action),
                        }),
                    };

                    let patch_result = sess
                        .run_exec_with_events(
                            turn_diff_tracker,
                            exec_command_context,
                            ExecInvokeArgs {
                                params: patch_params.clone(),
                                sandbox_type: match safety { SafetyCheck::AutoApprove { sandbox_type } => sandbox_type, SafetyCheck::AskUser => SandboxType::None, SafetyCheck::Reject { .. } => SandboxType::None },
                                sandbox_policy: &sess.sandbox_policy,
                                codex_linux_sandbox_exe: &sess.codex_linux_sandbox_exe,
                                stdout_stream: None,
                            },
                            seq_hint, // occupy the provided sequence range first
                            output_index,
                            attempt_req,
                        )
                        .await;

                    let mut should_continue = false;
                    if let Ok(ref out) = patch_result { should_continue = out.exit_code == 0; }

                    // If patch step succeeded, strip it from the original script and proceed.
                    if should_continue {
                        let (start, end) = found.stmt_byte_range;
                        let mut residual = String::new();
                        residual.push_str(&params.command[script_index][..start]);
                        residual.push_str(&params.command[script_index][end..]);
                        // Clean leading/trailing separators to avoid syntax errors
                        let mut residual = residual.trim().to_string();
                        // Remove leading connectors like &&, ||, ; and trailing ones
                        let trim_connectors = |s: &str| -> String {
                            let mut s = s.trim().to_string();
                            // Leading
                            for _ in 0..2 {
                                let st = s.trim_start();
                                let new = if st.starts_with("&&") { &st[2..] } else if st.starts_with("||") { &st[2..] } else if st.starts_with(';') { &st[1..] } else { st };
                                s = new.trim_start().to_string();
                            }
                            // Trailing
                            for _ in 0..2 {
                                let st = s.trim_end();
                                let new = if st.ends_with("&&") { &st[..st.len()-2] } else if st.ends_with("||") { &st[..st.len()-2] } else if st.ends_with(';') { &st[..st.len()-1] } else { st };
                                s = new.trim_end().to_string();
                            }
                            s
                        };
                        residual = trim_connectors(&residual);

                        if !residual.is_empty() {
                            params.command[script_index] = residual;
                            // Bump the seq hint for the following run cell
                            seq_hint_for_exec = seq_hint.map(|h| h.saturating_add(2));

                            // Continue with normal flow using updated params (fallthrough below)
                            // We overwrite `script` in local scope to avoid borrow issues
                        } else {
                            // No more commands to run; return the patch result as the tool output
                            let ok = patch_result
                                .as_ref()
                                .map(|o| o.exit_code == 0)
                                .unwrap_or(false);
                            let content = match patch_result {
                                Ok(out) => format_exec_output_with_limit(sess, &sub_id, &call_id, &out),
                                Err(e) => get_error_message_ui(&e),
                            };
                            return ResponseInputItem::FunctionCallOutput { call_id, output: FunctionCallOutputPayload { content, success: Some(ok) } };
                        }
                    } else {
                        // Patch failed; return immediately with patch output (do not run remainder)
                        let ok = patch_result
                            .as_ref()
                            .map(|o| o.exit_code == 0)
                            .unwrap_or(false);
                        let content = match patch_result {
                            Ok(out) => format_exec_output_with_limit(sess, &sub_id, &call_id, &out),
                            Err(e) => get_error_message_ui(&e),
                        };
                        return ResponseInputItem::FunctionCallOutput { call_id, output: FunctionCallOutputPayload { content, success: Some(ok) } };
                    }
                }
            }
        }
    }

    // If no shell wrapper, perform a lightweight argv inspection for sensitive git commands.
    if extract_shell_script_from_wrapper(&params.command).is_none() {
        let joined = params.command.join(" ");
        if !sess.confirm_guard.is_empty() {
            if let Some(pattern) = sess.confirm_guard.matched_pattern(&joined) {
                let suggested = serde_json::to_string(&vec![
                    "bash".to_string(),
                    "-lc".to_string(),
                    format!("confirm: {}", joined),
                ])
                .unwrap_or_else(|_| "<failed to serialize suggested argv>".to_string());
                let guidance = pattern.guidance(
                    "original_argv",
                    &format!("{:?}", params.command),
                    &suggested,
                );

                sess
                    .notify_background_event(&sub_id, format!("Command guard: {}", guidance.clone()))
                    .await;

                return ResponseInputItem::FunctionCallOutput {
                    call_id,
                    output: FunctionCallOutputPayload { content: guidance, success: None },
                };
            }
        }

        if let Some(analysis) = analyze_command(&params.command) {
            if analysis.disposition == DryRunDisposition::Mutating {
                let needs_dry_run = {
                    let state = sess.state.lock().unwrap();
                    !state.dry_run_guard.has_recent_dry_run(analysis.key)
                };
                if needs_dry_run {
                    let resend = vec![
                        "bash".to_string(),
                        "-lc".to_string(),
                        format!("confirm: {}", joined),
                    ];
                    let guidance = guidance_for_dry_run_guard(
                        &analysis,
                        "original_argv",
                        &format!("{:?}", params.command),
                        resend,
                    );

                    sess
                        .notify_background_event(&sub_id, format!("Command guard: {}", guidance.clone()))
                        .await;

                    return ResponseInputItem::FunctionCallOutput {
                        call_id,
                        output: FunctionCallOutputPayload { content: guidance, success: None },
                    };
                }
            }
        }

        fn strip_tok2(t: &str) -> &str { t.trim_matches(|c| matches!(c, '(' | ')' | '{' | '}' | '\'' | '"')) }
        let mut i = 0usize;
        // Skip env assignments and simple wrappers at the front
        while i < params.command.len() {
            let tok = strip_tok2(&params.command[i]);
            if tok.is_empty() { i += 1; continue; }
            if tok.contains('=') && !tok.starts_with('=') && !tok.starts_with('-') { i += 1; continue; }
            if matches!(tok, "env" | "sudo" | "command" | "time" | "nohup" | "nice") {
                i += 1;
                while i < params.command.len() && strip_tok2(&params.command[i]).starts_with('-') { i += 1; }
                continue;
            }
            break;
        }
        if i < params.command.len() {
            let cmd = strip_tok2(&params.command[i]);
            if cmd.ends_with("/git") || cmd == "git" {
                i += 1;
                while i < params.command.len() {
                    let t = strip_tok2(&params.command[i]);
                    if t.is_empty() { i += 1; continue; }
                    if matches!(t, "-C" | "--git-dir" | "--work-tree" | "-c") {
                        i += 1; if i < params.command.len() { i += 1; }
                        continue;
                    }
                    if t.starts_with("--git-dir=") || t.starts_with("--work-tree=") || t.starts_with("-c") { i += 1; continue; }
                    if t.starts_with('-') { i += 1; continue; }
                    break;
                }
                if i < params.command.len() {
                    let sub = strip_tok2(&params.command[i]);
                    let args: Vec<&str> = params.command[i + 1..].iter().map(|t| strip_tok2(t)).collect();
                    let kind = match sub {
                        "checkout" => {
                            if args.iter().any(|a| *a == "--") {
                                Some(SensitiveGitKind::PathCheckout)
                            } else if args.iter().any(|a| matches!(*a, "-b" | "-B" | "--orphan" | "--detach")) {
                                Some(SensitiveGitKind::BranchChange)
                            } else if args.first().copied() == Some("-") {
                                Some(SensitiveGitKind::BranchChange)
                            } else if let Some(first_arg) = args.first() {
                                let a = *first_arg;
                                if !a.starts_with('-') && a != "." && a != ".." {
                                    Some(SensitiveGitKind::BranchChange)
                                } else {
                                    None
                                }
                            } else {
                                None
                            }
                        }
                        "switch" => Some(SensitiveGitKind::BranchChange),
                        "reset" => Some(SensitiveGitKind::Reset),
                        "revert" => Some(SensitiveGitKind::Revert),
                        _ => None,
                    };
                    if let Some(kind) = kind {
                        let suggested = serde_json::to_string(&vec![
                            "bash".to_string(),
                            "-lc".to_string(),
                            format!("confirm: {}", params.command.join(" ")),
                        ]).unwrap_or_else(|_| "<failed to serialize suggested argv>".to_string());

                        let guidance = guidance_for_sensitive_git(kind, "original_argv", &format!("{:?}", params.command), &suggested);

                        sess
                            .notify_background_event(&sub_id, format!("Command guard: {}", guidance.clone()))
                            .await;

                        return ResponseInputItem::FunctionCallOutput { call_id, output: FunctionCallOutputPayload { content: guidance, success: None } };
                    }
                }
            }
        }
    }

    // check if this was a patch, and apply it if so
    let apply_patch_exec = match maybe_parse_apply_patch_verified(&params.command, &params.cwd) {
        MaybeApplyPatchVerified::Body(changes) => {
            match apply_patch::apply_patch(sess, &sub_id, &call_id, changes).await {
                InternalApplyPatchInvocation::Output(item) => return item,
                InternalApplyPatchInvocation::DelegateToExec(apply_patch_exec) => {
                    Some(apply_patch_exec)
                }
            }
        }
        MaybeApplyPatchVerified::CorrectnessError(parse_error) => {
            // It looks like an invocation of `apply_patch`, but we
            // could not resolve it into a patch that would apply
            // cleanly. Return to model for resample.
            return ResponseInputItem::FunctionCallOutput {
                call_id,
                output: FunctionCallOutputPayload {
                    content: format!("error: {parse_error:#}"),
                    success: None,
                },
            };
        }
        MaybeApplyPatchVerified::ShellParseError(error) => {
            trace!("Failed to parse shell command, {error:?}");
            None
        }
        MaybeApplyPatchVerified::NotApplyPatch => None,
    };

    let (params, safety, command_for_display) = match &apply_patch_exec {
        Some(ApplyPatchExec {
            action: ApplyPatchAction { patch, cwd, .. },
            user_explicitly_approved_this_action,
        }) => {
            let path_to_codex = std::env::current_exe()
                .ok()
                .map(|p| p.to_string_lossy().to_string());
            let Some(path_to_codex) = path_to_codex else {
                return ResponseInputItem::FunctionCallOutput {
                    call_id,
                    output: FunctionCallOutputPayload {
                        content: "failed to determine path to codex executable".to_string(),
                        success: None,
                    },
                };
            };

            let params = ExecParams {
                command: vec![
                    path_to_codex,
                    CODEX_APPLY_PATCH_ARG1.to_string(),
                    patch.clone(),
                ],
                cwd: cwd.clone(),
                timeout_ms: params.timeout_ms,
                env: HashMap::new(),
                with_escalated_permissions: params.with_escalated_permissions,
                justification: params.justification.clone(),
            };
            let safety = if *user_explicitly_approved_this_action {
                SafetyCheck::AutoApprove {
                    sandbox_type: SandboxType::None,
                }
            } else {
                assess_safety_for_untrusted_command(
                    sess.approval_policy,
                    &sess.sandbox_policy,
                    params.with_escalated_permissions.unwrap_or(false),
                )
            };
            (
                params,
                safety,
                vec!["apply_patch".to_string(), patch.clone()],
            )
        }
        None => {
            let safety = {
                let state = sess.state.lock().unwrap();
                assess_command_safety(
                    &params.command,
                    sess.approval_policy,
                    &sess.sandbox_policy,
                    &state.approved_commands,
                    params.with_escalated_permissions.unwrap_or(false),
                )
            };
            let command_for_display = params.command.clone();
            (params, safety, command_for_display)
        }
    };

    let sandbox_type = match safety {
        SafetyCheck::AutoApprove { sandbox_type } => sandbox_type,
        SafetyCheck::AskUser => {
            let rx_approve = sess
                .request_command_approval(
                    sub_id.clone(),
                    call_id.clone(),
                    params.command.clone(),
                    params.cwd.clone(),
                    params.justification.clone(),
                )
                .await;
            match rx_approve.await.unwrap_or_default() {
                ReviewDecision::Approved => (),
                ReviewDecision::ApprovedForSession => {
                    sess.add_approved_command(params.command.clone());
                }
                ReviewDecision::Denied | ReviewDecision::Abort => {
                    return ResponseInputItem::FunctionCallOutput {
                        call_id,
                        output: FunctionCallOutputPayload {
                            content: "exec command rejected by user".to_string(),
                            success: None,
                        },
                    };
                }
            }
            // No sandboxing is applied because the user has given
            // explicit approval. Often, we end up in this case because
            // the command cannot be run in a sandbox, such as
            // installing a new dependency that requires network access.
            SandboxType::None
        }
        SafetyCheck::Reject { reason } => {
            return ResponseInputItem::FunctionCallOutput {
                call_id,
                output: FunctionCallOutputPayload {
                    content: format!("exec command rejected: {reason}"),
                    success: None,
                },
            };
        }
    };

    let exec_command_context = ExecCommandContext {
        sub_id: sub_id.clone(),
        call_id: call_id.clone(),
        command_for_display: command_for_display.clone(),
        cwd: params.cwd.clone(),
        apply_patch: apply_patch_exec.map(
            |ApplyPatchExec {
                 action,
                 user_explicitly_approved_this_action,
             }| ApplyPatchCommandContext {
                user_explicitly_approved_this_action,
                changes: convert_apply_patch_to_protocol(&action),
            },
        ),
    };

    let params = maybe_run_with_user_profile(params, sess);
    let output_result = sess
        .run_exec_with_events(
            turn_diff_tracker,
            exec_command_context.clone(),
            ExecInvokeArgs {
                params: params.clone(),
                sandbox_type,
                sandbox_policy: &sess.sandbox_policy,
                codex_linux_sandbox_exe: &sess.codex_linux_sandbox_exe,
                stdout_stream: if exec_command_context.apply_patch.is_some() {
                    None
                } else {
                    Some(StdoutStream {
                        sub_id: sub_id.clone(),
                        call_id: call_id.clone(),
                        tx_event: sess.tx_event.clone(),
                        session: None,
                    })
                },
            },
            seq_hint_for_exec,
            output_index,
            attempt_req,
        )
        .await;

    match output_result {
        Ok(output) => {
            let ExecToolCallOutput { exit_code, .. } = &output;

            let is_success = *exit_code == 0;
            let content = format_exec_output_with_limit(sess, &sub_id, &call_id, &output);
            ResponseInputItem::FunctionCallOutput {
                call_id: call_id.clone(),
                output: FunctionCallOutputPayload {
                    content,
                    success: Some(is_success),
                },
            }
        }
        Err(CodexErr::Sandbox(error)) => {
            handle_sandbox_error(
                turn_diff_tracker,
                params,
                exec_command_context,
                error,
                sandbox_type,
                sess,
                attempt_req,
            )
            .await
        }
        Err(e) => ResponseInputItem::FunctionCallOutput {
            call_id: call_id.clone(),
            output: FunctionCallOutputPayload {
                content: format!("execution error: {e}"),
                success: None,
            },
        },
    }
}

async fn handle_sandbox_error(
    turn_diff_tracker: &mut TurnDiffTracker,
    params: ExecParams,
    exec_command_context: ExecCommandContext,
    error: SandboxErr,
    sandbox_type: SandboxType,
    sess: &Session,
    attempt_req: u64,
) -> ResponseInputItem {
    let call_id = exec_command_context.call_id.clone();
    let sub_id = exec_command_context.sub_id.clone();
    let cwd = exec_command_context.cwd.clone();

    // Early out if either the user never wants to be asked for approval, or
    // we're letting the model manage escalation requests. Otherwise, continue
    match sess.approval_policy {
        AskForApproval::Never | AskForApproval::OnRequest => {
            // Clarify when Read Only mode is the reason a command cannot proceed.
            let content = if matches!(sess.sandbox_policy, SandboxPolicy::ReadOnly) {
                format!("command blocked by Read Only mode: {error}")
            } else {
                format!("failed in sandbox {sandbox_type:?} with execution error: {error}")
            };
            return ResponseInputItem::FunctionCallOutput {
                call_id,
                output: FunctionCallOutputPayload { content, success: Some(false) },
            };
        }
        AskForApproval::UnlessTrusted | AskForApproval::OnFailure => (),
    }

    // similarly, if the command timed out, we can simply return this failure to the model
    if matches!(error, SandboxErr::Timeout { .. }) {
        return ResponseInputItem::FunctionCallOutput {
            call_id,
            output: FunctionCallOutputPayload {
                content: "command timed out".to_string(),
                success: Some(false),
            },
        };
    }

    // Note that when `error` is `SandboxErr::Denied`, it could be a false
    // positive. That is, it may have exited with a non-zero exit code, not
    // because the sandbox denied it, but because that is its expected behavior,
    // i.e., a grep command that did not match anything. Ideally we would
    // include additional metadata on the command to indicate whether non-zero
    // exit codes merit a retry.

    // For now, we categorically ask the user to retry without sandbox and
    // emit the raw error as a background event.
    sess.notify_background_event(&sub_id, format!("Execution failed: {error}"))
        .await;

    let rx_approve = sess
        .request_command_approval(
            sub_id.clone(),
            call_id.clone(),
            params.command.clone(),
            cwd.clone(),
            Some("command failed; retry without sandbox?".to_string()),
        )
        .await;

    match rx_approve.await.unwrap_or_default() {
        ReviewDecision::Approved | ReviewDecision::ApprovedForSession => {
            // Persist this command as pre‑approved for the
            // remainder of the session so future
            // executions skip the sandbox directly.
            // TODO(ragona): Isn't this a bug? It always saves the command in an | fork?
            sess.add_approved_command(params.command.clone());
            // Inform UI we are retrying without sandbox.
            sess.notify_background_event(&sub_id, "retrying command without sandbox")
                .await;

            // This is an escalated retry; the policy will not be
            // examined and the sandbox has been set to `None`.
            // Use the same attempt_req as the tool call that failed; this retry
            // is still part of the current provider attempt.
            let retry_output_result = sess
                .run_exec_with_events(
                    turn_diff_tracker,
                    exec_command_context.clone(),
                    ExecInvokeArgs {
                        params,
                        sandbox_type: SandboxType::None,
                        sandbox_policy: &sess.sandbox_policy,
                        codex_linux_sandbox_exe: &sess.codex_linux_sandbox_exe,
                        stdout_stream: if exec_command_context.apply_patch.is_some() {
                            None
                        } else {
                            Some(StdoutStream {
                                sub_id: sub_id.clone(),
                                call_id: call_id.clone(),
                                tx_event: sess.tx_event.clone(),
                                session: None,
                            })
                        },
                    },
                    None,
                    None,
                    attempt_req,
                )
                .await;

            match retry_output_result {
                Ok(retry_output) => {
                    let ExecToolCallOutput { exit_code, .. } = &retry_output;

                    let is_success = *exit_code == 0;
                    let content = format_exec_output_with_limit(sess, &sub_id, &call_id, &retry_output);

                    ResponseInputItem::FunctionCallOutput {
                        call_id: call_id.clone(),
                        output: FunctionCallOutputPayload {
                            content,
                            success: Some(is_success),
                        },
                    }
                }
                Err(e) => ResponseInputItem::FunctionCallOutput {
                    call_id: call_id.clone(),
                    output: FunctionCallOutputPayload {
                        content: format!("retry failed: {e}"),
                        success: None,
                    },
                },
            }
        }
        ReviewDecision::Denied | ReviewDecision::Abort => {
            // Fall through to original failure handling.
            ResponseInputItem::FunctionCallOutput {
                call_id,
                output: FunctionCallOutputPayload {
                    content: "exec command rejected by user".to_string(),
                    success: None,
                },
            }
        }
    }
}

// Limit extremely large tool outputs before sending to the model to avoid
// context overflows. Keep this conservative because multiple tool outputs
// can appear in a single turn. The limit is in bytes (on the UTF‑8 string).
const MAX_TOOL_OUTPUT_BYTES_FOR_MODEL: usize = 32 * 1024; // 32 KiB

fn truncate_middle_bytes(s: &str, max_bytes: usize) -> (String, bool) {
    if s.len() <= max_bytes {
        return (s.to_string(), false);
    }
    if max_bytes == 0 {
        return ("…truncated…".to_string(), true);
    }

    // Try to keep some head/tail, favoring newline boundaries when possible.
    let keep = max_bytes.saturating_sub("…truncated…\n".len());
    let left_budget = keep / 2;
    let right_budget = keep - left_budget;

    // Safe prefix end on a char boundary, prefer last newline within budget.
    let prefix_end = {
        let mut end = left_budget.min(s.len());
        if let Some(head) = s.get(..end) {
            if let Some(i) = head.rfind('\n') { end = i + 1; }
        }
        while end > 0 && !s.is_char_boundary(end) { end -= 1; }
        end
    };

    // Safe suffix start on a char boundary, prefer first newline within budget.
    let suffix_start = {
        let mut start = s.len().saturating_sub(right_budget);
        if let Some(tail) = s.get(start..) {
            if let Some(i) = tail.find('\n') { start += i + 1; }
        }
        while start < s.len() && !s.is_char_boundary(start) { start += 1; }
        start
    };

    let mut out = String::with_capacity(max_bytes);
    out.push_str(&s[..prefix_end]);
    out.push_str("…truncated…\n");
    out.push_str(&s[suffix_start..]);
    (out, true)
}

fn format_exec_output_str(exec_output: &ExecToolCallOutput) -> String {
    let ExecToolCallOutput {
        aggregated_output,
        ..
    } = exec_output;

    // Always use the aggregated (stdout + stderr interleaved) stream so the
    // model sees the full build log regardless of which stream a tool used.
    let mut formatted_output = aggregated_output.text.clone();
    if let Some(truncated_after_lines) = aggregated_output.truncated_after_lines {
        formatted_output.push_str(&format!(
            "\n\n[Output truncated after {truncated_after_lines} lines: too many lines or bytes.]",
        ));
    }

    formatted_output
}

/// Exec output serialized for the model. If the payload is too large,
/// write the full output to a file and include a truncated preview here.
fn format_exec_output_with_limit(
    sess: &Session,
    sub_id: &str,
    call_id: &str,
    exec_output: &ExecToolCallOutput,
) -> String {
    let ExecToolCallOutput {
        exit_code,
        duration,
        ..
    } = exec_output;

    #[derive(Serialize)]
    struct ExecMetadata {
        exit_code: i32,
        duration_seconds: f32,
    }

    #[derive(Serialize)]
    struct ExecOutput<'a> { output: &'a str, metadata: ExecMetadata }

    // round to 1 decimal place
    let duration_seconds = ((duration.as_secs_f32()) * 10.0).round() / 10.0;

    let full = format_exec_output_str(exec_output);
    let (maybe_truncated, was_truncated) =
        truncate_middle_bytes(&full, MAX_TOOL_OUTPUT_BYTES_FOR_MODEL);

    // If truncated, persist the full output under .code/agents/<agent>/exec-<call_id>.txt
    // so users can inspect it and the model can refer to a short, stable path.
    let final_output = if was_truncated {
        let cwd = sess.get_cwd().to_path_buf();
        let file_note = match ensure_agent_dir(&cwd, sub_id)
            .and_then(|dir| write_agent_file(&dir, &format!("exec-{call_id}.txt"), &full))
        {
            Ok(path) => format!("\n\n[Full output saved to: {}]", path.display()),
            Err(e) => format!("\n\n[Full output was too large and truncation applied; failed to save file: {e}]")
        };
        let mut s = maybe_truncated;
        s.push_str(&file_note);
        s
    } else {
        maybe_truncated
    };

    let payload = ExecOutput {
        output: &final_output,
        metadata: ExecMetadata {
            exit_code: *exit_code,
            duration_seconds,
        },
    };

    #[expect(clippy::expect_used)]
    serde_json::to_string(&payload).expect("serialize ExecOutput")
}

fn get_last_assistant_message_from_turn(responses: &[ResponseItem]) -> Option<String> {
    responses.iter().rev().find_map(|item| {
        if let ResponseItem::Message { role, content, .. } = item {
            if role == "assistant" {
                content.iter().rev().find_map(|ci| {
                    if let ContentItem::OutputText { text } = ci {
                        Some(text.clone())
                    } else {
                        None
                    }
                })
            } else {
                None
            }
        } else {
            None
        }
    })
}

/// Capture a screenshot from the browser and store it for the next model request
async fn capture_browser_screenshot(_sess: &Session) -> Result<(PathBuf, String), String> {
    let browser_manager = codex_browser::global::get_browser_manager()
        .await
        .ok_or_else(|| "No browser manager available".to_string())?;

    if !browser_manager.is_enabled().await {
        return Err("Browser manager is not enabled".to_string());
    }

    // Get current URL first
    let url = browser_manager
        .get_current_url()
        .await
        .unwrap_or_else(|| "Browser".to_string());
    tracing::debug!("Attempting to capture screenshot at URL: {}", url);

    match browser_manager.capture_screenshot().await {
        Ok(screenshots) => {
            if let Some(first_screenshot) = screenshots.first() {
                tracing::info!(
                    "Captured browser screenshot: {} at URL: {}",
                    first_screenshot.display(),
                    url
                );
                Ok((first_screenshot.clone(), url))
            } else {
                let msg = format!("Screenshot capture returned empty results at URL: {}", url);
                tracing::warn!("{}", msg);
                Err(msg)
            }
        }
        Err(e) => {
            let msg = format!("Failed to capture screenshot at {}: {}", url, e);
            tracing::warn!("{}", msg);
            Err(msg)
        }
    }
}
// removed upstream exit_review_mode helper: not used in fork

/// Send agent status update event to the TUI
async fn send_agent_status_update(sess: &Session) {
    let manager = AGENT_MANAGER.read().await;

    // Collect all agents; include completed/failed so HUD can show final messages
    let agents: Vec<crate::protocol::AgentInfo> = manager
        .get_all_agents()
        .map(|agent| crate::protocol::AgentInfo {
            id: agent.id.clone(),
            name: agent.model.clone(), // Use model name as the display name
            status: match agent.status {
                AgentStatus::Pending => "pending".to_string(),
                AgentStatus::Running => "running".to_string(),
                AgentStatus::Completed => "completed".to_string(),
                AgentStatus::Failed => "failed".to_string(),
                AgentStatus::Cancelled => "cancelled".to_string(),
            },
            model: Some(agent.model.clone()),
            last_progress: agent.progress.last().cloned(),
            result: agent.result.clone(),
            error: agent.error.clone(),
        })
        .collect();

    let event = sess.make_event(
        "agent_status",
        EventMsg::AgentStatusUpdate(AgentStatusUpdateEvent {
            agents,
            context: None,
            task: None,
        }),
    );

    // Send event asynchronously
    let tx_event = sess.tx_event.clone();
    tokio::spawn(async move {
        if let Err(e) = tx_event.send(event).await {
            tracing::error!("Failed to send agent status update event: {}", e);
        }
    });
}

/// Add a screenshot to pending screenshots for the next model request
fn add_pending_screenshot(sess: &Session, screenshot_path: PathBuf, url: String) {
    // Do not queue screenshots for next turn anymore; we inject fresh per-turn.
    tracing::info!("Captured screenshot; updating UI and using per-turn injection");

    // Also send an immediate event to update the TUI display
    let event = sess.make_event(
        "browser_screenshot",
        EventMsg::BrowserScreenshotUpdate(BrowserScreenshotUpdateEvent {
            screenshot_path,
            url,
        }),
    );

    // Send event asynchronously to avoid blocking
    let tx_event = sess.tx_event.clone();
    tokio::spawn(async move {
        if let Err(e) = tx_event.send(event).await {
            tracing::error!("Failed to send browser screenshot update event: {}", e);
        }
    });
}

/// Consume pending screenshots and return them as ResponseInputItems
#[allow(dead_code)]
fn consume_pending_screenshots(sess: &Session) -> Vec<ResponseInputItem> {
    let mut pending = sess.pending_browser_screenshots.lock().unwrap();
    let screenshots = pending.drain(..).collect::<Vec<_>>();

    screenshots
        .into_iter()
        .map(|path| {
            let metadata = format!(
                "[EPHEMERAL:browser_screenshot] Browser screenshot at {}",
                chrono::Utc::now().format("%Y-%m-%d %H:%M:%S UTC")
            );

            // Read the screenshot file and create an ephemeral image
            match std::fs::read(&path) {
                Ok(bytes) => {
                    let mime = mime_guess::from_path(&path)
                        .first()
                        .map(|m| m.to_string())
                        .unwrap_or_else(|| "image/png".to_string());
                    let encoded = base64::engine::general_purpose::STANDARD.encode(bytes);

                    ResponseInputItem::Message {
                        role: "user".to_string(),
                        content: vec![
                            ContentItem::InputText { text: metadata },
                            ContentItem::InputImage {
                                image_url: format!("data:{mime};base64,{encoded}"),
                            },
                        ],
                    }
                }
                Err(e) => {
                    tracing::error!("Failed to read screenshot {}: {}", path.display(), e);
                    ResponseInputItem::Message {
                        role: "user".to_string(),
                        content: vec![ContentItem::InputText {
                            text: format!("Failed to load browser screenshot: {}", e),
                        }],
                    }
                }
            }
        })
        .collect()
}

/// Helper function to wrap custom tool calls with events
async fn execute_custom_tool<F, Fut>(
    sess: &Session,
    ctx: &ToolCallCtx,
    tool_name: String,
    parameters: Option<serde_json::Value>,
    tool_fn: F,
) -> ResponseInputItem
where
    F: FnOnce() -> Fut,
    Fut: std::future::Future<Output = ResponseInputItem>,
{
    use crate::protocol::{CustomToolCallBeginEvent, CustomToolCallEndEvent};
    use std::time::Instant;

    // Send begin event with ordering
    let begin_msg = EventMsg::CustomToolCallBegin(CustomToolCallBeginEvent {
        call_id: ctx.call_id.clone(),
        tool_name: tool_name.clone(),
        parameters: parameters.clone(),
    });
    let begin_order = ctx.order_meta(sess.current_request_ordinal());
    let begin_event = sess.make_event_with_order(&ctx.sub_id, begin_msg, begin_order, ctx.seq_hint);
    sess.send_event(begin_event).await;

    // Execute the tool
    let start = Instant::now();
    let result = tool_fn().await;
    let duration = start.elapsed();

    // Extract success/failure from result. Prefer explicit success flag when available.
    let (success, message) = match &result {
        ResponseInputItem::FunctionCallOutput { output, .. } => {
            let content = &output.content;
            let success_flag = output.success;
            (success_flag.unwrap_or(true), content.clone())
        }
        _ => (true, String::from("Tool completed")),
    };

    // Send end event with ordering
    let end_msg = EventMsg::CustomToolCallEnd(CustomToolCallEndEvent {
        call_id: ctx.call_id.clone(),
        tool_name,
        parameters,
        duration,
        result: if success { Ok(message) } else { Err(message) },
    });
    let end_order = ctx.order_meta(sess.current_request_ordinal());
    let end_event = sess.make_event_with_order(&ctx.sub_id, end_msg, end_order, ctx.seq_hint);
    sess.send_event(end_event).await;

    result
}

async fn handle_browser_open(sess: &Session, ctx: &ToolCallCtx, arguments: String) -> ResponseInputItem {
    // Parse arguments as JSON for the event
    let params = serde_json::from_str(&arguments).ok();

    let arguments_clone = arguments.clone();
    let call_id_clone = ctx.call_id.clone();

    execute_custom_tool(
        sess,
        ctx,
        "browser_open".to_string(),
        params,
        || async move {
            // Parse the URL from arguments
            let args: Result<Value, _> = serde_json::from_str(&arguments_clone);

            match args {
                Ok(json) => {
                    let url = json
                        .get("url")
                        .and_then(|v| v.as_str())
                        .unwrap_or("about:blank");

                    // Use the global browser manager (create if needed)
                    let browser_manager = {
                        let existing_global = codex_browser::global::get_browser_manager().await;
                        if let Some(existing) = existing_global {
                            tracing::info!("Using existing global browser manager");
                            Some(existing)
                        } else {
                            tracing::info!("Creating new browser manager");
                            let new_manager =
                                codex_browser::global::get_or_create_browser_manager().await;
                            Some(new_manager)
                        }
                    };

                    if let Some(browser_manager) = browser_manager {
                        // Ensure the browser manager is marked enabled so status reflects reality
                        browser_manager.set_enabled_sync(true);
                        // Clear any lingering node highlight from previous commands
                        let _ = browser_manager
                            .execute_cdp("Overlay.hideHighlight", serde_json::json!({}))
                            .await;
                        // Navigate to the URL with detailed timing logs
                        let step_start = std::time::Instant::now();
                        tracing::info!("[browser_open] begin goto: {}", url);
                        match browser_manager.goto(url).await {
                            Ok(_) => {
                                tracing::info!(
                                    "[browser_open] goto success: {} in {:?}",
                                    url,
                                    step_start.elapsed()
                                );
                                ResponseInputItem::FunctionCallOutput {
                                    call_id: call_id_clone.clone(),
                                    output: FunctionCallOutputPayload {
                                        content: format!("Browser opened to: {}", url),
                                        success: Some(true),
                                    },
                                }
                            }
                            Err(e) => ResponseInputItem::FunctionCallOutput {
                                call_id: call_id_clone.clone(),
                                output: FunctionCallOutputPayload {
                                    content: format!(
                                        "Failed to navigate browser to {}: {}",
                                        url, e
                                    ),
                                    success: Some(false),
                                },
                            },
                        }
                    } else {
                        ResponseInputItem::FunctionCallOutput {
                            call_id: call_id_clone.clone(),
                            output: FunctionCallOutputPayload {
                                content: "Failed to initialize browser manager.".to_string(),
                                success: Some(false),
                            },
                        }
                    }
                }
                Err(e) => ResponseInputItem::FunctionCallOutput {
                    call_id: call_id_clone,
                    output: FunctionCallOutputPayload {
                        content: format!("Failed to parse browser_open arguments: {}", e),
                        success: Some(false),
                    },
                },
            }
        },
    )
    .await
}

/// Get the browser manager for the session (always uses global)
async fn get_browser_manager_for_session(
    _sess: &Session,
) -> Option<Arc<codex_browser::BrowserManager>> {
    // Always use the global browser manager
    codex_browser::global::get_browser_manager().await
}

async fn handle_browser_close(sess: &Session, ctx: &ToolCallCtx) -> ResponseInputItem {
    let sess_clone = sess;
    let call_id_clone = ctx.call_id.clone();

    execute_custom_tool(
        sess,
        ctx,
        "browser_close".to_string(),
        None,
        || async move {
            let browser_manager = get_browser_manager_for_session(sess_clone).await;
            if let Some(browser_manager) = browser_manager {
                // Clear any lingering highlight before closing
                let _ = browser_manager
                    .execute_cdp("Overlay.hideHighlight", serde_json::json!({}))
                    .await;
                match browser_manager.stop().await {
                    Ok(_) => {
                        // Clear the browser manager from global
                        codex_browser::global::clear_browser_manager().await;
                        ResponseInputItem::FunctionCallOutput {
                            call_id: call_id_clone.clone(),
                            output: FunctionCallOutputPayload {
                                content: "Browser closed. Screenshot capture disabled.".to_string(),
                                success: Some(true),
                            },
                        }
                    }
                    Err(e) => ResponseInputItem::FunctionCallOutput {
                        call_id: call_id_clone.clone(),
                        output: FunctionCallOutputPayload {
                            content: format!("Failed to close browser: {}", e),
                            success: Some(false),
                        },
                    },
                }
            } else {
                ResponseInputItem::FunctionCallOutput {
                    call_id: call_id_clone,
                    output: FunctionCallOutputPayload {
                        content: "Browser is not currently open.".to_string(),
                        success: Some(false),
                    },
                }
            }
        },
    )
    .await
}

async fn handle_browser_status(sess: &Session, ctx: &ToolCallCtx) -> ResponseInputItem {
    let sess_clone = sess;
    let call_id_clone = ctx.call_id.clone();

    execute_custom_tool(
        sess,
        ctx,
        "browser_status".to_string(),
        None,
        || async move {
            let browser_manager = get_browser_manager_for_session(sess_clone).await;
            if let Some(browser_manager) = browser_manager {
                let _ = browser_manager
                    .execute_cdp("Overlay.hideHighlight", serde_json::json!({}))
                    .await;
                let status = browser_manager.get_status().await;
                let status_msg = if status.enabled {
                    if let Some(url) = status.current_url {
                        format!("Browser status: Enabled, currently at {}", url)
                    } else {
                        "Browser status: Enabled, no page loaded".to_string()
                    }
                } else {
                    "Browser status: Disabled".to_string()
                };

                ResponseInputItem::FunctionCallOutput {
                    call_id: call_id_clone.clone(),
                    output: FunctionCallOutputPayload {
                        content: status_msg,
                        success: Some(true),
                    },
                }
            } else {
                ResponseInputItem::FunctionCallOutput {
                    call_id: call_id_clone,
                    output: FunctionCallOutputPayload {
                        content:
                            "Browser is not initialized. Use browser_open to start the browser."
                                .to_string(),
                        success: Some(false),
                    },
                }
            }
        },
    )
    .await
}

async fn handle_browser_click(sess: &Session, ctx: &ToolCallCtx, arguments: String) -> ResponseInputItem {
    let params = serde_json::from_str::<serde_json::Value>(&arguments).ok();
    let sess_clone = sess;
    let call_id_clone = ctx.call_id.clone();

    execute_custom_tool(
        sess,
        ctx,
        "browser_click".to_string(),
        params.clone(),
        || async move {
            let browser_manager = get_browser_manager_for_session(sess_clone).await;

            if let Some(browser_manager) = browser_manager {
                let _ = browser_manager
                    .execute_cdp("Overlay.hideHighlight", serde_json::json!({}))
                    .await;
                // Determine click type: default 'click', or 'mousedown'/'mouseup'
                let click_type = params
                    .as_ref()
                    .and_then(|v| v.get("type"))
                    .and_then(|v| v.as_str())
                    .unwrap_or("click")
                    .to_lowercase();

                // Optional absolute coordinates
                let (mut target_x, mut target_y) = (None, None);
                if let Some(p) = params.as_ref() {
                    if let Some(vx) = p.get("x").and_then(|v| v.as_f64()) {
                        target_x = Some(vx);
                    }
                    if let Some(vy) = p.get("y").and_then(|v| v.as_f64()) {
                        target_y = Some(vy);
                    }
                }

                // If x or y provided, resolve missing coord from current position, then move
                if target_x.is_some() || target_y.is_some() {
                    // get current cursor for missing values
                    match browser_manager.get_cursor_position().await {
                        Ok((cx, cy)) => {
                            let x = target_x.unwrap_or(cx);
                            let y = target_y.unwrap_or(cy);
                            if let Err(e) = browser_manager.move_mouse(x, y).await {
                                return ResponseInputItem::FunctionCallOutput {
                                    call_id: call_id_clone.clone(),
                                    output: FunctionCallOutputPayload {
                                        content: format!("Failed to move before click: {}", e),
                                        success: Some(false),
                                    },
                                };
                            }
                        }
                        Err(e) => {
                            return ResponseInputItem::FunctionCallOutput {
                                call_id: call_id_clone.clone(),
                                output: FunctionCallOutputPayload {
                                    content: format!("Failed to get current cursor position: {}", e),
                                    success: Some(false),
                                },
                            };
                        }
                    }
                }

                // Perform the action at current (possibly moved) position
                let action_result = match click_type.as_str() {
                    "mousedown" => match browser_manager.mouse_down_at_current().await {
                        Ok((x, y)) => Ok((x, y, "Mouse down".to_string())),
                        Err(e) => Err(e),
                    },
                    "mouseup" => match browser_manager.mouse_up_at_current().await {
                        Ok((x, y)) => Ok((x, y, "Mouse up".to_string())),
                        Err(e) => Err(e),
                    },
                    "click" | _ => match browser_manager.click_at_current().await {
                        Ok((x, y)) => Ok((x, y, "Clicked".to_string())),
                        Err(e) => Err(e),
                    },
                };

                match action_result {
                    Ok((x, y, label)) => {
                        ResponseInputItem::FunctionCallOutput {
                            call_id: call_id_clone.clone(),
                            output: FunctionCallOutputPayload {
                                content: format!("{} at ({}, {})", label, x, y),
                                success: Some(true),
                            },
                        }
                    }
                    Err(e) => ResponseInputItem::FunctionCallOutput {
                        call_id: call_id_clone.clone(),
                        output: FunctionCallOutputPayload {
                            content: format!("Failed to perform mouse action: {}", e),
                            success: Some(false),
                        },
                    },
                }
    } else {
        ResponseInputItem::FunctionCallOutput {
            call_id: call_id_clone,
            output: FunctionCallOutputPayload {
                content: "Browser is not initialized. Use browser_open to start the browser."
                    .to_string(),
                success: Some(false),
            },
        }
    }
        },
    )
    .await
}

async fn handle_browser_move(sess: &Session, ctx: &ToolCallCtx, arguments: String) -> ResponseInputItem {
    let params = serde_json::from_str(&arguments).ok();
    let sess_clone = sess;
    let arguments_clone = arguments.clone();
    let call_id_clone = ctx.call_id.clone();

    execute_custom_tool(
        sess,
        ctx,
        "browser_move".to_string(),
        params,
        || async move {
            let browser_manager = get_browser_manager_for_session(sess_clone).await;

            if let Some(browser_manager) = browser_manager {
                let _ = browser_manager
                    .execute_cdp("Overlay.hideHighlight", serde_json::json!({}))
                    .await;
                let args: Result<Value, _> = serde_json::from_str(&arguments_clone);
                match args {
                    Ok(json) => {
                        // Check if we have relative movement (dx, dy) or absolute (x, y)
                        let has_dx = json.get("dx").is_some();
                        let has_dy = json.get("dy").is_some();
                        let has_x = json.get("x").is_some();
                        let has_y = json.get("y").is_some();

                        let result = if has_dx || has_dy {
                            // Relative movement
                            let dx = json.get("dx").and_then(|v| v.as_f64()).unwrap_or(0.0);
                            let dy = json.get("dy").and_then(|v| v.as_f64()).unwrap_or(0.0);
                            browser_manager.move_mouse_relative(dx, dy).await
                        } else if has_x || has_y {
                            // Absolute movement
                            let x = json.get("x").and_then(|v| v.as_f64()).unwrap_or(0.0);
                            let y = json.get("y").and_then(|v| v.as_f64()).unwrap_or(0.0);
                            browser_manager.move_mouse(x, y).await.map(|_| (x, y))
                        } else {
                            // No parameters provided, just return current position
                            browser_manager.get_cursor_position().await
                        };

                        match result {
                            Ok((x, y)) => {
                                ResponseInputItem::FunctionCallOutput {
                                    call_id: call_id_clone.clone(),
                                    output: FunctionCallOutputPayload {
                                        content: format!("Moved mouse position to ({}, {})", x, y),
                                        success: Some(true),
                                    },
                                }
                            }
                            Err(e) => ResponseInputItem::FunctionCallOutput {
                                call_id: call_id_clone.clone(),
                                output: FunctionCallOutputPayload {
                                    content: format!("Failed to move mouse: {}", e),
                                    success: Some(false),
                                },
                            },
                        }
                    }
                    Err(e) => ResponseInputItem::FunctionCallOutput {
                        call_id: call_id_clone.clone(),
                        output: FunctionCallOutputPayload {
                            content: format!("Failed to parse browser_move arguments: {}", e),
                            success: Some(false),
                        },
                    },
                }
            } else {
                ResponseInputItem::FunctionCallOutput {
                    call_id: call_id_clone,
                    output: FunctionCallOutputPayload {
                        content: "Browser is not initialized. Use browser_open to start the browser."
                            .to_string(),
                        success: Some(false),
                    },
                }
            }
        },
    )
    .await
}

async fn handle_browser_type(sess: &Session, ctx: &ToolCallCtx, arguments: String) -> ResponseInputItem {
    let params = serde_json::from_str(&arguments).ok();
    let sess_clone = sess;
    let arguments_clone = arguments.clone();
    let call_id_clone = ctx.call_id.clone();

    execute_custom_tool(
        sess,
        ctx,
        "browser_type".to_string(),
        params,
        || async move {
            let browser_manager = get_browser_manager_for_session(sess_clone).await;
            if let Some(browser_manager) = browser_manager {
                let _ = browser_manager
                    .execute_cdp("Overlay.hideHighlight", serde_json::json!({}))
                    .await;
                let args: Result<Value, _> = serde_json::from_str(&arguments_clone);
                match args {
                    Ok(json) => {
                        let text = json.get("text").and_then(|v| v.as_str()).unwrap_or("");

                        match browser_manager.type_text(text).await {
                            Ok(_) => {
                                ResponseInputItem::FunctionCallOutput {
                                    call_id: call_id_clone.clone(),
                                    output: FunctionCallOutputPayload {
                                        content: format!("Typed: {}", text),
                                        success: Some(true),
                                    },
                                }
                            }
                            Err(e) => ResponseInputItem::FunctionCallOutput {
                                call_id: call_id_clone.clone(),
                                output: FunctionCallOutputPayload {
                                    content: format!("Failed to type text: {}", e),
                                    success: Some(false),
                                },
                            },
                        }
                    }
                    Err(e) => ResponseInputItem::FunctionCallOutput {
                        call_id: call_id_clone.clone(),
                        output: FunctionCallOutputPayload {
                            content: format!("Failed to parse browser_type arguments: {}", e),
                            success: Some(false),
                        },
                    },
                }
            } else {
                ResponseInputItem::FunctionCallOutput {
                    call_id: call_id_clone,
                    output: FunctionCallOutputPayload {
                        content:
                            "Browser is not initialized. Use browser_open to start the browser."
                                .to_string(),
                        success: Some(false),
                    },
                }
            }
        },
    )
    .await
}

async fn handle_browser_key(sess: &Session, ctx: &ToolCallCtx, arguments: String) -> ResponseInputItem {
    let params = serde_json::from_str(&arguments).ok();
    let sess_clone = sess;
    let arguments_clone = arguments.clone();
    let call_id_clone = ctx.call_id.clone();

    execute_custom_tool(
        sess,
        ctx,
        "browser_key".to_string(),
        params,
        || async move {
            let browser_manager = get_browser_manager_for_session(sess_clone).await;
            if let Some(browser_manager) = browser_manager {
                let _ = browser_manager
                    .execute_cdp("Overlay.hideHighlight", serde_json::json!({}))
                    .await;
                let args: Result<Value, _> = serde_json::from_str(&arguments_clone);
                match args {
                    Ok(json) => {
                        let key = json.get("key").and_then(|v| v.as_str()).unwrap_or("");

                        match browser_manager.press_key(key).await {
                            Ok(_) => {
                                ResponseInputItem::FunctionCallOutput {
                                    call_id: call_id_clone.clone(),
                                    output: FunctionCallOutputPayload {
                                        content: format!("Pressed key: {}", key),
                                        success: Some(true),
                                    },
                                }
                            }
                            Err(e) => ResponseInputItem::FunctionCallOutput {
                                call_id: call_id_clone.clone(),
                                output: FunctionCallOutputPayload {
                                    content: format!("Failed to press key: {}", e),
                                    success: Some(false),
                                },
                            },
                        }
                    }
                    Err(e) => ResponseInputItem::FunctionCallOutput {
                        call_id: call_id_clone,
                        output: FunctionCallOutputPayload {
                            content: format!("Failed to parse browser_key arguments: {}", e),
                            success: Some(false),
                        },
                    },
                }
            } else {
                ResponseInputItem::FunctionCallOutput {
                    call_id: call_id_clone,
                    output: FunctionCallOutputPayload {
                        content:
                            "Browser is not initialized. Use browser_open to start the browser."
                                .to_string(),
                        success: Some(false),
                    },
                }
            }
        },
    )
    .await
}

async fn handle_browser_javascript(sess: &Session, ctx: &ToolCallCtx, arguments: String) -> ResponseInputItem {
    let params = serde_json::from_str(&arguments).ok();
    let sess_clone = sess;
    let arguments_clone = arguments.clone();
    let call_id_clone = ctx.call_id.clone();

    execute_custom_tool(
        sess,
        ctx,
        "browser_javascript".to_string(),
        params,
        || async move {
            let browser_manager = get_browser_manager_for_session(sess_clone).await;
            if let Some(browser_manager) = browser_manager {
                let _ = browser_manager
                    .execute_cdp("Overlay.hideHighlight", serde_json::json!({}))
                    .await;
                let args: Result<Value, _> = serde_json::from_str(&arguments_clone);
                match args {
                    Ok(json) => {
                        let code = json.get("code").and_then(|v| v.as_str()).unwrap_or("");

                        match browser_manager.execute_javascript(code).await {
                            Ok(result) => {
                                // Log the JavaScript execution result
                                tracing::info!("JavaScript execution returned: {:?}", result);

                                // Format the result for the LLM
                                let formatted_result = if let Some(obj) = result.as_object() {
                                    // Check if it's our wrapped result format
                                    if let (Some(success), Some(value)) =
                                        (obj.get("success"), obj.get("value"))
                                    {
                                        let logs = obj.get("logs").and_then(|v| v.as_array());
                                        let mut output = String::new();

                                        if let Some(logs) = logs {
                                            if !logs.is_empty() {
                                                output.push_str("Console logs:\n");
                                                for log in logs {
                                                    if let Some(log_str) = log.as_str() {
                                                        output
                                                            .push_str(&format!("  {}\n", log_str));
                                                    }
                                                }
                                                output.push_str("\n");
                                            }
                                        }

                                        if success.as_bool().unwrap_or(false) {
                                            output.push_str("Result: ");
                                            output.push_str(
                                                &serde_json::to_string_pretty(value)
                                                    .unwrap_or_else(|_| "null".to_string()),
                                            );
                                        } else if let Some(error) = obj.get("error") {
                                            output.push_str("Error: ");
                                            output.push_str(&error.to_string());
                                        }

                                        output
                                    } else {
                                        // Fallback to raw JSON if not in expected format
                                        serde_json::to_string_pretty(&result)
                                            .unwrap_or_else(|_| "null".to_string())
                                    }
                                } else {
                                    // Not an object, return as-is
                                    serde_json::to_string_pretty(&result)
                                        .unwrap_or_else(|_| "null".to_string())
                                };

                                tracing::info!("Returning to LLM: {}", formatted_result);

                                ResponseInputItem::FunctionCallOutput {
                                    call_id: call_id_clone.clone(),
                                    output: FunctionCallOutputPayload {
                                        content: formatted_result,
                                        success: Some(true),
                                    },
                                }
                            }
                            Err(e) => ResponseInputItem::FunctionCallOutput {
                                call_id: call_id_clone.clone(),
                                output: FunctionCallOutputPayload {
                                    content: format!("Failed to execute JavaScript: {}", e),
                                    success: Some(false),
                                },
                            },
                        }
                    }
                    Err(e) => ResponseInputItem::FunctionCallOutput {
                        call_id: call_id_clone,
                        output: FunctionCallOutputPayload {
                            content: format!("Failed to parse browser_javascript arguments: {}", e),
                            success: Some(false),
                        },
                    },
                }
            } else {
                ResponseInputItem::FunctionCallOutput {
                    call_id: call_id_clone,
                    output: FunctionCallOutputPayload {
                        content:
                            "Browser is not initialized. Use browser_open to start the browser."
                                .to_string(),
                        success: Some(false),
                    },
                }
            }
        },
    )
    .await
}

async fn handle_browser_scroll(sess: &Session, ctx: &ToolCallCtx, arguments: String) -> ResponseInputItem {
    let params = serde_json::from_str(&arguments).ok();
    let sess_clone = sess;
    let arguments_clone = arguments.clone();
    let call_id_clone = ctx.call_id.clone();

    execute_custom_tool(
        sess,
        ctx,
        "browser_scroll".to_string(),
        params,
        || async move {
            let browser_manager = get_browser_manager_for_session(sess_clone).await;
            if let Some(browser_manager) = browser_manager {
                let _ = browser_manager
                    .execute_cdp("Overlay.hideHighlight", serde_json::json!({}))
                    .await;
                let args: Result<Value, _> = serde_json::from_str(&arguments_clone);
                match args {
                    Ok(json) => {
                        let dx = json.get("dx").and_then(|v| v.as_f64()).unwrap_or(0.0);
                        let dy = json.get("dy").and_then(|v| v.as_f64()).unwrap_or(0.0);

                        match browser_manager.scroll_by(dx, dy).await {
                    Ok(_) => {
                        ResponseInputItem::FunctionCallOutput {
                            call_id: call_id_clone.clone(),
                            output: FunctionCallOutputPayload {
                                content: format!("Scrolled by ({}, {})", dx, dy),
                                success: Some(true),
                            },
                        }
                    }
                    Err(e) => ResponseInputItem::FunctionCallOutput {
                        call_id: call_id_clone.clone(),
                        output: FunctionCallOutputPayload {
                            content: format!("Failed to scroll: {}", e),
                            success: Some(false),
                        },
                    },
                }
            }
            Err(e) => ResponseInputItem::FunctionCallOutput {
                call_id: call_id_clone,
                output: FunctionCallOutputPayload {
                    content: format!("Failed to parse browser_scroll arguments: {}", e),
                    success: Some(false),
                },
            },
        }
    } else {
        ResponseInputItem::FunctionCallOutput {
            call_id: call_id_clone,
            output: FunctionCallOutputPayload {
                content: "Browser is not initialized. Use browser_open to start the browser.".to_string(),
                success: Some(false),
            },
        }
    }
        },
    )
    .await
}

async fn handle_browser_console(sess: &Session, ctx: &ToolCallCtx, arguments: String) -> ResponseInputItem {
    let params = serde_json::from_str(&arguments).ok();
    let sess_clone = sess;
    let arguments_clone = arguments.clone();
    let call_id_clone = ctx.call_id.clone();

    execute_custom_tool(
        sess,
        ctx,
        "browser_console".to_string(),
        params,
        || async move {
            let browser_manager = get_browser_manager_for_session(sess_clone).await;
            if let Some(browser_manager) = browser_manager {
                let args: Result<Value, _> = serde_json::from_str(&arguments_clone);
                let lines = match args {
                    Ok(json) => json.get("lines").and_then(|v| v.as_u64()).map(|n| n as usize),
                    Err(_) => None,
                };

                match browser_manager.get_console_logs(lines).await {
                    Ok(logs) => {
                        // Format the logs for display
                        let formatted = if let Some(logs_array) = logs.as_array() {
                            if logs_array.is_empty() {
                                "No console logs captured.".to_string()
                            } else {
                                let mut output = String::new();
                                output.push_str("Console logs:\n");
                                for log in logs_array {
                                    if let Some(log_obj) = log.as_object() {
                                        let timestamp = log_obj.get("timestamp")
                                            .and_then(|v| v.as_str())
                                            .unwrap_or("");
                                        let level = log_obj.get("level")
                                            .and_then(|v| v.as_str())
                                            .unwrap_or("log");
                                        let message = log_obj.get("message")
                                            .and_then(|v| v.as_str())
                                            .unwrap_or("");

                                        output.push_str(&format!("[{}] [{}] {}\n", timestamp, level.to_uppercase(), message));
                                    }
                                }
                                output
                            }
                        } else {
                            "No console logs captured.".to_string()
                        };

                        ResponseInputItem::FunctionCallOutput {
                            call_id: call_id_clone,
                            output: FunctionCallOutputPayload {
                                content: formatted,
                                success: Some(true),
                            },
                        }
                    }
                    Err(e) => ResponseInputItem::FunctionCallOutput {
                        call_id: call_id_clone,
                        output: FunctionCallOutputPayload {
                            content: format!("Failed to get console logs: {}", e),
                            success: Some(false),
                        },
                    },
                }
            } else {
                ResponseInputItem::FunctionCallOutput {
                    call_id: call_id_clone,
                    output: FunctionCallOutputPayload {
                        content: "Browser is not enabled. Use browser_open to enable it first.".to_string(),
                        success: Some(false),
                    },
                }
            }
        },
    )
    .await
}

async fn handle_browser_cdp(sess: &Session, ctx: &ToolCallCtx, arguments: String) -> ResponseInputItem {
    let params = serde_json::from_str(&arguments).ok();
    let sess_clone = sess;
    let arguments_clone = arguments.clone();
    let call_id_clone = ctx.call_id.clone();

    execute_custom_tool(
        sess,
        ctx,
        "browser_cdp".to_string(),
        params,
        || async move {
            let browser_manager = get_browser_manager_for_session(sess_clone).await;
            if let Some(browser_manager) = browser_manager {
                let _ = browser_manager
                    .execute_cdp("Overlay.hideHighlight", serde_json::json!({}))
                    .await;
                let args: Result<Value, _> = serde_json::from_str(&arguments_clone);
                match args {
                    Ok(json) => {
                        let method = json
                            .get("method")
                            .and_then(|v| v.as_str())
                            .unwrap_or("")
                            .to_string();
                        let params = json.get("params").cloned().unwrap_or_else(|| Value::Object(serde_json::Map::new()));
                        let target = json
                            .get("target")
                            .and_then(|v| v.as_str())
                            .unwrap_or("page");

                        if method.is_empty() {
                            return ResponseInputItem::FunctionCallOutput {
                                call_id: call_id_clone,
                                output: FunctionCallOutputPayload {
                                    content: "Missing required field: method".to_string(),
                                    success: Some(false),
                                },
                            };
                        }

                        let exec_res = if target == "browser" {
                            browser_manager.execute_cdp_browser(&method, params).await
                        } else {
                            browser_manager.execute_cdp(&method, params).await
                        };

                        match exec_res {
                            Ok(result) => {
                                let pretty = serde_json::to_string_pretty(&result)
                                    .unwrap_or_else(|_| "<non-serializable result>".to_string());
                                ResponseInputItem::FunctionCallOutput {
                                    call_id: call_id_clone,
                                    output: FunctionCallOutputPayload {
                                        content: pretty,
                                        success: Some(true),
                                    },
                                }
                            }
                            Err(e) => ResponseInputItem::FunctionCallOutput {
                                call_id: call_id_clone,
                                output: FunctionCallOutputPayload {
                                    content: format!("Failed to execute CDP command: {}", e),
                                    success: Some(false),
                                },
                            },
                        }
                    }
                    Err(e) => ResponseInputItem::FunctionCallOutput {
                        call_id: call_id_clone,
                        output: FunctionCallOutputPayload {
                            content: format!("Failed to parse browser_cdp arguments: {}", e),
                            success: Some(false),
                        },
                    },
                }
            } else {
                ResponseInputItem::FunctionCallOutput {
                    call_id: call_id_clone,
                    output: FunctionCallOutputPayload {
                        content: "Browser is not initialized. Use browser_open to start the browser.".to_string(),
                        success: Some(false),
                    },
                }
            }
        },
    )
    .await
}

async fn handle_browser_inspect(sess: &Session, ctx: &ToolCallCtx, arguments: String) -> ResponseInputItem {
    use serde_json::json;
    let params = serde_json::from_str(&arguments).ok();
    let sess_clone = sess;
    let arguments_clone = arguments.clone();
    let call_id_clone = ctx.call_id.clone();

    execute_custom_tool(
        sess,
        ctx,
        "browser_inspect".to_string(),
        params,
        || async move {
            let browser_manager = get_browser_manager_for_session(sess_clone).await;
            if let Some(browser_manager) = browser_manager {
                let args: Result<Value, _> = serde_json::from_str(&arguments_clone);
                match args {
                    Ok(json) => {
                        // Determine target element: by id, by coords, or by cursor
                        let id_attr = json.get("id").and_then(|v| v.as_str()).map(|s| s.to_string());
                        let mut x = json.get("x").and_then(|v| v.as_f64());
                        let mut y = json.get("y").and_then(|v| v.as_f64());

                        if (x.is_none() || y.is_none()) && id_attr.is_none() {
                            // No coords provided; use current cursor
                            if let Ok((cx, cy)) = browser_manager.get_cursor_position().await {
                                x = Some(cx);
                                y = Some(cy);
                            }
                        }

                        // Resolve nodeId
                        let node_id_value = if let Some(id_attr) = id_attr.clone() {
                            // Use DOM.getDocument -> DOM.querySelector with selector `#id`
                            let doc = browser_manager
                                .execute_cdp("DOM.getDocument", json!({}))
                                .await
                                .map_err(|e| e);
                            let root_id = match doc {
                                Ok(v) => v.get("root").and_then(|r| r.get("nodeId")).and_then(|n| n.as_u64()),
                                Err(_) => None,
                            };
                            if let Some(root_node_id) = root_id {
                                let sel = format!("#{}", id_attr);
                                let q = browser_manager
                                    .execute_cdp(
                                        "DOM.querySelector",
                                        json!({"nodeId": root_node_id, "selector": sel}),
                                    )
                                    .await;
                                match q {
                                    Ok(v) => v.get("nodeId").cloned(),
                                    Err(_) => None,
                                }
                            } else {
                                None
                            }
                        } else if let (Some(x), Some(y)) = (x, y) {
                            // Use DOM.getNodeForLocation
                            let res = browser_manager
                                .execute_cdp(
                                    "DOM.getNodeForLocation",
                                    json!({
                                        "x": x,
                                        "y": y,
                                        "includeUserAgentShadowDOM": true
                                    }),
                                )
                                .await;
                            match res {
                                Ok(v) => {
                                    // Prefer nodeId; if absent, push backendNodeId
                                    if let Some(n) = v.get("nodeId").cloned() {
                                        Some(n)
                                    } else if let Some(backend) = v.get("backendNodeId").and_then(|b| b.as_u64()) {
                                        let pushed = browser_manager
                                            .execute_cdp(
                                                "DOM.pushNodesByBackendIdsToFrontend",
                                                json!({ "backendNodeIds": [backend] }),
                                            )
                                            .await
                                            .ok();
                                        pushed
                                            .and_then(|pv| pv.get("nodeIds").and_then(|arr| arr.as_array().cloned()))
                                            .and_then(|arr| arr.first().cloned())
                                    } else {
                                        None
                                    }
                                }
                                Err(_) => None,
                            }
                        } else {
                            None
                        };

                        let node_id = match node_id_value.and_then(|v| v.as_u64()) {
                            Some(id) => id,
                            None => {
                                return ResponseInputItem::FunctionCallOutput {
                                    call_id: call_id_clone,
                                    output: FunctionCallOutputPayload {
                                        content: "Failed to resolve target node for inspection".to_string(),
                                        success: Some(false),
                                    },
                                };
                            }
                        };

                        // Enable CSS domain to get matched rules
                        let _ = browser_manager.execute_cdp("CSS.enable", json!({})).await;

                        // Gather details
                        let attrs = browser_manager
                            .execute_cdp("DOM.getAttributes", json!({"nodeId": node_id}))
                            .await
                            .unwrap_or_else(|_| json!({}));
                        let outer = browser_manager
                            .execute_cdp("DOM.getOuterHTML", json!({"nodeId": node_id}))
                            .await
                            .unwrap_or_else(|_| json!({}));
                        let box_model = browser_manager
                            .execute_cdp("DOM.getBoxModel", json!({"nodeId": node_id}))
                            .await
                            .unwrap_or_else(|_| json!({}));
                        let styles = browser_manager
                            .execute_cdp("CSS.getMatchedStylesForNode", json!({"nodeId": node_id}))
                            .await
                            .unwrap_or_else(|_| json!({}));

                        // Highlight the inspected node using Overlay domain (no screenshot capture here)
                        let _ = browser_manager.execute_cdp("Overlay.enable", json!({})).await;
                        let highlight_config = json!({
                            "showInfo": true,
                            "showStyles": false,
                            "showRulers": false,
                            "contentColor": {"r": 111, "g": 168, "b": 220, "a": 0.20},
                            "paddingColor": {"r": 147, "g": 196, "b": 125, "a": 0.55},
                            "borderColor": {"r": 255, "g": 229, "b": 153, "a": 0.60},
                            "marginColor": {"r": 246, "g": 178, "b": 107, "a": 0.60}
                        });
                        let _ = browser_manager.execute_cdp(
                            "Overlay.highlightNode",
                            json!({ "nodeId": node_id, "highlightConfig": highlight_config })
                        ).await;
                        // Do not hide here; keep highlight until the next browser command.

                        // Format output
                        let mut out = String::new();
                        if let (Some(ix), Some(iy)) = (x, y) {
                            out.push_str(&format!("Target: coordinates ({}, {})\n", ix, iy));
                        }
                        if let Some(id_attr) = id_attr {
                            out.push_str(&format!("Target: id '#{}'\n", id_attr));
                        }
                        out.push_str(&format!("NodeId: {}\n", node_id));

                        // Attributes
                        if let Some(arr) = attrs.get("attributes").and_then(|v| v.as_array()) {
                            out.push_str("Attributes:\n");
                            let mut it = arr.iter();
                            while let (Some(k), Some(v)) = (it.next(), it.next()) {
                                out.push_str(&format!("  {}=\"{}\"\n", k.as_str().unwrap_or(""), v.as_str().unwrap_or("")));
                            }
                        }

                        // Outer HTML
                        if let Some(html) = outer.get("outerHTML").and_then(|v| v.as_str()) {
                            let one = html.replace('\n', " ");
                            let snippet: String = one.chars().take(800).collect();
                            out.push_str("\nOuterHTML (truncated):\n");
                            out.push_str(&snippet);
                            if one.len() > snippet.len() { out.push_str("…"); }
                            out.push('\n');
                        }

                        // Box Model summary
                        if box_model.get("model").is_some() {
                            out.push_str("\nBoxModel: available (content/padding/border/margin)\n");
                        }

                        // Matched styles summary
                        if let Some(rules) = styles.get("matchedCSSRules").and_then(|v| v.as_array()) {
                            out.push_str(&format!("Matched CSS rules: {}\n", rules.len()));
                        }

                        // No inline screenshot capture; result reflects DOM details only.

                        ResponseInputItem::FunctionCallOutput {
                            call_id: call_id_clone,
                            output: FunctionCallOutputPayload { content: out, success: Some(true) },
                        }
                    }
                    Err(e) => ResponseInputItem::FunctionCallOutput {
                        call_id: call_id_clone,
                        output: FunctionCallOutputPayload {
                            content: format!("Failed to parse browser_inspect arguments: {}", e),
                            success: Some(false),
                        },
                    },
                }
            } else {
                ResponseInputItem::FunctionCallOutput {
                    call_id: call_id_clone,
                    output: FunctionCallOutputPayload {
                        content: "Browser is not initialized. Use browser_open to start the browser.".to_string(),
                        success: Some(false),
                    },
                }
            }
        },
    )
    .await
}

async fn handle_browser_history(sess: &Session, ctx: &ToolCallCtx, arguments: String) -> ResponseInputItem {
    let params = serde_json::from_str(&arguments).ok();
    let sess_clone = sess;
    let arguments_clone = arguments.clone();
    let call_id_clone = ctx.call_id.clone();

    execute_custom_tool(
        sess,
        ctx,
        "browser_history".to_string(),
        params,
        || async move {
            let browser_manager = get_browser_manager_for_session(sess_clone).await;
            if let Some(browser_manager) = browser_manager {
                let args: Result<Value, _> = serde_json::from_str(&arguments_clone);
                match args {
                    Ok(json) => {
                        let direction =
                            json.get("direction").and_then(|v| v.as_str()).unwrap_or("");

                        if direction != "back" && direction != "forward" {
                            return ResponseInputItem::FunctionCallOutput {
                                call_id: call_id_clone,
                                output: FunctionCallOutputPayload {
                                    content: format!(
                                        "Unsupported direction: {} (expected 'back' or 'forward')",
                                        direction
                                    ),
                                    success: Some(false),
                                },
                            };
                        }

                        let action_res = if direction == "back" {
                            browser_manager.history_back().await
                        } else {
                            browser_manager.history_forward().await
                        };

                        match action_res {
                            Ok(_) => {
                                ResponseInputItem::FunctionCallOutput {
                                    call_id: call_id_clone.clone(),
                                    output: FunctionCallOutputPayload {
                                        content: format!("History {} triggered", direction),
                                        success: Some(true),
                                    },
                                }
                            }
                            Err(e) => ResponseInputItem::FunctionCallOutput {
                                call_id: call_id_clone.clone(),
                                output: FunctionCallOutputPayload {
                                    content: format!("Failed to navigate history: {}", e),
                                    success: Some(false),
                                },
                            },
                        }
                    }
                    Err(e) => ResponseInputItem::FunctionCallOutput {
                        call_id: call_id_clone,
                        output: FunctionCallOutputPayload {
                            content: format!("Failed to parse browser_history arguments: {}", e),
                            success: Some(false),
                        },
                    },
                }
            } else {
                ResponseInputItem::FunctionCallOutput {
                    call_id: call_id_clone,
                    output: FunctionCallOutputPayload {
                        content:
                            "Browser is not initialized. Use browser_open to start the browser."
                                .to_string(),
                        success: Some(false),
                    },
                }
            }
        },
    )
    .await
}
fn debug_history(label: &str, items: &[ResponseItem]) {
    let preview: Vec<String> = items
        .iter()
        .enumerate()
        .map(|(idx, item)| match item {
            ResponseItem::Message { role, content, .. } => {
                let text = content
                    .iter()
                    .filter_map(|c| match c {
                        ContentItem::InputText { text }
                        | ContentItem::OutputText { text } => Some(text.as_str()),
                        _ => None,
                    })
                    .collect::<Vec<_>>()
                    .join(" ");
                let snippet: String = text.chars().take(80).collect();
                format!("{idx}:{role}:{snippet}")
            }
            _ => format!("{idx}:{:?}", item),
        })
        .collect();
    let rendered = preview.join(" | ");
    if std::env::var_os("CODEX_COMPACT_TRACE").is_some() {
        eprintln!("[compact_history] {} => [{}]", label, rendered);
    }
    info!(target = "codex_core::compact_history", "{} => [{}]", label, rendered);
}<|MERGE_RESOLUTION|>--- conflicted
+++ resolved
@@ -644,11 +644,8 @@
     event_seq_by_sub_id: HashMap<String, u64>,
     /// 1-based ordinal of the current HTTP request attempt in this session.
     request_ordinal: u64,
-<<<<<<< HEAD
     dry_run_guard: DryRunGuardState,
-=======
     next_internal_sub_id: u64,
->>>>>>> 26e538a6
 }
 
 /// Buffers partial turn progress produced during a single HTTP streaming attempt.
@@ -1196,18 +1193,8 @@
             if let Err(e) = rec.record_state(snapshot).await {
                 error!("failed to record rollout state: {e:#}");
             }
-<<<<<<< HEAD
             if let Err(e) = rec.record_response_items(items).await {
-=======
-            let rollout_items: Vec<RolloutItem> = items
-                .iter()
-                .cloned()
-                .map(RolloutItem::ResponseItem)
-                .collect();
-            if !rollout_items.is_empty() {
-                if let Err(e) = rec.record_items(&rollout_items).await {
-                    error!("failed to record rollout items: {e:#}");
-                }
+                error!("failed to record rollout items: {e:#}");
             }
         }
     }
@@ -1219,7 +1206,6 @@
         };
         if let Some(rec) = recorder {
             if let Err(e) = rec.record_items(items).await {
->>>>>>> 26e538a6
                 error!("failed to record rollout items: {e:#}");
             }
         }
@@ -1679,11 +1665,8 @@
             // Preserve request_ordinal so reconfigurations (e.g., /reasoning)
             // do not reset provider ordering mid-session.
             request_ordinal: self.request_ordinal,
-<<<<<<< HEAD
             dry_run_guard: self.dry_run_guard.clone(),
-=======
             next_internal_sub_id: self.next_internal_sub_id,
->>>>>>> 26e538a6
             ..Default::default()
         }
     }
@@ -1914,12 +1897,8 @@
                 config = Arc::clone(&new_config);
 
                 // Optionally resume an existing rollout.
-<<<<<<< HEAD
-                let mut restored_items: Option<Vec<ResponseItem>> = None;
+                let mut restored_items: Option<Vec<RolloutItem>> = None;
                 let mut restored_events: Option<Vec<RecordedEvent>> = None;
-=======
-                let mut restored_items: Option<Vec<RolloutItem>> = None;
->>>>>>> 26e538a6
                 let rollout_recorder: Option<RolloutRecorder> =
                     if let Some(path) = resume_path.as_ref() {
                         match RolloutRecorder::resume(&config, path).await {
@@ -2107,13 +2086,9 @@
                     }
                 }
                 // If we resumed from a rollout, replay the prior transcript into the UI.
-<<<<<<< HEAD
-                if restored_items.is_some() || restored_events.is_some() {
-                    let items = restored_items.unwrap_or_default();
-                    let events = restored_events.unwrap_or_default();
-=======
-                if let Some(items) = replay_history_items.clone() {
->>>>>>> 26e538a6
+                if replay_history_items.is_some() || restored_events.is_some() {
+                    let items = replay_history_items.clone().unwrap_or_default();
+                    let events = restored_events.clone().unwrap_or_default();
                     let event = sess_arc.make_event(
                         &sub.id,
                         EventMsg::ReplayHistory(crate::protocol::ReplayHistoryEvent { items, events }),
