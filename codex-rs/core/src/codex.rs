--- conflicted
+++ resolved
@@ -1330,26 +1330,11 @@
         self.on_exec_command_begin(turn_diff_tracker, begin_ctx.clone(), seq_hint, output_index, attempt_req)
             .await;
 
-        let ExecInvokeArgs { params, sandbox_type, sandbox_policy, codex_linux_sandbox_exe, stdout_stream } = exec_args;
+        let ExecInvokeArgs { params, sandbox_type, sandbox_policy, sandbox_cwd, codex_linux_sandbox_exe, stdout_stream } = exec_args;
         let tracking_command = params.command.clone();
         let dry_run_analysis = analyze_command(&tracking_command);
 
-        let result = process_exec_tool_call(
-<<<<<<< HEAD
-            params,
-            sandbox_type,
-            sandbox_policy,
-            codex_linux_sandbox_exe,
-            stdout_stream,
-=======
-            exec_args.params,
-            exec_args.sandbox_type,
-            exec_args.sandbox_policy,
-            exec_args.sandbox_cwd,
-            exec_args.codex_linux_sandbox_exe,
-            exec_args.stdout_stream,
->>>>>>> 85952375
-        )
+        let result = process_exec_tool_call(params, sandbox_type, sandbox_policy, sandbox_cwd, codex_linux_sandbox_exe, stdout_stream)
         .await;
 
         let output_stderr;
@@ -4269,6 +4254,7 @@
     pub params: ExecParams,
     pub sandbox_type: SandboxType,
     pub sandbox_policy: &'a SandboxPolicy,
+    pub sandbox_cwd: &'a std::path::Path,
     pub codex_linux_sandbox_exe: &'a Option<PathBuf>,
     pub stdout_stream: Option<StdoutStream>,
 }
@@ -5512,13 +5498,14 @@
                         .run_exec_with_events(
                             turn_diff_tracker,
                             exec_command_context,
-                            ExecInvokeArgs {
-                                params: patch_params.clone(),
-                                sandbox_type: match safety { SafetyCheck::AutoApprove { sandbox_type } => sandbox_type, SafetyCheck::AskUser => SandboxType::None, SafetyCheck::Reject { .. } => SandboxType::None },
-                                sandbox_policy: &sess.sandbox_policy,
-                                codex_linux_sandbox_exe: &sess.codex_linux_sandbox_exe,
-                                stdout_stream: None,
-                            },
+            ExecInvokeArgs {
+                params: patch_params.clone(),
+                sandbox_type: match safety { SafetyCheck::AutoApprove { sandbox_type } => sandbox_type, SafetyCheck::AskUser => SandboxType::None, SafetyCheck::Reject { .. } => SandboxType::None },
+                sandbox_policy: &sess.sandbox_policy,
+                sandbox_cwd: sess.get_cwd(),
+                codex_linux_sandbox_exe: &sess.codex_linux_sandbox_exe,
+                stdout_stream: None,
+            },
                             seq_hint, // occupy the provided sequence range first
                             output_index,
                             attempt_req,
@@ -5650,7 +5637,6 @@
             }
         }
 
-<<<<<<< HEAD
         fn strip_tok2(t: &str) -> &str { t.trim_matches(|c| matches!(c, '(' | ')' | '{' | '}' | '\'' | '"')) }
         let mut i = 0usize;
         // Skip env assignments and simple wrappers at the front
@@ -5713,16 +5699,6 @@
                             "-lc".to_string(),
                             format!("confirm: {}", params.command.join(" ")),
                         ]).unwrap_or_else(|_| "<failed to serialize suggested argv>".to_string());
-=======
-pub struct ExecInvokeArgs<'a> {
-    pub params: ExecParams,
-    pub sandbox_type: SandboxType,
-    pub sandbox_policy: &'a SandboxPolicy,
-    pub sandbox_cwd: &'a Path,
-    pub codex_linux_sandbox_exe: &'a Option<PathBuf>,
-    pub stdout_stream: Option<StdoutStream>,
-}
->>>>>>> 85952375
 
                         let guidance = guidance_for_sensitive_git(kind, "original_argv", &format!("{:?}", params.command), &suggested);
 
@@ -5897,12 +5873,8 @@
             ExecInvokeArgs {
                 params: params.clone(),
                 sandbox_type,
-<<<<<<< HEAD
                 sandbox_policy: &sess.sandbox_policy,
-=======
-                sandbox_policy: &turn_context.sandbox_policy,
-                sandbox_cwd: &turn_context.cwd,
->>>>>>> 85952375
+                sandbox_cwd: sess.get_cwd(),
                 codex_linux_sandbox_exe: &sess.codex_linux_sandbox_exe,
                 stdout_stream: if exec_command_context.apply_patch.is_some() {
                     None
@@ -6043,12 +6015,8 @@
                     ExecInvokeArgs {
                         params,
                         sandbox_type: SandboxType::None,
-<<<<<<< HEAD
                         sandbox_policy: &sess.sandbox_policy,
-=======
-                        sandbox_policy: &turn_context.sandbox_policy,
-                        sandbox_cwd: &turn_context.cwd,
->>>>>>> 85952375
+                        sandbox_cwd: sess.get_cwd(),
                         codex_linux_sandbox_exe: &sess.codex_linux_sandbox_exe,
                         stdout_stream: if exec_command_context.apply_patch.is_some() {
                             None
