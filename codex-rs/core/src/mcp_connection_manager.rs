--- conflicted
+++ resolved
@@ -146,15 +146,9 @@
                                 // indicates this should be an empty object.
                                 elicitation: Some(json!({})),
                             },
-<<<<<<< HEAD
-                            client_info: Implementation {
-                                name: "code-mcp-client".to_owned(),
-                                version: codex_version::version().to_owned(),
-=======
                             client_info: McpClientInfo {
                                 name: "codex-mcp-client".to_owned(),
                                 version: env!("CARGO_PKG_VERSION").to_owned(),
->>>>>>> 8636bff4
                                 title: Some("Codex".into()),
                             },
                             protocol_version: mcp_types::MCP_SCHEMA_VERSION.to_owned(),
