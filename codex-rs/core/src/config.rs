--- conflicted
+++ resolved
@@ -1,16 +1,12 @@
 use crate::codex::ApprovedCommandPattern;
 use crate::protocol::ApprovedCommandMatchKind;
 use crate::config_profile::ConfigProfile;
-<<<<<<< HEAD
 use crate::config_types::AgentConfig;
 use crate::config_types::AllowedCommand;
 use crate::config_types::AllowedCommandMatchKind;
 use crate::config_types::BrowserConfig;
 use crate::config_types::CachedTerminalBackground;
 use crate::config_types::ClientTools;
-=======
-use crate::config_types::DEFAULT_OTEL_ENVIRONMENT;
->>>>>>> 5b038135
 use crate::config_types::History;
 use crate::config_types::GithubConfig;
 use crate::config_types::ValidationConfig;
@@ -19,15 +15,11 @@
 use crate::config_types::McpServerConfig;
 use crate::config_types::McpServerTransportConfig;
 use crate::config_types::Notifications;
-<<<<<<< HEAD
-use crate::config_types::ProjectCommandConfig;
-use crate::config_types::ProjectHookConfig;
-=======
 use crate::config_types::OtelConfig;
 use crate::config_types::OtelConfigToml;
 use crate::config_types::OtelExporterKind;
-use crate::config_types::ReasoningSummaryFormat;
->>>>>>> 5b038135
+use crate::config_types::ProjectCommandConfig;
+use crate::config_types::ProjectHookConfig;
 use crate::config_types::SandboxWorkspaceWrite;
 use crate::config_types::ShellEnvironmentPolicy;
 use crate::config_types::ShellEnvironmentPolicyToml;
@@ -35,6 +27,7 @@
 use crate::config_types::Tui;
 use crate::config_types::UriBasedFileOpener;
 use crate::config_types::ConfirmGuardConfig;
+use crate::config_types::DEFAULT_OTEL_ENVIRONMENT;
 use crate::git_info::resolve_root_git_project_for_trust;
 use crate::model_family::ModelFamily;
 use crate::model_family::derive_default_model_family;
@@ -45,6 +38,8 @@
 use crate::protocol::AskForApproval;
 use crate::protocol::SandboxPolicy;
 use crate::config_types::ReasoningEffort;
+use std::sync::LazyLock;
+use std::sync::Mutex;
 use crate::config_types::ReasoningSummary;
 use crate::project_features::{load_project_commands, ProjectCommand, ProjectHooks};
 use codex_protocol::mcp_protocol::AuthMode;
@@ -80,6 +75,25 @@
 
 const DEFAULT_RESPONSES_ORIGINATOR_HEADER: &str = "codex_cli_rs";
 
+static RESPONSES_ORIGINATOR_OVERRIDE: LazyLock<Mutex<Option<String>>> =
+    LazyLock::new(|| Mutex::new(None));
+
+pub fn set_default_originator(originator: &str) -> std::io::Result<()> {
+    let mut guard = RESPONSES_ORIGINATOR_OVERRIDE
+        .lock()
+        .map_err(|_| std::io::Error::new(ErrorKind::Other, "originator override lock poisoned"))?;
+    *guard = Some(originator.to_string());
+    Ok(())
+}
+
+fn default_responses_originator() -> String {
+    RESPONSES_ORIGINATOR_OVERRIDE
+        .lock()
+        .ok()
+        .and_then(|guard| guard.clone())
+        .unwrap_or_else(|| DEFAULT_RESPONSES_ORIGINATOR_HEADER.to_owned())
+}
+
 /// Application configuration loaded from disk and merged with overrides.
 #[derive(Debug, Clone, PartialEq)]
 pub struct Config {
@@ -140,6 +154,9 @@
     /// context with every request). Currently necessary for OpenAI customers
     /// who have opted into Zero Data Retention (ZDR).
     pub disable_response_storage: bool,
+
+    /// OTEL configuration (exporter type, endpoint, headers, etc.).
+    pub otel: crate::config_types::OtelConfig,
 
     /// When true, Code will silently install updates on startup whenever a newer
     /// release is available. Upgrades are performed using the package manager
@@ -256,7 +273,6 @@
     pub use_experimental_use_rmcp_client: bool,
     /// Enable the `view_image` tool that lets the agent attach local images.
     pub include_view_image_tool: bool,
-<<<<<<< HEAD
     /// The value for the `originator` header included with Responses API requests.
     pub responses_originator_header: String,
 
@@ -280,19 +296,6 @@
     /// When set, the core will send this path in the initial ConfigureSession
     /// so the backend can attempt to resume.
     pub experimental_resume: Option<PathBuf>,
-=======
-
-    /// The active profile name used to derive this `Config` (if any).
-    pub active_profile: Option<String>,
-
-    /// When true, disables burst-paste detection for typed input entirely.
-    /// All characters are inserted as they are received, and no buffering
-    /// or placeholder replacement will occur for fast keypress bursts.
-    pub disable_paste_burst: bool,
-
-    /// OTEL configuration (exporter type, endpoint, headers, etc.).
-    pub otel: crate::config_types::OtelConfig,
->>>>>>> 5b038135
 }
 
 impl Config {
@@ -625,7 +628,7 @@
         .get_mut(project_key.as_str())
         .and_then(|i| i.as_table_mut())
     else {
-        return Err(anyhow::anyhow!("project table missing for {project_key}"));
+        return Err(anyhow::anyhow!("project table missing for {}", project_key));
     };
     proj_tbl.set_implicit(false);
     proj_tbl["trust_level"] = toml_edit::value("trusted");
@@ -1560,6 +1563,9 @@
     /// who have opted into Zero Data Retention (ZDR).
     pub disable_response_storage: Option<bool>,
 
+    #[serde(default)]
+    pub otel: Option<OtelConfigToml>,
+
     /// Enable silent upgrades during startup when a newer release is available.
     #[serde(default, deserialize_with = "deserialize_option_bool_from_maybe_string")]
     pub auto_upgrade_enabled: Option<bool>,
@@ -1656,7 +1662,6 @@
     /// or placeholder replacement will occur for fast keypress bursts.
     pub disable_paste_burst: Option<bool>,
 
-<<<<<<< HEAD
     /// GitHub integration configuration.
     pub github: Option<GithubConfig>,
 
@@ -1668,10 +1673,6 @@
     pub subagents: Option<crate::config_types::SubagentsToml>,
     /// Experimental path to a rollout file to resume from.
     pub experimental_resume: Option<PathBuf>,
-=======
-    /// OTEL configuration.
-    pub otel: Option<crate::config_types::OtelConfigToml>,
->>>>>>> 5b038135
 }
 
 fn deserialize_option_bool_from_maybe_string<'de, D>(
@@ -2078,7 +2079,7 @@
 
         let responses_originator_header: String = cfg
             .responses_originator_header_internal_override
-            .unwrap_or(DEFAULT_RESPONSES_ORIGINATOR_HEADER.to_owned());
+            .unwrap_or_else(|| default_responses_originator());
 
         // Normalize agents: when `command` is missing/empty, default to `name`.
         let agents: Vec<AgentConfig> = cfg
@@ -2197,9 +2198,7 @@
                 .as_ref()
                 .map(|t| t.notifications.clone())
                 .unwrap_or_default(),
-<<<<<<< HEAD
             auto_drive_observer_cadence: cfg.auto_drive_observer_cadence.unwrap_or(5),
-=======
             otel: {
                 let t: OtelConfigToml = cfg.otel.unwrap_or_default();
                 let log_user_prompt = t.log_user_prompt.unwrap_or(false);
@@ -2213,7 +2212,6 @@
                     exporter,
                 }
             },
->>>>>>> 5b038135
         };
         Ok(config)
     }
@@ -2903,7 +2901,8 @@
                 validation: ValidationConfig::default(),
                 experimental_resume: None,
                 tui_notifications: Default::default(),
-                otel: OtelConfig::default(),
+                auto_drive_observer_cadence: 5,
+                otel: crate::config_types::OtelConfig::default(),
             },
             o3_profile_config
         );
@@ -2975,11 +2974,8 @@
             validation: ValidationConfig::default(),
             experimental_resume: None,
             tui_notifications: Default::default(),
-<<<<<<< HEAD
             auto_drive_observer_cadence: 5,
-=======
-            otel: OtelConfig::default(),
->>>>>>> 5b038135
+            otel: crate::config_types::OtelConfig::default(),
         };
 
         assert_eq!(expected_gpt3_profile_config, gpt3_profile_config);
@@ -3065,11 +3061,8 @@
             github: GithubConfig::default(),
             experimental_resume: None,
             tui_notifications: Default::default(),
-<<<<<<< HEAD
             auto_drive_observer_cadence: 5,
-=======
-            otel: OtelConfig::default(),
->>>>>>> 5b038135
+            otel: crate::config_types::OtelConfig::default(),
         };
 
         assert_eq!(expected_zdr_profile_config, zdr_profile_config);
@@ -3139,11 +3132,8 @@
             github: GithubConfig::default(),
             experimental_resume: None,
             tui_notifications: Default::default(),
-<<<<<<< HEAD
             auto_drive_observer_cadence: 5,
-=======
-            otel: OtelConfig::default(),
->>>>>>> 5b038135
+            otel: crate::config_types::OtelConfig::default(),
         };
 
         assert_eq!(expected_gpt5_profile_config, gpt5_profile_config);
