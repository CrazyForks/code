use crate::config_profile::ConfigProfile;
use crate::config_types::AgentConfig;
use crate::config_types::BrowserConfig;
use crate::config_types::History;
use crate::config_types::ThemeName;
use crate::config_types::McpServerConfig;
use crate::config_types::SandboxWorkspaceWrite;
use crate::config_types::ShellEnvironmentPolicy;
use crate::config_types::ShellEnvironmentPolicyToml;
use crate::config_types::TextVerbosity;
use crate::config_types::Tui;
use crate::config_types::UriBasedFileOpener;
use crate::git_info::resolve_root_git_project_for_trust;
use crate::model_family::ModelFamily;
use crate::model_family::find_family_for_model;
use crate::model_provider_info::ModelProviderInfo;
use crate::model_provider_info::built_in_model_providers;
use crate::openai_model_info::get_model_info;
use crate::protocol::AskForApproval;
use crate::protocol::SandboxPolicy;
use crate::config_types::ReasoningEffort;
use crate::config_types::ReasoningSummary;
use codex_login::AuthMode;
use codex_protocol::config_types::SandboxMode;
use dirs::home_dir;
use serde::Deserialize;
use std::collections::HashMap;
use std::path::Path;
use std::path::PathBuf;
use tempfile::NamedTempFile;
use toml::Value as TomlValue;
use toml_edit::DocumentMut;

const OPENAI_DEFAULT_MODEL: &str = "gpt-5";

/// Maximum number of bytes of the documentation that will be embedded. Larger
/// files are *silently truncated* to this size so we do not take up too much of
/// the context window.
pub(crate) const PROJECT_DOC_MAX_BYTES: usize = 32 * 1024; // 32 KiB

const CONFIG_TOML_FILE: &str = "config.toml";

const DEFAULT_RESPONSES_ORIGINATOR_HEADER: &str = "codex_cli_rs";

/// Application configuration loaded from disk and merged with overrides.
#[derive(Debug, Clone, PartialEq)]
pub struct Config {
    /// Optional override of model selection.
    pub model: String,

    pub model_family: ModelFamily,

    /// Size of the context window for the model, in tokens.
    pub model_context_window: Option<u64>,

    /// Maximum number of output tokens.
    pub model_max_output_tokens: Option<u64>,

    /// Key into the model_providers map that specifies which provider to use.
    pub model_provider_id: String,

    /// Info needed to make an API request to the model.
    pub model_provider: ModelProviderInfo,

    /// Approval policy for executing commands.
    pub approval_policy: AskForApproval,

    pub sandbox_policy: SandboxPolicy,

    pub shell_environment_policy: ShellEnvironmentPolicy,

    /// When `true`, `AgentReasoning` events emitted by the backend will be
    /// suppressed from the frontend output. This can reduce visual noise when
    /// users are only interested in the final agent responses.
    pub hide_agent_reasoning: bool,

    /// When set to `true`, `AgentReasoningRawContentEvent` events will be shown in the UI/output.
    /// Defaults to `false`.
    pub show_raw_agent_reasoning: bool,

    /// Disable server-side response storage (sends the full conversation
    /// context with every request). Currently necessary for OpenAI customers
    /// who have opted into Zero Data Retention (ZDR).
    pub disable_response_storage: bool,

    /// User-provided instructions from AGENTS.md.
    pub user_instructions: Option<String>,

    /// Base instructions override.
    pub base_instructions: Option<String>,

    /// Optional external notifier command. When set, Codex will spawn this
    /// program after each completed *turn* (i.e. when the agent finishes
    /// processing a user submission). The value must be the full command
    /// broken into argv tokens **without** the trailing JSON argument - Codex
    /// appends one extra argument containing a JSON payload describing the
    /// event.
    ///
    /// Example `~/.codex/config.toml` snippet:
    ///
    /// ```toml
    /// notify = ["notify-send", "Codex"]
    /// ```
    ///
    /// which will be invoked as:
    ///
    /// ```shell
    /// notify-send Codex '{"type":"agent-turn-complete","turn-id":"12345"}'
    /// ```
    ///
    /// If unset the feature is disabled.
    pub notify: Option<Vec<String>>,

    /// The directory that should be treated as the current working directory
    /// for the session. All relative paths inside the business-logic layer are
    /// resolved against this path.
    pub cwd: PathBuf,

    /// Definition for MCP servers that Codex can reach out to for tool calls.
    pub mcp_servers: HashMap<String, McpServerConfig>,

    /// Configuration for available agent models
    pub agents: Vec<AgentConfig>,

    /// Combined provider map (defaults merged with user-defined overrides).
    pub model_providers: HashMap<String, ModelProviderInfo>,

    /// Maximum number of bytes to include from an AGENTS.md project doc file.
    pub project_doc_max_bytes: usize,

    /// Directory containing all Codex state (defaults to `~/.codex` but can be
    /// overridden by the `CODEX_HOME` environment variable).
    pub codex_home: PathBuf,

    /// Settings that govern if and what will be written to `~/.codex/history.jsonl`.
    pub history: History,

    /// Optional URI-based file opener. If set, citations to files in the model
    /// output will be hyperlinked using the specified URI scheme.
    pub file_opener: UriBasedFileOpener,

    /// Collection of settings that are specific to the TUI.
    pub tui: Tui,

    /// Path to the `codex-linux-sandbox` executable. This must be set if
    /// [`crate::exec::SandboxType::LinuxSeccomp`] is used. Note that this
    /// cannot be set in the config file: it must be set in code via
    /// [`ConfigOverrides`].
    ///
    /// When this program is invoked, arg0 will be set to `codex-linux-sandbox`.
    pub codex_linux_sandbox_exe: Option<PathBuf>,

    /// The value to use for `reasoning.effort` when making a
    /// request using the Responses API. Allowed values: `minimal`, `low`, `medium`, `high`.
    pub model_reasoning_effort: ReasoningEffort,

    /// If not "none", the value to use for `reasoning.summary` when making a
    /// request using the Responses API.
    pub model_reasoning_summary: ReasoningSummary,

    /// The value to use for `text.verbosity` when making a request using the Responses API.
    pub model_text_verbosity: TextVerbosity,

    /// Base URL for requests to ChatGPT (as opposed to the OpenAI API).
    pub chatgpt_base_url: String,

    /// Experimental rollout resume path (absolute path to .jsonl; undocumented).
    pub experimental_resume: Option<PathBuf>,

    /// Include an experimental plan tool that the model can use to update its current plan and status of each step.
    pub include_plan_tool: bool,

<<<<<<< HEAD
=======
    /// Include the `apply_patch` tool for models that benefit from invoking
    /// file edits as a structured tool call. When unset, this falls back to the
    /// model family's default preference.
    pub include_apply_patch_tool: bool,

    pub tools_web_search_request: bool,

>>>>>>> c6a52d61
    /// The value for the `originator` header included with Responses API requests.
    pub responses_originator_header: String,

    /// Enable debug logging of LLM requests and responses
    pub debug: bool,
    
    /// Whether we're using ChatGPT authentication (affects feature availability)
    pub using_chatgpt_auth: bool,
}

impl Config {
    /// Load configuration with *generic* CLI overrides (`-c key=value`) applied
    /// **in between** the values parsed from `config.toml` and the
    /// strongly-typed overrides specified via [`ConfigOverrides`].
    ///
    /// The precedence order is therefore: `config.toml` < `-c` overrides <
    /// `ConfigOverrides`.
    pub fn load_with_cli_overrides(
        cli_overrides: Vec<(String, TomlValue)>,
        overrides: ConfigOverrides,
    ) -> std::io::Result<Self> {
        // Resolve the directory that stores Codex state (e.g. ~/.codex or the
        // value of $CODEX_HOME) so we can embed it into the resulting
        // `Config` instance.
        let codex_home = find_codex_home()?;

        // Step 1: parse `config.toml` into a generic JSON value.
        let mut root_value = load_config_as_toml(&codex_home)?;

        // Step 2: apply the `-c` overrides.
        for (path, value) in cli_overrides.into_iter() {
            apply_toml_override(&mut root_value, &path, value);
        }

        // Step 3: deserialize into `ConfigToml` so that Serde can enforce the
        // correct types.
        let cfg: ConfigToml = root_value.try_into().map_err(|e| {
            tracing::error!("Failed to deserialize overridden config: {e}");
            std::io::Error::new(std::io::ErrorKind::InvalidData, e)
        })?;

        // Step 4: merge with the strongly-typed overrides.
        Self::load_from_base_config_with_overrides(cfg, overrides, codex_home)
    }
}

pub fn load_config_as_toml_with_cli_overrides(
    codex_home: &Path,
    cli_overrides: Vec<(String, TomlValue)>,
) -> std::io::Result<ConfigToml> {
    let mut root_value = load_config_as_toml(codex_home)?;

    for (path, value) in cli_overrides.into_iter() {
        apply_toml_override(&mut root_value, &path, value);
    }

    let cfg: ConfigToml = root_value.try_into().map_err(|e| {
        tracing::error!("Failed to deserialize overridden config: {e}");
        std::io::Error::new(std::io::ErrorKind::InvalidData, e)
    })?;

    Ok(cfg)
}

/// Read `CODEX_HOME/config.toml` and return it as a generic TOML value. Returns
/// an empty TOML table when the file does not exist.
pub fn load_config_as_toml(codex_home: &Path) -> std::io::Result<TomlValue> {
    let config_path = codex_home.join(CONFIG_TOML_FILE);
    match std::fs::read_to_string(&config_path) {
        Ok(contents) => match toml::from_str::<TomlValue>(&contents) {
            Ok(val) => Ok(val),
            Err(e) => {
                tracing::error!("Failed to parse config.toml: {e}");
                Err(std::io::Error::new(std::io::ErrorKind::InvalidData, e))
            }
        },
        Err(e) if e.kind() == std::io::ErrorKind::NotFound => {
            tracing::info!("config.toml not found, using defaults");
            Ok(TomlValue::Table(Default::default()))
        }
        Err(e) => {
            tracing::error!("Failed to read config.toml: {e}");
            Err(e)
        }
    }
}

/// Patch `CODEX_HOME/config.toml` project state.
/// Use with caution.
pub fn set_project_trusted(codex_home: &Path, project_path: &Path) -> anyhow::Result<()> {
    let config_path = codex_home.join(CONFIG_TOML_FILE);
    // Parse existing config if present; otherwise start a new document.
    let mut doc = match std::fs::read_to_string(config_path.clone()) {
        Ok(s) => s.parse::<DocumentMut>()?,
        Err(e) if e.kind() == std::io::ErrorKind::NotFound => DocumentMut::new(),
        Err(e) => return Err(e.into()),
    };

    // Ensure we render a human-friendly structure:
    //
    // [projects]
    // [projects."/path/to/project"]
    // trust_level = "trusted"
    //
    // rather than inline tables like:
    //
    // [projects]
    // "/path/to/project" = { trust_level = "trusted" }
    let project_key = project_path.to_string_lossy().to_string();

    // Ensure top-level `projects` exists as a non-inline, explicit table. If it
    // exists but was previously represented as a non-table (e.g., inline),
    // replace it with an explicit table.
    let mut created_projects_table = false;
    {
        let root = doc.as_table_mut();
        let needs_table = !root.contains_key("projects")
            || root.get("projects").and_then(|i| i.as_table()).is_none();
        if needs_table {
            root.insert("projects", toml_edit::table());
            created_projects_table = true;
        }
    }
    let Some(projects_tbl) = doc["projects"].as_table_mut() else {
        return Err(anyhow::anyhow!(
            "projects table missing after initialization"
        ));
    };

    // If we created the `projects` table ourselves, keep it implicit so we
    // don't render a standalone `[projects]` header.
    if created_projects_table {
        projects_tbl.set_implicit(true);
    }

    // Ensure the per-project entry is its own explicit table. If it exists but
    // is not a table (e.g., an inline table), replace it with an explicit table.
    let needs_proj_table = !projects_tbl.contains_key(project_key.as_str())
        || projects_tbl
            .get(project_key.as_str())
            .and_then(|i| i.as_table())
            .is_none();
    if needs_proj_table {
        projects_tbl.insert(project_key.as_str(), toml_edit::table());
    }
    let Some(proj_tbl) = projects_tbl
        .get_mut(project_key.as_str())
        .and_then(|i| i.as_table_mut())
    else {
        return Err(anyhow::anyhow!("project table missing for {}", project_key));
    };
    proj_tbl.set_implicit(false);
    proj_tbl["trust_level"] = toml_edit::value("trusted");

    // ensure codex_home exists
    std::fs::create_dir_all(codex_home)?;

    // create a tmp_file
    let tmp_file = NamedTempFile::new_in(codex_home)?;
    std::fs::write(tmp_file.path(), doc.to_string())?;

    // atomically move the tmp file into config.toml
    tmp_file.persist(config_path)?;

    Ok(())
}

/// Persist the selected TUI theme into `CODEX_HOME/config.toml` at `[tui.theme].name`.
pub fn set_tui_theme_name(codex_home: &Path, theme: ThemeName) -> anyhow::Result<()> {
    let config_path = codex_home.join(CONFIG_TOML_FILE);

    // Parse existing config if present; otherwise start a new document.
    let mut doc = match std::fs::read_to_string(config_path.clone()) {
        Ok(s) => s.parse::<DocumentMut>()?,
        Err(e) if e.kind() == std::io::ErrorKind::NotFound => DocumentMut::new(),
        Err(e) => return Err(e.into()),
    };

    // Map enum to kebab-case string used in config
    let theme_str = match theme {
        ThemeName::LightPhoton => "light-photon",
        ThemeName::LightPrismRainbow => "light-prism-rainbow",
        ThemeName::LightVividTriad => "light-vivid-triad",
        ThemeName::LightPorcelain => "light-porcelain",
        ThemeName::LightSandbar => "light-sandbar",
        ThemeName::LightGlacier => "light-glacier",
        ThemeName::DarkCarbonNight => "dark-carbon-night",
        ThemeName::DarkShinobiDusk => "dark-shinobi-dusk",
        ThemeName::DarkOledBlackPro => "dark-oled-black-pro",
        ThemeName::DarkAmberTerminal => "dark-amber-terminal",
        ThemeName::DarkAuroraFlux => "dark-aurora-flux",
        ThemeName::DarkCharcoalRainbow => "dark-charcoal-rainbow",
        ThemeName::DarkZenGarden => "dark-zen-garden",
        ThemeName::DarkPaperLightPro => "dark-paper-light-pro",
        ThemeName::Custom => "custom",
    };

    // Write `[tui.theme].name = "…"`
    doc["tui"]["theme"]["name"] = toml_edit::value(theme_str);

    // ensure codex_home exists
    std::fs::create_dir_all(codex_home)?;

    // create a tmp_file
    let tmp_file = NamedTempFile::new_in(codex_home)?;
    std::fs::write(tmp_file.path(), doc.to_string())?;

    // atomically move the tmp file into config.toml
    tmp_file.persist(config_path)?;

    Ok(())
}

/// Apply a single dotted-path override onto a TOML value.
fn apply_toml_override(root: &mut TomlValue, path: &str, value: TomlValue) {
    use toml::value::Table;

    let segments: Vec<&str> = path.split('.').collect();
    let mut current = root;

    for (idx, segment) in segments.iter().enumerate() {
        let is_last = idx == segments.len() - 1;

        if is_last {
            match current {
                TomlValue::Table(table) => {
                    table.insert(segment.to_string(), value);
                }
                _ => {
                    let mut table = Table::new();
                    table.insert(segment.to_string(), value);
                    *current = TomlValue::Table(table);
                }
            }
            return;
        }

        // Traverse or create intermediate object.
        match current {
            TomlValue::Table(table) => {
                current = table
                    .entry(segment.to_string())
                    .or_insert_with(|| TomlValue::Table(Table::new()));
            }
            _ => {
                *current = TomlValue::Table(Table::new());
                if let TomlValue::Table(tbl) = current {
                    current = tbl
                        .entry(segment.to_string())
                        .or_insert_with(|| TomlValue::Table(Table::new()));
                }
            }
        }
    }
}

/// Base config deserialized from ~/.codex/config.toml.
#[derive(Deserialize, Debug, Clone, Default)]
pub struct ConfigToml {
    /// Optional override of model selection.
    pub model: Option<String>,

    /// Provider to use from the model_providers map.
    pub model_provider: Option<String>,

    /// Size of the context window for the model, in tokens.
    pub model_context_window: Option<u64>,

    /// Maximum number of output tokens.
    pub model_max_output_tokens: Option<u64>,

    /// Default approval policy for executing commands.
    pub approval_policy: Option<AskForApproval>,

    #[serde(default)]
    pub shell_environment_policy: ShellEnvironmentPolicyToml,

    /// Sandbox mode to use.
    pub sandbox_mode: Option<SandboxMode>,

    /// Sandbox configuration to apply if `sandbox` is `WorkspaceWrite`.
    pub sandbox_workspace_write: Option<SandboxWorkspaceWrite>,

    /// Disable server-side response storage (sends the full conversation
    /// context with every request). Currently necessary for OpenAI customers
    /// who have opted into Zero Data Retention (ZDR).
    pub disable_response_storage: Option<bool>,

    /// Optional external command to spawn for end-user notifications.
    #[serde(default)]
    pub notify: Option<Vec<String>>,

    /// System instructions.
    pub instructions: Option<String>,

    /// Definition for MCP servers that Codex can reach out to for tool calls.
    #[serde(default)]
    pub mcp_servers: HashMap<String, McpServerConfig>,

    /// Configuration for available agent models
    #[serde(default)]
    pub agents: Vec<AgentConfig>,

    /// User-defined provider entries that extend/override the built-in list.
    #[serde(default)]
    pub model_providers: HashMap<String, ModelProviderInfo>,

    /// Maximum number of bytes to include from an AGENTS.md project doc file.
    pub project_doc_max_bytes: Option<usize>,

    /// Profile to use from the `profiles` map.
    pub profile: Option<String>,

    /// Named profiles to facilitate switching between different configurations.
    #[serde(default)]
    pub profiles: HashMap<String, ConfigProfile>,

    /// Settings that govern if and what will be written to `~/.codex/history.jsonl`.
    #[serde(default)]
    pub history: Option<History>,

    /// Optional URI-based file opener. If set, citations to files in the model
    /// output will be hyperlinked using the specified URI scheme.
    pub file_opener: Option<UriBasedFileOpener>,

    /// Collection of settings that are specific to the TUI.
    pub tui: Option<Tui>,

    /// Browser configuration for integrated screenshot capabilities.
    pub browser: Option<BrowserConfig>,

    /// When set to `true`, `AgentReasoning` events will be hidden from the
    /// UI/output. Defaults to `false`.
    pub hide_agent_reasoning: Option<bool>,

    /// When set to `true`, `AgentReasoningRawContentEvent` events will be shown in the UI/output.
    /// Defaults to `false`.
    pub show_raw_agent_reasoning: Option<bool>,

    pub model_reasoning_effort: Option<ReasoningEffort>,
    pub model_reasoning_summary: Option<ReasoningSummary>,
    pub model_text_verbosity: Option<TextVerbosity>,

    /// Override to force-enable reasoning summaries for the configured model.
    pub model_supports_reasoning_summaries: Option<bool>,

    /// Base URL for requests to ChatGPT (as opposed to the OpenAI API).
    pub chatgpt_base_url: Option<String>,

    /// Experimental rollout resume path (absolute path to .jsonl; undocumented).
    pub experimental_resume: Option<PathBuf>,

    /// Experimental path to a file whose contents replace the built-in BASE_INSTRUCTIONS.
    pub experimental_instructions_file: Option<PathBuf>,

    pub experimental_use_exec_command_tool: Option<bool>,

    /// The value for the `originator` header included with Responses API requests.
    pub responses_originator_header_internal_override: Option<String>,

    pub projects: Option<HashMap<String, ProjectConfig>>,

    /// If set to `true`, the API key will be signed with the `originator` header.
    pub preferred_auth_method: Option<AuthMode>,

    /// Nested tools section for feature toggles
    pub tools: Option<ToolsToml>,
}

#[derive(Deserialize, Debug, Clone, PartialEq, Eq)]
pub struct ProjectConfig {
    pub trust_level: Option<String>,
}

#[derive(Deserialize, Debug, Clone, Default)]
pub struct ToolsToml {
    // Renamed from `web_search_request`; keep alias for backwards compatibility.
    #[serde(default, alias = "web_search_request")]
    pub web_search: Option<bool>,
}

impl ConfigToml {
    /// Derive the effective sandbox policy from the configuration.
    fn derive_sandbox_policy(&self, sandbox_mode_override: Option<SandboxMode>) -> SandboxPolicy {
        let resolved_sandbox_mode = sandbox_mode_override
            .or(self.sandbox_mode)
            .unwrap_or_default();
        match resolved_sandbox_mode {
            SandboxMode::ReadOnly => SandboxPolicy::new_read_only_policy(),
            SandboxMode::WorkspaceWrite => match self.sandbox_workspace_write.as_ref() {
                Some(SandboxWorkspaceWrite {
                    writable_roots,
                    network_access,
                    exclude_tmpdir_env_var,
                    exclude_slash_tmp,
                }) => SandboxPolicy::WorkspaceWrite {
                    writable_roots: writable_roots.clone(),
                    network_access: *network_access,
                    exclude_tmpdir_env_var: *exclude_tmpdir_env_var,
                    exclude_slash_tmp: *exclude_slash_tmp,
                },
                None => SandboxPolicy::new_workspace_write_policy(),
            },
            SandboxMode::DangerFullAccess => SandboxPolicy::DangerFullAccess,
        }
    }

    pub fn is_cwd_trusted(&self, resolved_cwd: &Path) -> bool {
        let projects = self.projects.clone().unwrap_or_default();

        let is_path_trusted = |path: &Path| {
            let path_str = path.to_string_lossy().to_string();
            projects
                .get(&path_str)
                .map(|p| p.trust_level.as_deref() == Some("trusted"))
                .unwrap_or(false)
        };

        // Fast path: exact cwd match
        if is_path_trusted(resolved_cwd) {
            return true;
        }

        // If cwd lives inside a git worktree, check whether the root git project
        // (the primary repository working directory) is trusted. This lets
        // worktrees inherit trust from the main project.
        if let Some(root_project) = resolve_root_git_project_for_trust(resolved_cwd) {
            return is_path_trusted(&root_project);
        }

        false
    }

    pub fn get_config_profile(
        &self,
        override_profile: Option<String>,
    ) -> Result<ConfigProfile, std::io::Error> {
        let profile = override_profile.or_else(|| self.profile.clone());

        match profile {
            Some(key) => {
                if let Some(profile) = self.profiles.get(key.as_str()) {
                    return Ok(profile.clone());
                }

                Err(std::io::Error::new(
                    std::io::ErrorKind::NotFound,
                    format!("config profile `{key}` not found"),
                ))
            }
            None => Ok(ConfigProfile::default()),
        }
    }
}

/// Optional overrides for user configuration (e.g., from CLI flags).
#[derive(Default, Debug, Clone)]
pub struct ConfigOverrides {
    pub model: Option<String>,
    pub cwd: Option<PathBuf>,
    pub approval_policy: Option<AskForApproval>,
    pub sandbox_mode: Option<SandboxMode>,
    pub model_provider: Option<String>,
    pub config_profile: Option<String>,
    pub codex_linux_sandbox_exe: Option<PathBuf>,
    pub base_instructions: Option<String>,
    pub include_plan_tool: Option<bool>,
    pub disable_response_storage: Option<bool>,
    pub show_raw_agent_reasoning: Option<bool>,
<<<<<<< HEAD
    pub debug: Option<bool>,
=======
    pub tools_web_search_request: Option<bool>,
>>>>>>> c6a52d61
}

impl Config {
    /// Meant to be used exclusively for tests: `load_with_overrides()` should
    /// be used in all other cases.
    pub fn load_from_base_config_with_overrides(
        cfg: ConfigToml,
        overrides: ConfigOverrides,
        codex_home: PathBuf,
    ) -> std::io::Result<Self> {
        let user_instructions = Self::load_instructions(Some(&codex_home));

        // Destructure ConfigOverrides fully to ensure all overrides are applied.
        let ConfigOverrides {
            model,
            cwd,
            approval_policy,
            sandbox_mode,
            model_provider,
            config_profile: config_profile_key,
            codex_linux_sandbox_exe,
            base_instructions,
            include_plan_tool,
            disable_response_storage,
            show_raw_agent_reasoning,
<<<<<<< HEAD
            debug,
=======
            tools_web_search_request: override_tools_web_search_request,
>>>>>>> c6a52d61
        } = overrides;

        let config_profile = match config_profile_key.as_ref().or(cfg.profile.as_ref()) {
            Some(key) => cfg
                .profiles
                .get(key)
                .ok_or_else(|| {
                    std::io::Error::new(
                        std::io::ErrorKind::NotFound,
                        format!("config profile `{key}` not found"),
                    )
                })?
                .clone(),
            None => ConfigProfile::default(),
        };

        let sandbox_policy = cfg.derive_sandbox_policy(sandbox_mode);

        let mut model_providers = built_in_model_providers();
        // Merge user-defined providers into the built-in list.
        for (key, provider) in cfg.model_providers.into_iter() {
            model_providers.entry(key).or_insert(provider);
        }

        let model_provider_id = model_provider
            .or(config_profile.model_provider)
            .or(cfg.model_provider)
            .unwrap_or_else(|| "openai".to_string());
        let model_provider = model_providers
            .get(&model_provider_id)
            .ok_or_else(|| {
                std::io::Error::new(
                    std::io::ErrorKind::NotFound,
                    format!("Model provider `{model_provider_id}` not found"),
                )
            })?
            .clone();

        let shell_environment_policy = cfg.shell_environment_policy.clone().into();

        let resolved_cwd = {
            use std::env;

            match cwd {
                None => {
                    tracing::info!("cwd not set, using current dir");
                    env::current_dir()?
                }
                Some(p) if p.is_absolute() => p,
                Some(p) => {
                    // Resolve relative path against the current working directory.
                    tracing::info!("cwd is relative, resolving against current dir");
                    let mut current = env::current_dir()?;
                    current.push(p);
                    current
                }
            }
        };

        let history = cfg.history.clone().unwrap_or_default();

        let tools_web_search_request = override_tools_web_search_request
            .or(cfg.tools.as_ref().and_then(|t| t.web_search))
            .unwrap_or(false);

        let model = model
            .or(config_profile.model)
            .or(cfg.model)
            .unwrap_or_else(default_model);
        let model_family = find_family_for_model(&model).unwrap_or_else(|| {
            let supports_reasoning_summaries =
                cfg.model_supports_reasoning_summaries.unwrap_or(false);
            ModelFamily {
                slug: model.clone(),
                family: model.clone(),
                needs_special_apply_patch_instructions: false,
                supports_reasoning_summaries,
                uses_local_shell_tool: false,
                apply_patch_tool_type: None,
            }
        });

        let openai_model_info = get_model_info(&model_family);
        let model_context_window = cfg
            .model_context_window
            .or_else(|| openai_model_info.as_ref().map(|info| info.context_window));
        let model_max_output_tokens = cfg.model_max_output_tokens.or_else(|| {
            openai_model_info
                .as_ref()
                .map(|info| info.max_output_tokens)
        });

        let experimental_resume = cfg.experimental_resume;

        // Load base instructions override from a file if specified. If the
        // path is relative, resolve it against the effective cwd so the
        // behaviour matches other path-like config values.
        let experimental_instructions_path = config_profile
            .experimental_instructions_file
            .as_ref()
            .or(cfg.experimental_instructions_file.as_ref());
        let file_base_instructions =
            Self::get_base_instructions(experimental_instructions_path, &resolved_cwd)?;
        let base_instructions = base_instructions.or(file_base_instructions);

        // Check if we're using ChatGPT auth before moving codex_home
        let using_chatgpt_auth = Self::is_using_chatgpt_auth(&codex_home);

        let responses_originator_header: String = cfg
            .responses_originator_header_internal_override
            .unwrap_or(DEFAULT_RESPONSES_ORIGINATOR_HEADER.to_owned());

        let config = Self {
            model,
            model_family,
            model_context_window,
            model_max_output_tokens,
            model_provider_id,
            model_provider,
            cwd: resolved_cwd,
            approval_policy: approval_policy
                .or(config_profile.approval_policy)
                .or(cfg.approval_policy)
                .unwrap_or_else(AskForApproval::default),
            sandbox_policy,
            shell_environment_policy,
            disable_response_storage: config_profile
                .disable_response_storage
                .or(cfg.disable_response_storage)
                .or(disable_response_storage)
                .unwrap_or(false),
            notify: cfg.notify,
            user_instructions,
            base_instructions,
            mcp_servers: cfg.mcp_servers,
            agents: cfg.agents,
            model_providers,
            project_doc_max_bytes: cfg.project_doc_max_bytes.unwrap_or(PROJECT_DOC_MAX_BYTES),
            codex_home,
            history,
            file_opener: cfg.file_opener.unwrap_or(UriBasedFileOpener::VsCode),
            tui: cfg.tui.clone().unwrap_or_default(),
            codex_linux_sandbox_exe,

            hide_agent_reasoning: cfg.hide_agent_reasoning.unwrap_or(false),
            show_raw_agent_reasoning: cfg
                .show_raw_agent_reasoning
                .or(show_raw_agent_reasoning)
                .unwrap_or(false),
            model_reasoning_effort: config_profile
                .model_reasoning_effort
                .or(cfg.model_reasoning_effort)
                .unwrap_or_default(),
            model_reasoning_summary: config_profile
                .model_reasoning_summary
                .or(cfg.model_reasoning_summary)
                .unwrap_or_default(),
            model_text_verbosity: config_profile
                .model_text_verbosity
                .or(cfg.model_text_verbosity)
                .unwrap_or_default(),

            chatgpt_base_url: config_profile
                .chatgpt_base_url
                .or(cfg.chatgpt_base_url.clone())
                .unwrap_or("https://chatgpt.com/backend-api/".to_string()),

            experimental_resume,
            include_plan_tool: include_plan_tool.unwrap_or(false),
<<<<<<< HEAD
=======
            include_apply_patch_tool: include_apply_patch_tool.unwrap_or(false),
            tools_web_search_request,
>>>>>>> c6a52d61
            responses_originator_header,
            debug: debug.unwrap_or(false),
            // Already computed before moving codex_home
            using_chatgpt_auth,
        };
        Ok(config)
    }

    /// Check if we're using ChatGPT authentication
    fn is_using_chatgpt_auth(codex_home: &Path) -> bool {
        use codex_login::AuthMode;
        use codex_login::CodexAuth;
        
        match CodexAuth::from_codex_home(codex_home, AuthMode::ApiKey) {
            Ok(Some(auth)) => auth.mode == AuthMode::ChatGPT,
            _ => false,
        }
    }
    
    fn load_instructions(codex_dir: Option<&Path>) -> Option<String> {
        let mut p = match codex_dir {
            Some(p) => p.to_path_buf(),
            None => return None,
        };

        p.push("AGENTS.md");
        std::fs::read_to_string(&p).ok().and_then(|s| {
            let s = s.trim();
            if s.is_empty() {
                None
            } else {
                Some(s.to_string())
            }
        })
    }

    fn get_base_instructions(
        path: Option<&PathBuf>,
        cwd: &Path,
    ) -> std::io::Result<Option<String>> {
        let p = match path.as_ref() {
            None => return Ok(None),
            Some(p) => p,
        };

        // Resolve relative paths against the provided cwd to make CLI
        // overrides consistent regardless of where the process was launched
        // from.
        let full_path = if p.is_relative() {
            cwd.join(p)
        } else {
            p.to_path_buf()
        };

        let contents = std::fs::read_to_string(&full_path).map_err(|e| {
            std::io::Error::new(
                e.kind(),
                format!(
                    "failed to read experimental instructions file {}: {e}",
                    full_path.display()
                ),
            )
        })?;

        let s = contents.trim().to_string();
        if s.is_empty() {
            Err(std::io::Error::new(
                std::io::ErrorKind::InvalidData,
                format!(
                    "experimental instructions file is empty: {}",
                    full_path.display()
                ),
            ))
        } else {
            Ok(Some(s))
        }
    }
}

fn default_model() -> String {
    OPENAI_DEFAULT_MODEL.to_string()
}

/// Returns the path to the Code/Codex configuration directory, which can be
/// specified by the `CODE_HOME` or `CODEX_HOME` environment variables. If not set,
/// defaults to `~/.code` (falling back to `~/.codex` if it exists for compatibility).
///
/// - If `CODE_HOME` or `CODEX_HOME` is set, the value will be canonicalized and this
///   function will Err if the path does not exist.
/// - If neither is set, this function does not verify that the directory exists.
pub fn find_codex_home() -> std::io::Result<PathBuf> {
    // First check CODE_HOME for the fork
    if let Ok(val) = std::env::var("CODE_HOME") {
        if !val.is_empty() {
            return PathBuf::from(val).canonicalize();
        }
    }

    // Fall back to CODEX_HOME for compatibility
    if let Ok(val) = std::env::var("CODEX_HOME") {
        if !val.is_empty() {
            return PathBuf::from(val).canonicalize();
        }
    }

    let home = home_dir().ok_or_else(|| {
        std::io::Error::new(
            std::io::ErrorKind::NotFound,
            "Could not find home directory",
        )
    })?;

    // Check if ~/.codex exists for backward compatibility
    let mut codex_path = home.clone();
    codex_path.push(".codex");
    if codex_path.exists() {
        return Ok(codex_path);
    }

    // Otherwise use ~/.code for the fork
    let mut p = home;
    p.push(".code");
    Ok(p)
}

/// Returns the path to the folder where Codex logs are stored. Does not verify
/// that the directory exists.
pub fn log_dir(cfg: &Config) -> std::io::Result<PathBuf> {
    let mut p = cfg.codex_home.clone();
    p.push("log");
    Ok(p)
}

#[cfg(test)]
mod tests {
    #![allow(clippy::expect_used, clippy::unwrap_used)]
    use crate::config_types::HistoryPersistence;

    use super::*;
    use pretty_assertions::assert_eq;
    use tempfile::TempDir;

    #[test]
    fn test_toml_parsing() {
        let history_with_persistence = r#"
[history]
persistence = "save-all"
"#;
        let history_with_persistence_cfg = toml::from_str::<ConfigToml>(history_with_persistence)
            .expect("TOML deserialization should succeed");
        assert_eq!(
            Some(History {
                persistence: HistoryPersistence::SaveAll,
                max_bytes: None,
            }),
            history_with_persistence_cfg.history
        );

        let history_no_persistence = r#"
[history]
persistence = "none"
"#;

        let history_no_persistence_cfg = toml::from_str::<ConfigToml>(history_no_persistence)
            .expect("TOML deserialization should succeed");
        assert_eq!(
            Some(History {
                persistence: HistoryPersistence::None,
                max_bytes: None,
            }),
            history_no_persistence_cfg.history
        );
    }

    #[test]
    fn test_sandbox_config_parsing() {
        let sandbox_full_access = r#"
sandbox_mode = "danger-full-access"

[sandbox_workspace_write]
network_access = false  # This should be ignored.
"#;
        let sandbox_full_access_cfg = toml::from_str::<ConfigToml>(sandbox_full_access)
            .expect("TOML deserialization should succeed");
        let sandbox_mode_override = None;
        assert_eq!(
            SandboxPolicy::DangerFullAccess,
            sandbox_full_access_cfg.derive_sandbox_policy(sandbox_mode_override)
        );

        let sandbox_read_only = r#"
sandbox_mode = "read-only"

[sandbox_workspace_write]
network_access = true  # This should be ignored.
"#;

        let sandbox_read_only_cfg = toml::from_str::<ConfigToml>(sandbox_read_only)
            .expect("TOML deserialization should succeed");
        let sandbox_mode_override = None;
        assert_eq!(
            SandboxPolicy::ReadOnly,
            sandbox_read_only_cfg.derive_sandbox_policy(sandbox_mode_override)
        );

        let sandbox_workspace_write = r#"
sandbox_mode = "workspace-write"

[sandbox_workspace_write]
writable_roots = [
    "/my/workspace",
]
exclude_tmpdir_env_var = true
exclude_slash_tmp = true
"#;

        let sandbox_workspace_write_cfg = toml::from_str::<ConfigToml>(sandbox_workspace_write)
            .expect("TOML deserialization should succeed");
        let sandbox_mode_override = None;
        assert_eq!(
            SandboxPolicy::WorkspaceWrite {
                writable_roots: vec![PathBuf::from("/my/workspace")],
                network_access: false,
                exclude_tmpdir_env_var: true,
                exclude_slash_tmp: true,
            },
            sandbox_workspace_write_cfg.derive_sandbox_policy(sandbox_mode_override)
        );
    }

    struct PrecedenceTestFixture {
        cwd: TempDir,
        codex_home: TempDir,
        cfg: ConfigToml,
        model_provider_map: HashMap<String, ModelProviderInfo>,
        openai_provider: ModelProviderInfo,
        openai_chat_completions_provider: ModelProviderInfo,
    }

    impl PrecedenceTestFixture {
        fn cwd(&self) -> PathBuf {
            self.cwd.path().to_path_buf()
        }

        fn codex_home(&self) -> PathBuf {
            self.codex_home.path().to_path_buf()
        }
    }

    fn create_test_fixture() -> std::io::Result<PrecedenceTestFixture> {
        let toml = r#"
model = "o3"
approval_policy = "untrusted"
disable_response_storage = false

# Can be used to determine which profile to use if not specified by
# `ConfigOverrides`.
profile = "gpt3"

[model_providers.openai-chat-completions]
name = "OpenAI using Chat Completions"
base_url = "https://api.openai.com/v1"
env_key = "OPENAI_API_KEY"
wire_api = "chat"
request_max_retries = 4            # retry failed HTTP requests
stream_max_retries = 10            # retry dropped SSE streams
stream_idle_timeout_ms = 300000    # 5m idle timeout

[profiles.o3]
model = "o3"
model_provider = "openai"
approval_policy = "never"
model_reasoning_effort = "high"
model_reasoning_summary = "detailed"

[profiles.gpt3]
model = "gpt-3.5-turbo"
model_provider = "openai-chat-completions"

[profiles.zdr]
model = "o3"
model_provider = "openai"
approval_policy = "on-failure"
disable_response_storage = true
"#;

        let cfg: ConfigToml = toml::from_str(toml).expect("TOML deserialization should succeed");

        // Use a temporary directory for the cwd so it does not contain an
        // AGENTS.md file.
        let cwd_temp_dir = TempDir::new().unwrap();
        let cwd = cwd_temp_dir.path().to_path_buf();
        // Make it look like a Git repo so it does not search for AGENTS.md in
        // a parent folder, either.
        std::fs::write(cwd.join(".git"), "gitdir: nowhere")?;

        let codex_home_temp_dir = TempDir::new().unwrap();

        let openai_chat_completions_provider = ModelProviderInfo {
            name: "OpenAI using Chat Completions".to_string(),
            base_url: Some("https://api.openai.com/v1".to_string()),
            env_key: Some("OPENAI_API_KEY".to_string()),
            wire_api: crate::WireApi::Chat,
            env_key_instructions: None,
            query_params: None,
            http_headers: None,
            env_http_headers: None,
            request_max_retries: Some(4),
            stream_max_retries: Some(10),
            stream_idle_timeout_ms: Some(300_000),
            requires_openai_auth: false,
        };
        let model_provider_map = {
            let mut model_provider_map = built_in_model_providers();
            model_provider_map.insert(
                "openai-chat-completions".to_string(),
                openai_chat_completions_provider.clone(),
            );
            model_provider_map
        };

        let openai_provider = model_provider_map
            .get("openai")
            .expect("openai provider should exist")
            .clone();

        Ok(PrecedenceTestFixture {
            cwd: cwd_temp_dir,
            codex_home: codex_home_temp_dir,
            cfg,
            model_provider_map,
            openai_provider,
            openai_chat_completions_provider,
        })
    }

    /// Users can specify config values at multiple levels that have the
    /// following precedence:
    ///
    /// 1. custom command-line argument, e.g. `--model o3`
    /// 2. as part of a profile, where the `--profile` is specified via a CLI
    ///    (or in the config file itself)
    /// 3. as an entry in `config.toml`, e.g. `model = "o3"`
    /// 4. the default value for a required field defined in code, e.g.,
    ///    `crate::flags::OPENAI_DEFAULT_MODEL`
    ///
    /// Note that profiles are the recommended way to specify a group of
    /// configuration options together.
    #[test]
    fn test_precedence_fixture_with_o3_profile() -> std::io::Result<()> {
        let fixture = create_test_fixture()?;

        let o3_profile_overrides = ConfigOverrides {
            config_profile: Some("o3".to_string()),
            cwd: Some(fixture.cwd()),
            ..Default::default()
        };
        let o3_profile_config: Config = Config::load_from_base_config_with_overrides(
            fixture.cfg.clone(),
            o3_profile_overrides,
            fixture.codex_home(),
        )?;
        assert_eq!(
            Config {
                model: "o3".to_string(),
                model_family: find_family_for_model("o3").expect("known model slug"),
                model_context_window: Some(200_000),
                model_max_output_tokens: Some(100_000),
                model_provider_id: "openai".to_string(),
                model_provider: fixture.openai_provider.clone(),
                approval_policy: AskForApproval::Never,
                sandbox_policy: SandboxPolicy::new_read_only_policy(),
                shell_environment_policy: ShellEnvironmentPolicy::default(),
                disable_response_storage: false,
                user_instructions: None,
                notify: None,
                cwd: fixture.cwd(),
                mcp_servers: HashMap::new(),
                model_providers: fixture.model_provider_map.clone(),
                project_doc_max_bytes: PROJECT_DOC_MAX_BYTES,
                codex_home: fixture.codex_home(),
                history: History::default(),
                file_opener: UriBasedFileOpener::VsCode,
                tui: Tui::default(),
                codex_linux_sandbox_exe: None,
                hide_agent_reasoning: false,
                show_raw_agent_reasoning: false,
                model_reasoning_effort: ReasoningEffort::High,
                model_reasoning_summary: ReasoningSummary::Detailed,
                model_text_verbosity: TextVerbosity::default(),
                chatgpt_base_url: "https://chatgpt.com/backend-api/".to_string(),
                experimental_resume: None,
                base_instructions: None,
                include_plan_tool: false,
<<<<<<< HEAD
                internal_originator: None,
                debug: false,
                using_chatgpt_auth: false,
=======
                include_apply_patch_tool: false,
                tools_web_search_request: false,
                responses_originator_header: "codex_cli_rs".to_string(),
                preferred_auth_method: AuthMode::ChatGPT,
                use_experimental_streamable_shell_tool: false,
>>>>>>> c6a52d61
            },
            o3_profile_config
        );
        Ok(())
    }

    #[test]
    fn test_precedence_fixture_with_gpt3_profile() -> std::io::Result<()> {
        let fixture = create_test_fixture()?;

        let gpt3_profile_overrides = ConfigOverrides {
            config_profile: Some("gpt3".to_string()),
            cwd: Some(fixture.cwd()),
            ..Default::default()
        };
        let gpt3_profile_config = Config::load_from_base_config_with_overrides(
            fixture.cfg.clone(),
            gpt3_profile_overrides,
            fixture.codex_home(),
        )?;
        let expected_gpt3_profile_config = Config {
            model: "gpt-3.5-turbo".to_string(),
            model_family: find_family_for_model("gpt-3.5-turbo").expect("known model slug"),
            model_context_window: Some(16_385),
            model_max_output_tokens: Some(4_096),
            model_provider_id: "openai-chat-completions".to_string(),
            model_provider: fixture.openai_chat_completions_provider.clone(),
            approval_policy: AskForApproval::UnlessTrusted,
            sandbox_policy: SandboxPolicy::new_read_only_policy(),
            shell_environment_policy: ShellEnvironmentPolicy::default(),
            disable_response_storage: false,
            user_instructions: None,
            notify: None,
            cwd: fixture.cwd(),
            mcp_servers: HashMap::new(),
            model_providers: fixture.model_provider_map.clone(),
            project_doc_max_bytes: PROJECT_DOC_MAX_BYTES,
            codex_home: fixture.codex_home(),
            history: History::default(),
            file_opener: UriBasedFileOpener::VsCode,
            tui: Tui::default(),
            codex_linux_sandbox_exe: None,
            hide_agent_reasoning: false,
            show_raw_agent_reasoning: false,
            model_reasoning_effort: ReasoningEffort::default(),
            model_reasoning_summary: ReasoningSummary::default(),
            model_text_verbosity: TextVerbosity::default(),
            chatgpt_base_url: "https://chatgpt.com/backend-api/".to_string(),
            experimental_resume: None,
            base_instructions: None,
            include_plan_tool: false,
<<<<<<< HEAD
            internal_originator: None,
            debug: false,
            using_chatgpt_auth: false,
=======
            include_apply_patch_tool: false,
            tools_web_search_request: false,
            responses_originator_header: "codex_cli_rs".to_string(),
            preferred_auth_method: AuthMode::ChatGPT,
            use_experimental_streamable_shell_tool: false,
>>>>>>> c6a52d61
        };

        assert_eq!(expected_gpt3_profile_config, gpt3_profile_config);

        // Verify that loading without specifying a profile in ConfigOverrides
        // uses the default profile from the config file (which is "gpt3").
        let default_profile_overrides = ConfigOverrides {
            cwd: Some(fixture.cwd()),
            ..Default::default()
        };

        let default_profile_config = Config::load_from_base_config_with_overrides(
            fixture.cfg.clone(),
            default_profile_overrides,
            fixture.codex_home(),
        )?;

        assert_eq!(expected_gpt3_profile_config, default_profile_config);
        Ok(())
    }

    #[test]
    fn test_precedence_fixture_with_zdr_profile() -> std::io::Result<()> {
        let fixture = create_test_fixture()?;

        let zdr_profile_overrides = ConfigOverrides {
            config_profile: Some("zdr".to_string()),
            cwd: Some(fixture.cwd()),
            ..Default::default()
        };
        let zdr_profile_config = Config::load_from_base_config_with_overrides(
            fixture.cfg.clone(),
            zdr_profile_overrides,
            fixture.codex_home(),
        )?;
        let expected_zdr_profile_config = Config {
            model: "o3".to_string(),
            model_family: find_family_for_model("o3").expect("known model slug"),
            model_context_window: Some(200_000),
            model_max_output_tokens: Some(100_000),
            model_provider_id: "openai".to_string(),
            model_provider: fixture.openai_provider.clone(),
            approval_policy: AskForApproval::OnFailure,
            sandbox_policy: SandboxPolicy::new_read_only_policy(),
            shell_environment_policy: ShellEnvironmentPolicy::default(),
            disable_response_storage: true,
            user_instructions: None,
            notify: None,
            cwd: fixture.cwd(),
            mcp_servers: HashMap::new(),
            model_providers: fixture.model_provider_map.clone(),
            project_doc_max_bytes: PROJECT_DOC_MAX_BYTES,
            codex_home: fixture.codex_home(),
            history: History::default(),
            file_opener: UriBasedFileOpener::VsCode,
            tui: Tui::default(),
            codex_linux_sandbox_exe: None,
            hide_agent_reasoning: false,
            show_raw_agent_reasoning: false,
            model_reasoning_effort: ReasoningEffort::default(),
            model_reasoning_summary: ReasoningSummary::default(),
            model_text_verbosity: TextVerbosity::default(),
            chatgpt_base_url: "https://chatgpt.com/backend-api/".to_string(),
            experimental_resume: None,
            base_instructions: None,
            include_plan_tool: false,
<<<<<<< HEAD
            internal_originator: None,
            debug: false,
            using_chatgpt_auth: false,
=======
            include_apply_patch_tool: false,
            tools_web_search_request: false,
            responses_originator_header: "codex_cli_rs".to_string(),
            preferred_auth_method: AuthMode::ChatGPT,
            use_experimental_streamable_shell_tool: false,
>>>>>>> c6a52d61
        };

        assert_eq!(expected_zdr_profile_config, zdr_profile_config);

        Ok(())
    }

    #[test]
    fn test_set_project_trusted_writes_explicit_tables() -> anyhow::Result<()> {
        let codex_home = TempDir::new().unwrap();
        let project_dir = TempDir::new().unwrap();

        // Call the function under test
        set_project_trusted(codex_home.path(), project_dir.path())?;

        // Read back the generated config.toml and assert exact contents
        let config_path = codex_home.path().join(CONFIG_TOML_FILE);
        let contents = std::fs::read_to_string(&config_path)?;

        let raw_path = project_dir.path().to_string_lossy();
        let path_str = if raw_path.contains('\\') {
            format!("'{}'", raw_path)
        } else {
            format!("\"{}\"", raw_path)
        };
        let expected = format!(
            r#"[projects.{path_str}]
trust_level = "trusted"
"#
        );
        assert_eq!(contents, expected);

        Ok(())
    }

    #[test]
    fn test_set_project_trusted_converts_inline_to_explicit() -> anyhow::Result<()> {
        let codex_home = TempDir::new().unwrap();
        let project_dir = TempDir::new().unwrap();

        // Seed config.toml with an inline project entry under [projects]
        let config_path = codex_home.path().join(CONFIG_TOML_FILE);
        let raw_path = project_dir.path().to_string_lossy();
        let path_str = if raw_path.contains('\\') {
            format!("'{}'", raw_path)
        } else {
            format!("\"{}\"", raw_path)
        };
        // Use a quoted key so backslashes don't require escaping on Windows
        let initial = format!(
            r#"[projects]
{path_str} = {{ trust_level = "untrusted" }}
"#
        );
        std::fs::create_dir_all(codex_home.path())?;
        std::fs::write(&config_path, initial)?;

        // Run the function; it should convert to explicit tables and set trusted
        set_project_trusted(codex_home.path(), project_dir.path())?;

        let contents = std::fs::read_to_string(&config_path)?;

        // Assert exact output after conversion to explicit table
        let expected = format!(
            r#"[projects]

[projects.{path_str}]
trust_level = "trusted"
"#
        );
        assert_eq!(contents, expected);

        Ok(())
    }

    // No test enforcing the presence of a standalone [projects] header.
}<|MERGE_RESOLUTION|>--- conflicted
+++ resolved
@@ -169,17 +169,14 @@
 
     /// Include an experimental plan tool that the model can use to update its current plan and status of each step.
     pub include_plan_tool: bool,
-
-<<<<<<< HEAD
-=======
     /// Include the `apply_patch` tool for models that benefit from invoking
     /// file edits as a structured tool call. When unset, this falls back to the
     /// model family's default preference.
     pub include_apply_patch_tool: bool,
-
+    /// Enable the native Responses web_search tool.
     pub tools_web_search_request: bool,
-
->>>>>>> c6a52d61
+    /// Experimental: enable streamable shell tool selection (off by default).
+    pub use_experimental_streamable_shell_tool: bool,
     /// The value for the `originator` header included with Responses API requests.
     pub responses_originator_header: String,
 
@@ -649,11 +646,8 @@
     pub include_plan_tool: Option<bool>,
     pub disable_response_storage: Option<bool>,
     pub show_raw_agent_reasoning: Option<bool>,
-<<<<<<< HEAD
     pub debug: Option<bool>,
-=======
     pub tools_web_search_request: Option<bool>,
->>>>>>> c6a52d61
 }
 
 impl Config {
@@ -679,11 +673,8 @@
             include_plan_tool,
             disable_response_storage,
             show_raw_agent_reasoning,
-<<<<<<< HEAD
             debug,
-=======
             tools_web_search_request: override_tools_web_search_request,
->>>>>>> c6a52d61
         } = overrides;
 
         let config_profile = match config_profile_key.as_ref().or(cfg.profile.as_ref()) {
@@ -853,11 +844,9 @@
 
             experimental_resume,
             include_plan_tool: include_plan_tool.unwrap_or(false),
-<<<<<<< HEAD
-=======
             include_apply_patch_tool: include_apply_patch_tool.unwrap_or(false),
             tools_web_search_request,
->>>>>>> c6a52d61
+            use_experimental_streamable_shell_tool: false,
             responses_originator_header,
             debug: debug.unwrap_or(false),
             // Already computed before moving codex_home
@@ -1252,17 +1241,12 @@
                 experimental_resume: None,
                 base_instructions: None,
                 include_plan_tool: false,
-<<<<<<< HEAD
-                internal_originator: None,
+                include_apply_patch_tool: false,
+                tools_web_search_request: false,
+                use_experimental_streamable_shell_tool: false,
+                responses_originator_header: "codex_cli_rs".to_string(),
                 debug: false,
                 using_chatgpt_auth: false,
-=======
-                include_apply_patch_tool: false,
-                tools_web_search_request: false,
-                responses_originator_header: "codex_cli_rs".to_string(),
-                preferred_auth_method: AuthMode::ChatGPT,
-                use_experimental_streamable_shell_tool: false,
->>>>>>> c6a52d61
             },
             o3_profile_config
         );
@@ -1314,17 +1298,12 @@
             experimental_resume: None,
             base_instructions: None,
             include_plan_tool: false,
-<<<<<<< HEAD
-            internal_originator: None,
+            include_apply_patch_tool: false,
+            tools_web_search_request: false,
+            use_experimental_streamable_shell_tool: false,
+            responses_originator_header: "codex_cli_rs".to_string(),
             debug: false,
             using_chatgpt_auth: false,
-=======
-            include_apply_patch_tool: false,
-            tools_web_search_request: false,
-            responses_originator_header: "codex_cli_rs".to_string(),
-            preferred_auth_method: AuthMode::ChatGPT,
-            use_experimental_streamable_shell_tool: false,
->>>>>>> c6a52d61
         };
 
         assert_eq!(expected_gpt3_profile_config, gpt3_profile_config);
@@ -1391,17 +1370,12 @@
             experimental_resume: None,
             base_instructions: None,
             include_plan_tool: false,
-<<<<<<< HEAD
-            internal_originator: None,
+            include_apply_patch_tool: false,
+            tools_web_search_request: false,
+            use_experimental_streamable_shell_tool: false,
+            responses_originator_header: "codex_cli_rs".to_string(),
             debug: false,
             using_chatgpt_auth: false,
-=======
-            include_apply_patch_tool: false,
-            tools_web_search_request: false,
-            responses_originator_header: "codex_cli_rs".to_string(),
-            preferred_auth_method: AuthMode::ChatGPT,
-            use_experimental_streamable_shell_tool: false,
->>>>>>> c6a52d61
         };
 
         assert_eq!(expected_zdr_profile_config, zdr_profile_config);
