[package]
edition = "2024"
name = "codex-cli"
version = { workspace = true }

[[bin]]
name = "code"
path = "src/main.rs"

[lib]
name = "codex_cli"
path = "src/lib.rs"

[lints]
workspace = true

[dependencies]
anyhow = { workspace = true }
clap = { workspace = true, features = ["derive"] }
clap_complete = { workspace = true }
codex-app-server = { workspace = true }
codex-arg0 = { workspace = true }
codex-chatgpt = { workspace = true }
codex-common = { workspace = true, features = ["cli"] }
codex-core = { workspace = true }
codex-exec = { workspace = true }
codex-login = { workspace = true }
codex-mcp-server = { workspace = true }
codex-process-hardening = { workspace = true }
codex-protocol = { workspace = true }
codex-protocol-ts = { workspace = true }
codex-tui = { workspace = true }
<<<<<<< HEAD
codex-version = { path = "../codex-version" }
=======
codex-cloud-tasks = { path = "../cloud-tasks" }
>>>>>>> 5b038135
ctor = { workspace = true }
futures = { workspace = true }
reqwest = { version = "0.12", default-features = false, features = ["rustls-tls", "gzip", "json"] }
regex = "1"
tar = "0.4"
flate2 = { version = "1", default-features = false, features = ["rust_backend"] }
zip = { version = "0.6", default-features = false, features = ["deflate"] }
tempfile = { workspace = true }
uuid = { version = "1", features = ["v4"] }
which = { workspace = true }
owo-colors = { workspace = true }
serde_json = { workspace = true }
serde = { workspace = true, features = ["derive"] }
supports-color = { workspace = true }
tokio = { workspace = true, features = [
    "io-std",
    "macros",
    "process",
    "rt-multi-thread",
    "signal",
] }
tracing = { workspace = true }
tracing-subscriber = { workspace = true }

[dev-dependencies]
assert_cmd = { workspace = true }
predicates = { workspace = true }
pretty_assertions = { workspace = true }<|MERGE_RESOLUTION|>--- conflicted
+++ resolved
@@ -30,11 +30,8 @@
 codex-protocol = { workspace = true }
 codex-protocol-ts = { workspace = true }
 codex-tui = { workspace = true }
-<<<<<<< HEAD
 codex-version = { path = "../codex-version" }
-=======
-codex-cloud-tasks = { path = "../cloud-tasks" }
->>>>>>> 5b038135
+codex-cloud-tasks = { workspace = true }
 ctor = { workspace = true }
 futures = { workspace = true }
 reqwest = { version = "0.12", default-features = false, features = ["rustls-tls", "gzip", "json"] }
