use codex_common::elapsed::format_duration;
use codex_common::elapsed::format_elapsed;
use codex_core::config::Config;
use codex_core::plan_tool::UpdatePlanArgs;
use codex_core::protocol::AgentMessageDeltaEvent;
use codex_core::protocol::AgentMessageEvent;
use codex_core::protocol::AgentReasoningDeltaEvent;
use codex_core::protocol::AgentReasoningRawContentDeltaEvent;
use codex_core::protocol::AgentReasoningRawContentEvent;
use codex_core::protocol::BackgroundEventEvent;
use codex_core::protocol::ErrorEvent;
use codex_core::protocol::Event;
use codex_core::protocol::EventMsg;
use codex_core::protocol::ExecCommandBeginEvent;
use codex_core::protocol::ExecCommandEndEvent;
use codex_core::protocol::FileChange;
use codex_core::protocol::McpInvocation;
use codex_core::protocol::McpToolCallBeginEvent;
use codex_core::protocol::McpToolCallEndEvent;
use codex_core::protocol::PatchApplyBeginEvent;
use codex_core::protocol::PatchApplyEndEvent;
use codex_core::protocol::SessionConfiguredEvent;
use codex_core::protocol::TaskCompleteEvent;
use codex_core::protocol::TurnAbortReason;
use codex_core::protocol::TurnDiffEvent;
use owo_colors::OwoColorize;
use owo_colors::Style;
use shlex::try_join;
use std::collections::HashMap;
use std::io::Write;
use std::path::PathBuf;
use std::time::Instant;

use crate::event_processor::CodexStatus;
use crate::event_processor::EventProcessor;
use crate::event_processor::handle_last_message;
use codex_common::create_config_summary_entries;

/// This should be configurable. When used in CI, users may not want to impose
/// a limit so they can see the full transcript.
const MAX_OUTPUT_LINES_FOR_EXEC_TOOL_CALL: usize = 20;
pub(crate) struct EventProcessorWithHumanOutput {
    call_id_to_command: HashMap<String, ExecCommandBegin>,
    call_id_to_patch: HashMap<String, PatchApplyBegin>,

    // To ensure that --color=never is respected, ANSI escapes _must_ be added
    // using .style() with one of these fields. If you need a new style, add a
    // new field here.
    bold: Style,
    italic: Style,
    dimmed: Style,

    magenta: Style,
    red: Style,
    green: Style,
    cyan: Style,

    /// Whether to include `AgentReasoning` events in the output.
    show_agent_reasoning: bool,
    show_raw_agent_reasoning: bool,
    answer_started: bool,
    reasoning_started: bool,
    raw_reasoning_started: bool,
    last_message_path: Option<PathBuf>,
}

impl EventProcessorWithHumanOutput {
    pub(crate) fn create_with_ansi(
        with_ansi: bool,
        config: &Config,
        last_message_path: Option<PathBuf>,
    ) -> Self {
        let call_id_to_command = HashMap::new();
        let call_id_to_patch = HashMap::new();

        if with_ansi {
            Self {
                call_id_to_command,
                call_id_to_patch,
                bold: Style::new().bold(),
                italic: Style::new().italic(),
                dimmed: Style::new().dimmed(),
                magenta: Style::new().magenta(),
                red: Style::new().red(),
                green: Style::new().green(),
                cyan: Style::new().cyan(),
                show_agent_reasoning: !config.hide_agent_reasoning,
                show_raw_agent_reasoning: config.show_raw_agent_reasoning,
                answer_started: false,
                reasoning_started: false,
                raw_reasoning_started: false,
                last_message_path,
            }
        } else {
            Self {
                call_id_to_command,
                call_id_to_patch,
                bold: Style::new(),
                italic: Style::new(),
                dimmed: Style::new(),
                magenta: Style::new(),
                red: Style::new(),
                green: Style::new(),
                cyan: Style::new(),
                show_agent_reasoning: !config.hide_agent_reasoning,
                show_raw_agent_reasoning: config.show_raw_agent_reasoning,
                answer_started: false,
                reasoning_started: false,
                raw_reasoning_started: false,
                last_message_path,
            }
        }
    }
}

struct ExecCommandBegin {
    command: Vec<String>,
}

struct PatchApplyBegin {
    start_time: Instant,
    auto_approved: bool,
}

// Timestamped println helper. The timestamp is styled with self.dimmed.
#[macro_export]
macro_rules! ts_println {
    ($self:ident, $($arg:tt)*) => {{
        let now = chrono::Utc::now();
        let formatted = now.format("[%Y-%m-%dT%H:%M:%S]");
        print!("{} ", formatted.style($self.dimmed));
        println!($($arg)*);
    }};
}

impl EventProcessor for EventProcessorWithHumanOutput {
    /// Print a concise summary of the effective configuration that will be used
    /// for the session. This mirrors the information shown in the TUI welcome
    /// screen.
    fn print_config_summary(&mut self, config: &Config, prompt: &str) {
        const VERSION: &str = env!("CARGO_PKG_VERSION");
        ts_println!(
            self,
            "Code v{}\n--------",
            VERSION
        );

        let entries = create_config_summary_entries(config);

        for (key, value) in entries {
            println!("{} {}", format!("{key}:").style(self.bold), value);
        }

        println!("--------");

        // Echo the prompt that will be sent to the agent so it is visible in the
        // transcript/logs before any events come in. Note the prompt may have been
        // read from stdin, so it may not be visible in the terminal otherwise.
        ts_println!(
            self,
            "{}\n{}",
            "User instructions:".style(self.bold).style(self.cyan),
            prompt
        );
    }

    fn process_event(&mut self, event: Event) -> CodexStatus {
        let Event { id: _, msg } = event;
        match msg {
            EventMsg::Error(ErrorEvent { message }) => {
                let prefix = "ERROR:".style(self.red);
                ts_println!(self, "{prefix} {message}");
            }
            EventMsg::BackgroundEvent(BackgroundEventEvent { message }) => {
                ts_println!(self, "{}", message.style(self.dimmed));
            }
            EventMsg::TaskStarted => {
                // Ignore.
            }
            EventMsg::TaskComplete(TaskCompleteEvent { last_agent_message }) => {
                if let Some(output_file) = self.last_message_path.as_deref() {
                    handle_last_message(last_agent_message.as_deref(), output_file);
                }
                return CodexStatus::InitiateShutdown;
            }
            EventMsg::TokenCount(token_usage) => {
                ts_println!(self, "tokens used: {}", token_usage.blended_total());
            }
            EventMsg::AgentMessageDelta(AgentMessageDeltaEvent { delta }) => {
                if !self.answer_started {
                    ts_println!(self, "{}\n", "codex".style(self.italic).style(self.magenta));
                    self.answer_started = true;
                }
                print!("{delta}");
                #[expect(clippy::expect_used)]
                std::io::stdout().flush().expect("could not flush stdout");
            }
            EventMsg::AgentReasoningDelta(AgentReasoningDeltaEvent { delta }) => {
                if !self.show_agent_reasoning {
                    return CodexStatus::Running;
                }
                if !self.reasoning_started {
                    ts_println!(
                        self,
                        "{}\n",
                        "thinking".style(self.italic).style(self.magenta),
                    );
                    self.reasoning_started = true;
                }
                print!("{delta}");
                #[expect(clippy::expect_used)]
                std::io::stdout().flush().expect("could not flush stdout");
            }
            EventMsg::AgentReasoningSectionBreak(_) => {
                if !self.show_agent_reasoning {
                    return CodexStatus::Running;
                }
                println!();
                #[expect(clippy::expect_used)]
                std::io::stdout().flush().expect("could not flush stdout");
            }
            EventMsg::AgentReasoningRawContent(AgentReasoningRawContentEvent { text }) => {
                if !self.show_raw_agent_reasoning {
                    return CodexStatus::Running;
                }
                if !self.raw_reasoning_started {
                    print!("{text}");
                    #[expect(clippy::expect_used)]
                    std::io::stdout().flush().expect("could not flush stdout");
                } else {
                    println!();
                    self.raw_reasoning_started = false;
                }
            }
            EventMsg::AgentReasoningRawContentDelta(AgentReasoningRawContentDeltaEvent {
                delta,
            }) => {
                if !self.show_raw_agent_reasoning {
                    return CodexStatus::Running;
                }
                if !self.raw_reasoning_started {
                    self.raw_reasoning_started = true;
                }
                print!("{delta}");
                #[expect(clippy::expect_used)]
                std::io::stdout().flush().expect("could not flush stdout");
            }
            EventMsg::AgentMessage(AgentMessageEvent { message }) => {
                // if answer_started is false, this means we haven't received any
                // delta. Thus, we need to print the message as a new answer.
                if !self.answer_started {
                    ts_println!(
                        self,
                        "{}\n{}",
                        "codex".style(self.italic).style(self.magenta),
                        message,
                    );
                } else {
                    println!();
                    self.answer_started = false;
                }
            }
            EventMsg::ExecCommandBegin(ExecCommandBeginEvent {
                call_id,
                command,
                cwd,
                parsed_cmd: _,
            }) => {
                self.call_id_to_command.insert(
                    call_id.clone(),
                    ExecCommandBegin {
                        command: command.clone(),
                    },
                );
                ts_println!(
                    self,
                    "{} {} in {}",
                    "exec".style(self.magenta),
                    escape_command(&command).style(self.bold),
                    cwd.to_string_lossy(),
                );
            }
            EventMsg::ExecCommandOutputDelta(_) => {}
            EventMsg::ExecCommandEnd(ExecCommandEndEvent {
                call_id,
                stdout,
                stderr,
                duration,
                exit_code,
            }) => {
                let exec_command = self.call_id_to_command.remove(&call_id);
                let (duration, call) = if let Some(ExecCommandBegin { command, .. }) = exec_command
                {
                    (
                        format!(" in {}", format_duration(duration)),
                        format!("{}", escape_command(&command).style(self.bold)),
                    )
                } else {
                    ("".to_string(), format!("exec('{call_id}')"))
                };

                let output = if exit_code == 0 { stdout } else { stderr };
                let truncated_output = output
                    .lines()
                    .take(MAX_OUTPUT_LINES_FOR_EXEC_TOOL_CALL)
                    .collect::<Vec<_>>()
                    .join("\n");
                match exit_code {
                    0 => {
                        let title = format!("{call} succeeded{duration}:");
                        ts_println!(self, "{}", title.style(self.green));
                    }
                    _ => {
                        let title = format!("{call} exited {exit_code}{duration}:");
                        ts_println!(self, "{}", title.style(self.red));
                    }
                }
                println!("{}", truncated_output.style(self.dimmed));
            }
            EventMsg::McpToolCallBegin(McpToolCallBeginEvent {
                call_id: _,
                invocation,
            }) => {
                ts_println!(
                    self,
                    "{} {}",
                    "tool".style(self.magenta),
                    format_mcp_invocation(&invocation).style(self.bold),
                );
            }
            EventMsg::McpToolCallEnd(tool_call_end_event) => {
                let is_success = tool_call_end_event.is_success();
                let McpToolCallEndEvent {
                    call_id: _,
                    result,
                    invocation,
                    duration,
                } = tool_call_end_event;

                let duration = format!(" in {}", format_duration(duration));

                let status_str = if is_success { "success" } else { "failed" };
                let title_style = if is_success { self.green } else { self.red };
                let title = format!(
                    "{} {status_str}{duration}:",
                    format_mcp_invocation(&invocation)
                );

                ts_println!(self, "{}", title.style(title_style));

                if let Ok(res) = result {
                    let val: serde_json::Value = res.into();
                    let pretty =
                        serde_json::to_string_pretty(&val).unwrap_or_else(|_| val.to_string());

                    for line in pretty.lines().take(MAX_OUTPUT_LINES_FOR_EXEC_TOOL_CALL) {
                        println!("{}", line.style(self.dimmed));
                    }
                }
            }
            EventMsg::PatchApplyBegin(PatchApplyBeginEvent {
                call_id,
                auto_approved,
                changes,
            }) => {
                // Store metadata so we can calculate duration later when we
                // receive the corresponding PatchApplyEnd event.
                self.call_id_to_patch.insert(
                    call_id.clone(),
                    PatchApplyBegin {
                        start_time: Instant::now(),
                        auto_approved,
                    },
                );

                ts_println!(
                    self,
                    "{} auto_approved={}:",
                    "apply_patch".style(self.magenta),
                    auto_approved,
                );

                // Pretty-print the patch summary with colored diff markers so
                // it's easy to scan in the terminal output.
                for (path, change) in changes.iter() {
                    match change {
                        FileChange::Add { content } => {
                            let header = format!(
                                "{} {}",
                                format_file_change(change),
                                path.to_string_lossy()
                            );
                            println!("{}", header.style(self.magenta));
                            for line in content.lines() {
                                println!("{}", line.style(self.green));
                            }
                        }
                        FileChange::Delete => {
                            let header = format!(
                                "{} {}",
                                format_file_change(change),
                                path.to_string_lossy()
                            );
                            println!("{}", header.style(self.magenta));
                        }
                        FileChange::Update {
                            unified_diff,
                            move_path,
                        } => {
                            let header = if let Some(dest) = move_path {
                                format!(
                                    "{} {} -> {}",
                                    format_file_change(change),
                                    path.to_string_lossy(),
                                    dest.to_string_lossy()
                                )
                            } else {
                                format!("{} {}", format_file_change(change), path.to_string_lossy())
                            };
                            println!("{}", header.style(self.magenta));

                            // Colorize diff lines. We keep file header lines
                            // (--- / +++) without extra coloring so they are
                            // still readable.
                            for diff_line in unified_diff.lines() {
                                if diff_line.starts_with('+') && !diff_line.starts_with("+++") {
                                    println!("{}", diff_line.style(self.green));
                                } else if diff_line.starts_with('-')
                                    && !diff_line.starts_with("---")
                                {
                                    println!("{}", diff_line.style(self.red));
                                } else {
                                    println!("{diff_line}");
                                }
                            }
                        }
                    }
                }
            }
            EventMsg::PatchApplyEnd(PatchApplyEndEvent {
                call_id,
                stdout,
                stderr,
                success,
                ..
            }) => {
                let patch_begin = self.call_id_to_patch.remove(&call_id);

                // Compute duration and summary label similar to exec commands.
                let (duration, label) = if let Some(PatchApplyBegin {
                    start_time,
                    auto_approved,
                }) = patch_begin
                {
                    (
                        format!(" in {}", format_elapsed(start_time)),
                        format!("apply_patch(auto_approved={auto_approved})"),
                    )
                } else {
                    (String::new(), format!("apply_patch('{call_id}')"))
                };

                let (exit_code, output, title_style) = if success {
                    (0, stdout, self.green)
                } else {
                    (1, stderr, self.red)
                };

                let title = format!("{label} exited {exit_code}{duration}:");
                ts_println!(self, "{}", title.style(title_style));
                for line in output.lines() {
                    println!("{}", line.style(self.dimmed));
                }
            }
            EventMsg::TurnDiff(TurnDiffEvent { unified_diff }) => {
                ts_println!(self, "{}", "turn diff:".style(self.magenta));
                println!("{unified_diff}");
            }
            EventMsg::ExecApprovalRequest(_) => {
                // Should we exit?
            }
            EventMsg::ApplyPatchApprovalRequest(_) => {
                // Should we exit?
            }
            EventMsg::AgentReasoning(agent_reasoning_event) => {
                if self.show_agent_reasoning {
                    if !self.reasoning_started {
                        ts_println!(
                            self,
                            "{}\n{}",
                            "codex".style(self.italic).style(self.magenta),
                            agent_reasoning_event.text,
                        );
                    } else {
                        println!();
                        self.reasoning_started = false;
                    }
                }
            }
            EventMsg::SessionConfigured(session_configured_event) => {
                let SessionConfiguredEvent {
                    session_id,
                    model,
                    history_log_id: _,
                    history_entry_count: _,
                } = session_configured_event;

                ts_println!(
                    self,
                    "{} {}",
                    "codex session".style(self.magenta).style(self.bold),
                    session_id.to_string().style(self.dimmed)
                );

                ts_println!(self, "model: {}", model);
                println!();
            }
            EventMsg::PlanUpdate(plan_update_event) => {
                let UpdatePlanArgs { explanation, plan } = plan_update_event;
                ts_println!(self, "explanation: {explanation:?}");
                ts_println!(self, "plan: {plan:?}");
            }
            EventMsg::GetHistoryEntryResponse(_) => {
                // Currently ignored in exec output.
            }
<<<<<<< HEAD
            EventMsg::BrowserScreenshotUpdate(_) => {
                // Currently ignored in exec output.
            }
            EventMsg::AgentStatusUpdate(_) => {
                // Currently ignored in exec output.
            }
=======
            EventMsg::TurnAborted(abort_reason) => match abort_reason.reason {
                TurnAbortReason::Interrupted => {
                    ts_println!(self, "task interrupted");
                }
                TurnAbortReason::Replaced => {
                    ts_println!(self, "task aborted: replaced by a new task");
                }
            },
>>>>>>> a4f76bd7
            EventMsg::ShutdownComplete => return CodexStatus::Shutdown,
            EventMsg::CustomToolCallBegin(event) => {
                ts_println!(
                    self,
                    "{} {}",
                    "tool".style(self.magenta),
                    event.tool_name.style(self.bold),
                );
                if let Some(params) = &event.parameters {
                    if let Ok(formatted) = serde_json::to_string_pretty(params) {
                        for line in formatted.lines() {
                            println!("{}", line.style(self.dimmed));
                        }
                    }
                }
            }
            EventMsg::CustomToolCallEnd(event) => {
                let status = if event.result.is_ok() {
                    "success".style(self.green)
                } else {
                    "failed".style(self.red)
                };
                ts_println!(
                    self,
                    "{} {} {}",
                    "tool".style(self.magenta),
                    event.tool_name.style(self.bold),
                    status,
                );
            }
        }
        CodexStatus::Running
    }
}

fn escape_command(command: &[String]) -> String {
    try_join(command.iter().map(|s| s.as_str())).unwrap_or_else(|_| command.join(" "))
}

fn format_file_change(change: &FileChange) -> &'static str {
    match change {
        FileChange::Add { .. } => "A",
        FileChange::Delete => "D",
        FileChange::Update {
            move_path: Some(_), ..
        } => "R",
        FileChange::Update {
            move_path: None, ..
        } => "M",
    }
}

fn format_mcp_invocation(invocation: &McpInvocation) -> String {
    // Build fully-qualified tool name: server.tool
    let fq_tool_name = format!("{}.{}", invocation.server, invocation.tool);

    // Format arguments as compact JSON so they fit on one line.
    let args_str = invocation
        .arguments
        .as_ref()
        .map(|v: &serde_json::Value| serde_json::to_string(v).unwrap_or_else(|_| v.to_string()))
        .unwrap_or_default();

    if args_str.is_empty() {
        format!("{fq_tool_name}()")
    } else {
        format!("{fq_tool_name}({args_str})")
    }
}<|MERGE_RESOLUTION|>--- conflicted
+++ resolved
@@ -523,23 +523,12 @@
             EventMsg::GetHistoryEntryResponse(_) => {
                 // Currently ignored in exec output.
             }
-<<<<<<< HEAD
             EventMsg::BrowserScreenshotUpdate(_) => {
                 // Currently ignored in exec output.
             }
             EventMsg::AgentStatusUpdate(_) => {
                 // Currently ignored in exec output.
             }
-=======
-            EventMsg::TurnAborted(abort_reason) => match abort_reason.reason {
-                TurnAbortReason::Interrupted => {
-                    ts_println!(self, "task interrupted");
-                }
-                TurnAbortReason::Replaced => {
-                    ts_println!(self, "task aborted: replaced by a new task");
-                }
-            },
->>>>>>> a4f76bd7
             EventMsg::ShutdownComplete => return CodexStatus::Shutdown,
             EventMsg::CustomToolCallBegin(event) => {
                 ts_println!(
