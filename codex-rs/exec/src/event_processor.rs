--- conflicted
+++ resolved
@@ -5,103 +5,6 @@
 use codex_core::config::Config;
 use codex_core::model_supports_reasoning_summaries;
 use codex_core::protocol::Event;
-<<<<<<< HEAD
-use codex_core::protocol::EventMsg;
-use codex_core::protocol::ExecCommandBeginEvent;
-use codex_core::protocol::ExecCommandEndEvent;
-use codex_core::protocol::FileChange;
-use codex_core::protocol::McpToolCallBeginEvent;
-use codex_core::protocol::McpToolCallEndEvent;
-use codex_core::protocol::PatchApplyBeginEvent;
-use codex_core::protocol::PatchApplyEndEvent;
-use codex_core::protocol::SessionConfiguredEvent;
-use codex_core::protocol::TokenUsage;
-use owo_colors::OwoColorize;
-use owo_colors::Style;
-use shlex::try_join;
-use std::collections::HashMap;
-use std::time::Instant;
-
-/// This should be configurable. When used in CI, users may not want to impose
-/// a limit so they can see the full transcript.
-const MAX_OUTPUT_LINES_FOR_EXEC_TOOL_CALL: usize = 20;
-
-pub(crate) struct EventProcessor {
-    call_id_to_command: HashMap<String, ExecCommandBegin>,
-    call_id_to_patch: HashMap<String, PatchApplyBegin>,
-
-    /// Tracks in-flight MCP tool calls so we can calculate duration and print
-    /// a concise summary when the corresponding `McpToolCallEnd` event is
-    /// received.
-    call_id_to_tool_call: HashMap<String, McpToolCallBegin>,
-
-    // To ensure that --color=never is respected, ANSI escapes _must_ be added
-    // using .style() with one of these fields. If you need a new style, add a
-    // new field here.
-    bold: Style,
-    italic: Style,
-    dimmed: Style,
-
-    magenta: Style,
-    red: Style,
-    green: Style,
-    cyan: Style,
-
-    /// Whether to include `AgentReasoning` events in the output.
-    show_agent_reasoning: bool,
-    show_agent_reasoning_content: bool,
-}
-
-impl EventProcessor {
-    pub(crate) fn create_with_ansi(
-        with_ansi: bool,
-        show_agent_reasoning: bool,
-        show_agent_reasoning_content: bool,
-    ) -> Self {
-        let call_id_to_command = HashMap::new();
-        let call_id_to_patch = HashMap::new();
-        let call_id_to_tool_call = HashMap::new();
-
-        if with_ansi {
-            Self {
-                call_id_to_command,
-                call_id_to_patch,
-                bold: Style::new().bold(),
-                italic: Style::new().italic(),
-                dimmed: Style::new().dimmed(),
-                magenta: Style::new().magenta(),
-                red: Style::new().red(),
-                green: Style::new().green(),
-                cyan: Style::new().cyan(),
-                call_id_to_tool_call,
-                show_agent_reasoning,
-                show_agent_reasoning_content,
-            }
-        } else {
-            Self {
-                call_id_to_command,
-                call_id_to_patch,
-                bold: Style::new(),
-                italic: Style::new(),
-                dimmed: Style::new(),
-                magenta: Style::new(),
-                red: Style::new(),
-                green: Style::new(),
-                cyan: Style::new(),
-                call_id_to_tool_call,
-                show_agent_reasoning,
-                show_agent_reasoning_content,
-            }
-        }
-    }
-}
-
-struct ExecCommandBegin {
-    command: Vec<String>,
-    start_time: Instant,
-}
-=======
->>>>>>> d8627069
 
 pub(crate) enum CodexStatus {
     Running,
@@ -137,317 +40,8 @@
             config.model_reasoning_summary.to_string(),
         ));
     }
-
-<<<<<<< HEAD
-    pub(crate) fn process_event(&mut self, event: Event) {
-        let Event { id: _, msg } = event;
-        match msg {
-            EventMsg::Error(ErrorEvent { message }) => {
-                let prefix = "ERROR:".style(self.red);
-                ts_println!(self, "{prefix} {message}");
-            }
-            EventMsg::BackgroundEvent(BackgroundEventEvent { message }) => {
-                ts_println!(self, "{}", message.style(self.dimmed));
-            }
-            EventMsg::TaskStarted | EventMsg::TaskComplete(_) => {
-                // Ignore.
-            }
-            EventMsg::TokenCount(TokenUsage { total_tokens, .. }) => {
-                ts_println!(self, "tokens used: {total_tokens}");
-            }
-            EventMsg::AgentMessage(AgentMessageEvent { message }) => {
-                ts_println!(
-                    self,
-                    "{}\n{message}",
-                    "codex".style(self.bold).style(self.magenta)
-                );
-            }
-            EventMsg::ExecCommandBegin(ExecCommandBeginEvent {
-                call_id,
-                command,
-                cwd,
-            }) => {
-                self.call_id_to_command.insert(
-                    call_id.clone(),
-                    ExecCommandBegin {
-                        command: command.clone(),
-                        start_time: Instant::now(),
-                    },
-                );
-                ts_println!(
-                    self,
-                    "{} {} in {}",
-                    "exec".style(self.magenta),
-                    escape_command(&command).style(self.bold),
-                    cwd.to_string_lossy(),
-                );
-            }
-            EventMsg::ExecCommandEnd(ExecCommandEndEvent {
-                call_id,
-                stdout,
-                stderr,
-                exit_code,
-            }) => {
-                let exec_command = self.call_id_to_command.remove(&call_id);
-                let (duration, call) = if let Some(ExecCommandBegin {
-                    command,
-                    start_time,
-                }) = exec_command
-                {
-                    (
-                        format!(" in {}", format_elapsed(start_time)),
-                        format!("{}", escape_command(&command).style(self.bold)),
-                    )
-                } else {
-                    ("".to_string(), format!("exec('{call_id}')"))
-                };
-
-                let output = if exit_code == 0 { stdout } else { stderr };
-                let truncated_output = output
-                    .lines()
-                    .take(MAX_OUTPUT_LINES_FOR_EXEC_TOOL_CALL)
-                    .collect::<Vec<_>>()
-                    .join("\n");
-                match exit_code {
-                    0 => {
-                        let title = format!("{call} succeeded{duration}:");
-                        ts_println!(self, "{}", title.style(self.green));
-                    }
-                    _ => {
-                        let title = format!("{call} exited {exit_code}{duration}:");
-                        ts_println!(self, "{}", title.style(self.red));
-                    }
-                }
-                println!("{}", truncated_output.style(self.dimmed));
-            }
-            EventMsg::McpToolCallBegin(McpToolCallBeginEvent {
-                call_id,
-                server,
-                tool,
-                arguments,
-            }) => {
-                // Build fully-qualified tool name: server.tool
-                let fq_tool_name = format!("{server}.{tool}");
-
-                // Format arguments as compact JSON so they fit on one line.
-                let args_str = arguments
-                    .as_ref()
-                    .map(|v: &serde_json::Value| {
-                        serde_json::to_string(v).unwrap_or_else(|_| v.to_string())
-                    })
-                    .unwrap_or_default();
-
-                let invocation = if args_str.is_empty() {
-                    format!("{fq_tool_name}()")
-                } else {
-                    format!("{fq_tool_name}({args_str})")
-                };
-
-                self.call_id_to_tool_call.insert(
-                    call_id.clone(),
-                    McpToolCallBegin {
-                        invocation: invocation.clone(),
-                        start_time: Instant::now(),
-                    },
-                );
-
-                ts_println!(
-                    self,
-                    "{} {}",
-                    "tool".style(self.magenta),
-                    invocation.style(self.bold),
-                );
-            }
-            EventMsg::McpToolCallEnd(tool_call_end_event) => {
-                let is_success = tool_call_end_event.is_success();
-                let McpToolCallEndEvent { call_id, result } = tool_call_end_event;
-                // Retrieve start time and invocation for duration calculation and labeling.
-                let info = self.call_id_to_tool_call.remove(&call_id);
-
-                let (duration, invocation) = if let Some(McpToolCallBegin {
-                    invocation,
-                    start_time,
-                    ..
-                }) = info
-                {
-                    (format!(" in {}", format_elapsed(start_time)), invocation)
-                } else {
-                    (String::new(), format!("tool('{call_id}')"))
-                };
-
-                let status_str = if is_success { "success" } else { "failed" };
-                let title_style = if is_success { self.green } else { self.red };
-                let title = format!("{invocation} {status_str}{duration}:");
-
-                ts_println!(self, "{}", title.style(title_style));
-
-                if let Ok(res) = result {
-                    let val: serde_json::Value = res.into();
-                    let pretty =
-                        serde_json::to_string_pretty(&val).unwrap_or_else(|_| val.to_string());
-
-                    for line in pretty.lines().take(MAX_OUTPUT_LINES_FOR_EXEC_TOOL_CALL) {
-                        println!("{}", line.style(self.dimmed));
-                    }
-                }
-            }
-            EventMsg::PatchApplyBegin(PatchApplyBeginEvent {
-                call_id,
-                auto_approved,
-                changes,
-            }) => {
-                // Store metadata so we can calculate duration later when we
-                // receive the corresponding PatchApplyEnd event.
-                self.call_id_to_patch.insert(
-                    call_id.clone(),
-                    PatchApplyBegin {
-                        start_time: Instant::now(),
-                        auto_approved,
-                    },
-                );
-
-                ts_println!(
-                    self,
-                    "{} auto_approved={}:",
-                    "apply_patch".style(self.magenta),
-                    auto_approved,
-                );
-
-                // Pretty-print the patch summary with colored diff markers so
-                // it’s easy to scan in the terminal output.
-                for (path, change) in changes.iter() {
-                    match change {
-                        FileChange::Add { content } => {
-                            let header = format!(
-                                "{} {}",
-                                format_file_change(change),
-                                path.to_string_lossy()
-                            );
-                            println!("{}", header.style(self.magenta));
-                            for line in content.lines() {
-                                println!("{}", line.style(self.green));
-                            }
-                        }
-                        FileChange::Delete => {
-                            let header = format!(
-                                "{} {}",
-                                format_file_change(change),
-                                path.to_string_lossy()
-                            );
-                            println!("{}", header.style(self.magenta));
-                        }
-                        FileChange::Update {
-                            unified_diff,
-                            move_path,
-                        } => {
-                            let header = if let Some(dest) = move_path {
-                                format!(
-                                    "{} {} -> {}",
-                                    format_file_change(change),
-                                    path.to_string_lossy(),
-                                    dest.to_string_lossy()
-                                )
-                            } else {
-                                format!("{} {}", format_file_change(change), path.to_string_lossy())
-                            };
-                            println!("{}", header.style(self.magenta));
-
-                            // Colorize diff lines. We keep file header lines
-                            // (--- / +++) without extra coloring so they are
-                            // still readable.
-                            for diff_line in unified_diff.lines() {
-                                if diff_line.starts_with('+') && !diff_line.starts_with("+++") {
-                                    println!("{}", diff_line.style(self.green));
-                                } else if diff_line.starts_with('-')
-                                    && !diff_line.starts_with("---")
-                                {
-                                    println!("{}", diff_line.style(self.red));
-                                } else {
-                                    println!("{diff_line}");
-                                }
-                            }
-                        }
-                    }
-                }
-            }
-            EventMsg::PatchApplyEnd(PatchApplyEndEvent {
-                call_id,
-                stdout,
-                stderr,
-                success,
-            }) => {
-                let patch_begin = self.call_id_to_patch.remove(&call_id);
-
-                // Compute duration and summary label similar to exec commands.
-                let (duration, label) = if let Some(PatchApplyBegin {
-                    start_time,
-                    auto_approved,
-                }) = patch_begin
-                {
-                    (
-                        format!(" in {}", format_elapsed(start_time)),
-                        format!("apply_patch(auto_approved={auto_approved})"),
-                    )
-                } else {
-                    (String::new(), format!("apply_patch('{call_id}')"))
-                };
-
-                let (exit_code, output, title_style) = if success {
-                    (0, stdout, self.green)
-                } else {
-                    (1, stderr, self.red)
-                };
-
-                let title = format!("{label} exited {exit_code}{duration}:");
-                ts_println!(self, "{}", title.style(title_style));
-                for line in output.lines() {
-                    println!("{}", line.style(self.dimmed));
-                }
-            }
-            EventMsg::ExecApprovalRequest(_) => {
-                // Should we exit?
-            }
-            EventMsg::ApplyPatchApprovalRequest(_) => {
-                // Should we exit?
-            }
-            EventMsg::AgentReasoning(agent_reasoning_event) => {
-                if self.show_agent_reasoning {
-                    ts_println!(
-                        self,
-                        "{}\n{}",
-                        "thinking".style(self.italic).style(self.magenta),
-                        agent_reasoning_event.text
-                    );
-                }
-            }
-            EventMsg::AgentReasoningContent(agent_reasoning_event) => {
-                if self.show_agent_reasoning && self.show_agent_reasoning_content {
-                    ts_println!(
-                        self,
-                        "{}\n{}",
-                        "thinking".style(self.italic).style(self.magenta),
-                        agent_reasoning_event.text
-                    );
-                }
-            }
-            EventMsg::SessionConfigured(session_configured_event) => {
-                let SessionConfiguredEvent {
-                    session_id,
-                    model,
-                    history_log_id: _,
-                    history_entry_count: _,
-                } = session_configured_event;
-
-                ts_println!(
-                    self,
-                    "{} {}",
-                    "codex session".style(self.magenta).style(self.bold),
-                    session_id.to_string().style(self.dimmed)
-                );
-=======
     entries
 }
->>>>>>> d8627069
 
 pub(crate) fn handle_last_message(
     last_agent_message: Option<&str>,
