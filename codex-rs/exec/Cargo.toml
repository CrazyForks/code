--- conflicted
+++ resolved
@@ -4,7 +4,7 @@
 version = { workspace = true }
 
 [[bin]]
-name = "code-exec"
+name = "codex-exec"
 path = "src/main.rs"
 
 [lib]
@@ -24,16 +24,6 @@
     "elapsed",
     "sandbox_summary",
 ] }
-<<<<<<< HEAD
-codex-core = { path = "../core" }
-codex-ollama = { path = "../ollama" }
-codex-protocol = { path = "../protocol" }
-codex-version = { path = "../codex-version" }
-owo-colors = "4.2.0"
-serde_json = "1"
-shlex = "1.3.0"
-tokio = { version = "1", features = [
-=======
 codex-core = { workspace = true }
 codex-ollama = { workspace = true }
 codex-protocol = { workspace = true }
@@ -41,7 +31,6 @@
 serde_json = { workspace = true }
 shlex = { workspace = true }
 tokio = { workspace = true, features = [
->>>>>>> e5fe50d3
     "io-std",
     "macros",
     "process",
