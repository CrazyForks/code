--- conflicted
+++ resolved
@@ -16,10 +16,6 @@
 use chrono::Utc;
 use codex_core::auth::AuthDotJson;
 use codex_core::auth::get_auth_file;
-<<<<<<< HEAD
-=======
-use codex_core::default_client::originator;
->>>>>>> 5b038135
 use codex_core::token_data::TokenData;
 use codex_core::token_data::parse_id_token;
 use rand::RngCore;
@@ -317,11 +313,7 @@
         ("id_token_add_organizations", "true"),
         ("codex_cli_simplified_flow", "true"),
         ("state", state),
-<<<<<<< HEAD
         ("originator", originator),
-=======
-        ("originator", originator().value.as_str()),
->>>>>>> 5b038135
     ];
     let qs = query
         .into_iter()
