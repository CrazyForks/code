use std::collections::HashMap;
use std::path::PathBuf;
use std::sync::Arc;

use codex_core::AuthManager;
use codex_core::CodexConversation;
use codex_core::ConversationManager;
use codex_core::NewConversation;
use codex_core::config::Config;
use codex_core::config::ConfigOverrides;
use codex_core::config::ConfigToml;
use codex_core::config::load_config_as_toml;
<<<<<<< HEAD
=======
use codex_core::config_edit::CONFIG_KEY_EFFORT;
use codex_core::config_edit::CONFIG_KEY_MODEL;
use codex_core::config_edit::persist_overrides_and_clear_if_none;
use codex_core::default_client::get_codex_user_agent;
use codex_core::exec::ExecParams;
use codex_core::exec_env::create_env;
use codex_core::get_platform_sandbox;
>>>>>>> abdcb40f
use codex_core::git_info::git_diff_to_remote;
use codex_core::protocol::ApplyPatchApprovalRequestEvent;
use codex_core::protocol::Event;
use codex_core::protocol::EventMsg;
use codex_core::protocol::ExecApprovalRequestEvent;
use codex_protocol::protocol::ReviewDecision;
use mcp_types::JSONRPCErrorError;
use mcp_types::RequestId;
use tokio::sync::Mutex;
use tokio::sync::oneshot;
use tracing::error;
use uuid::Uuid;

use crate::error_code::INTERNAL_ERROR_CODE;
use crate::error_code::INVALID_REQUEST_ERROR_CODE;
use crate::json_to_toml::json_to_toml;
use crate::outgoing_message::OutgoingMessageSender;
use crate::outgoing_message::OutgoingNotification;
use codex_protocol::protocol::TurnAbortReason;
use codex_core::protocol::InputItem as CoreInputItem;
use codex_core::protocol::Op;
use codex_core::protocol as core_protocol;
use codex_protocol::mcp_protocol::APPLY_PATCH_APPROVAL_METHOD;
use codex_protocol::mcp_protocol::AddConversationListenerParams;
use codex_protocol::mcp_protocol::AddConversationSubscriptionResponse;
use codex_protocol::mcp_protocol::ApplyPatchApprovalParams;
use codex_protocol::mcp_protocol::ApplyPatchApprovalResponse;
use codex_protocol::mcp_protocol::ClientRequest;
use codex_protocol::mcp_protocol::ConversationId;
use codex_protocol::mcp_protocol::EXEC_COMMAND_APPROVAL_METHOD;
use codex_protocol::mcp_protocol::ExecCommandApprovalParams;
use codex_protocol::mcp_protocol::ExecCommandApprovalResponse;
use codex_protocol::mcp_protocol::GetConfigTomlResponse;
use codex_protocol::mcp_protocol::InputItem as WireInputItem;
use codex_protocol::mcp_protocol::InterruptConversationParams;
use codex_protocol::mcp_protocol::InterruptConversationResponse;
// Unused login-related and diff param imports removed
use codex_protocol::mcp_protocol::GitDiffToRemoteResponse;
use codex_protocol::mcp_protocol::NewConversationParams;
use codex_protocol::mcp_protocol::NewConversationResponse;
use codex_protocol::mcp_protocol::RemoveConversationListenerParams;
use codex_protocol::mcp_protocol::RemoveConversationSubscriptionResponse;
use codex_protocol::mcp_protocol::SendUserMessageParams;
use codex_protocol::mcp_protocol::SendUserMessageResponse;
use codex_protocol::mcp_protocol::SendUserTurnParams;
use codex_protocol::mcp_protocol::SendUserTurnResponse;

// Removed deprecated ChatGPT login support scaffolding

/// Handles JSON-RPC messages for Codex conversations.
pub(crate) struct CodexMessageProcessor {
    _auth_manager: Arc<AuthManager>,
    conversation_manager: Arc<ConversationManager>,
    outgoing: Arc<OutgoingMessageSender>,
    codex_linux_sandbox_exe: Option<PathBuf>,
    _config: Arc<Config>,
    conversation_listeners: HashMap<Uuid, oneshot::Sender<()>>,
    // Queue of pending interrupt requests per conversation. We reply when TurnAborted arrives.
    pending_interrupts: Arc<Mutex<HashMap<Uuid, Vec<RequestId>>>>,
}

impl CodexMessageProcessor {
    pub fn new(
        auth_manager: Arc<AuthManager>,
        conversation_manager: Arc<ConversationManager>,
        outgoing: Arc<OutgoingMessageSender>,
        codex_linux_sandbox_exe: Option<PathBuf>,
        config: Arc<Config>,
    ) -> Self {
        Self {
            _auth_manager: auth_manager,
            conversation_manager,
            outgoing,
            codex_linux_sandbox_exe,
            _config: config,
            conversation_listeners: HashMap::new(),
            pending_interrupts: Arc::new(Mutex::new(HashMap::new())),
        }
    }

    pub async fn process_request(&mut self, request: ClientRequest) {
        match request {
            ClientRequest::NewConversation { request_id, params } => {
                // Do not tokio::spawn() to process new_conversation()
                // asynchronously because we need to ensure the conversation is
                // created before processing any subsequent messages.
                self.process_new_conversation(request_id, params).await;
            }
            ClientRequest::SendUserMessage { request_id, params } => {
                self.send_user_message(request_id, params).await;
            }
            ClientRequest::InterruptConversation { request_id, params } => {
                self.interrupt_conversation(request_id, params).await;
            }
            ClientRequest::AddConversationListener { request_id, params } => {
                self.add_conversation_listener(request_id, params).await;
            }
            ClientRequest::RemoveConversationListener { request_id, params } => {
                self.remove_conversation_listener(request_id, params).await;
            }
            ClientRequest::SendUserTurn { request_id, params } => {
                self.send_user_turn_compat(request_id, params).await;
            }
            ClientRequest::LoginChatGpt { request_id } => {
                let error = JSONRPCErrorError {
                    code: INVALID_REQUEST_ERROR_CODE,
                    message: "login is not supported by this server".to_string(),
                    data: None,
                };
                self.outgoing.send_error(request_id, error).await;
            }
            ClientRequest::CancelLoginChatGpt { request_id, .. } => {
                let error = JSONRPCErrorError {
                    code: INVALID_REQUEST_ERROR_CODE,
                    message: "cancel login is not supported by this server".to_string(),
                    data: None,
                };
                self.outgoing.send_error(request_id, error).await;
            }
            ClientRequest::LogoutChatGpt { request_id } => {
                // Not supported by this server implementation
                let error = JSONRPCErrorError {
                    code: INVALID_REQUEST_ERROR_CODE,
                    message: "logout is not supported by this server".to_string(),
                    data: None,
                };
                self.outgoing.send_error(request_id, error).await;
            }
            ClientRequest::GetAuthStatus { request_id, .. } => {
                // Not supported by this server implementation
                let error = JSONRPCErrorError {
                    code: INVALID_REQUEST_ERROR_CODE,
                    message: "auth status is not supported by this server".to_string(),
                    data: None,
                };
                self.outgoing.send_error(request_id, error).await;
            }
            ClientRequest::GitDiffToRemote { request_id, params } => {
                self.git_diff_to_origin(request_id, params.cwd).await;
            }
            ClientRequest::GetConfigToml { request_id } => {
                self.get_config_toml(request_id).await;
            }
        }
    }

    async fn get_config_toml(&self, request_id: RequestId) {
        let toml_value = match load_config_as_toml(&self._config.codex_home) {
            Ok(val) => val,
            Err(err) => {
                let error = JSONRPCErrorError {
                    code: INTERNAL_ERROR_CODE,
                    message: format!("failed to load config.toml: {err}"),
                    data: None,
                };
                self.outgoing.send_error(request_id, error).await;
                return;
            }
        };

        let cfg: ConfigToml = match toml_value.try_into() {
            Ok(cfg) => cfg,
            Err(err) => {
                let error = JSONRPCErrorError {
                    code: INTERNAL_ERROR_CODE,
                    message: format!("failed to parse config.toml: {err}"),
                    data: None,
                };
                self.outgoing.send_error(request_id, error).await;
                return;
            }
        };

        let profiles: HashMap<String, codex_protocol::config_types::ConfigProfile> = cfg
            .profiles
            .into_iter()
            .map(|(k, v)| {
                (
                    k,
                    // Define this explicitly here to avoid the need to
                    // implement `From<codex_core::config_profile::ConfigProfile>`
                    // for the `ConfigProfile` type and introduce a dependency on codex_core
                    codex_protocol::config_types::ConfigProfile {
                        model: v.model,
                        approval_policy: v.approval_policy.map(map_ask_for_approval_to_wire),
                        model_reasoning_effort: v.model_reasoning_effort.map(map_reasoning_effort_to_wire),
                    },
                )
            })
            .collect();

        let response = GetConfigTomlResponse {
            approval_policy: cfg.approval_policy.map(map_ask_for_approval_to_wire),
            sandbox_mode: cfg.sandbox_mode,
            model_reasoning_effort: cfg.model_reasoning_effort.map(map_reasoning_effort_to_wire),
            profile: cfg.profile,
            profiles: Some(profiles),
        };

        self.outgoing.send_response(request_id, response).await;
    }

<<<<<<< HEAD
=======
    async fn set_default_model(&self, request_id: RequestId, params: SetDefaultModelParams) {
        let SetDefaultModelParams {
            model,
            reasoning_effort,
        } = params;
        let effort_str = reasoning_effort.map(|effort| effort.to_string());

        let overrides: [(&[&str], Option<&str>); 2] = [
            (&[CONFIG_KEY_MODEL], model.as_deref()),
            (&[CONFIG_KEY_EFFORT], effort_str.as_deref()),
        ];

        match persist_overrides_and_clear_if_none(
            &self.config.codex_home,
            self.config.active_profile.as_deref(),
            &overrides,
        )
        .await
        {
            Ok(()) => {
                let response = SetDefaultModelResponse {};
                self.outgoing.send_response(request_id, response).await;
            }
            Err(err) => {
                let error = JSONRPCErrorError {
                    code: INTERNAL_ERROR_CODE,
                    message: format!("failed to persist overrides: {err}"),
                    data: None,
                };
                self.outgoing.send_error(request_id, error).await;
            }
        }
    }

    async fn exec_one_off_command(&self, request_id: RequestId, params: ExecOneOffCommandParams) {
        tracing::debug!("ExecOneOffCommand params: {params:?}");

        if params.command.is_empty() {
            let error = JSONRPCErrorError {
                code: INVALID_REQUEST_ERROR_CODE,
                message: "command must not be empty".to_string(),
                data: None,
            };
            self.outgoing.send_error(request_id, error).await;
            return;
        }

        let cwd = params.cwd.unwrap_or_else(|| self.config.cwd.clone());
        let env = create_env(&self.config.shell_environment_policy);
        let timeout_ms = params.timeout_ms;
        let exec_params = ExecParams {
            command: params.command,
            cwd,
            timeout_ms,
            env,
            with_escalated_permissions: None,
            justification: None,
        };

        let effective_policy = params
            .sandbox_policy
            .unwrap_or_else(|| self.config.sandbox_policy.clone());

        let sandbox_type = match &effective_policy {
            codex_core::protocol::SandboxPolicy::DangerFullAccess => {
                codex_core::exec::SandboxType::None
            }
            _ => get_platform_sandbox().unwrap_or(codex_core::exec::SandboxType::None),
        };
        tracing::debug!("Sandbox type: {sandbox_type:?}");
        let codex_linux_sandbox_exe = self.config.codex_linux_sandbox_exe.clone();
        let outgoing = self.outgoing.clone();
        let req_id = request_id;

        tokio::spawn(async move {
            match codex_core::exec::process_exec_tool_call(
                exec_params,
                sandbox_type,
                &effective_policy,
                &codex_linux_sandbox_exe,
                None,
            )
            .await
            {
                Ok(output) => {
                    let response = ExecArbitraryCommandResponse {
                        exit_code: output.exit_code,
                        stdout: output.stdout.text,
                        stderr: output.stderr.text,
                    };
                    outgoing.send_response(req_id, response).await;
                }
                Err(err) => {
                    let error = JSONRPCErrorError {
                        code: INTERNAL_ERROR_CODE,
                        message: format!("exec failed: {err}"),
                        data: None,
                    };
                    outgoing.send_error(req_id, error).await;
                }
            }
        });
    }

>>>>>>> abdcb40f
    async fn process_new_conversation(&self, request_id: RequestId, params: NewConversationParams) {
        let config = match derive_config_from_params(params, self.codex_linux_sandbox_exe.clone()) {
            Ok(config) => config,
            Err(err) => {
                let error = JSONRPCErrorError {
                    code: INVALID_REQUEST_ERROR_CODE,
                    message: format!("error deriving config: {err}"),
                    data: None,
                };
                self.outgoing.send_error(request_id, error).await;
                return;
            }
        };

        match self.conversation_manager.new_conversation(config).await {
            Ok(conversation_id) => {
                let NewConversation {
                    conversation_id,
                    session_configured,
                    ..
                } = conversation_id;
                let response = NewConversationResponse {
                    conversation_id: ConversationId(conversation_id),
                    model: session_configured.model,
                };
                self.outgoing.send_response(request_id, response).await;
            }
            Err(err) => {
                let error = JSONRPCErrorError {
                    code: INTERNAL_ERROR_CODE,
                    message: format!("error creating conversation: {err}"),
                    data: None,
                };
                self.outgoing.send_error(request_id, error).await;
            }
        }
    }

    async fn send_user_message(&self, request_id: RequestId, params: SendUserMessageParams) {
        let SendUserMessageParams {
            conversation_id,
            items,
        } = params;
        let Ok(conversation) = self
            .conversation_manager
            .get_conversation(conversation_id.0)
            .await
        else {
            let error = JSONRPCErrorError {
                code: INVALID_REQUEST_ERROR_CODE,
                message: format!("conversation not found: {conversation_id}"),
                data: None,
            };
            self.outgoing.send_error(request_id, error).await;
            return;
        };

        let mapped_items: Vec<CoreInputItem> = items
            .into_iter()
            .map(|item| match item {
                WireInputItem::Text { text } => CoreInputItem::Text { text },
                WireInputItem::Image { image_url } => CoreInputItem::Image { image_url },
                WireInputItem::LocalImage { path } => CoreInputItem::LocalImage { path },
            })
            .collect();

        // Submit user input to the conversation.
        let _ = conversation
            .submit(Op::UserInput {
                items: mapped_items,
            })
            .await;

        // Acknowledge with an empty result.
        self.outgoing
            .send_response(request_id, SendUserMessageResponse {})
            .await;
    }

    async fn interrupt_conversation(
        &mut self,
        request_id: RequestId,
        params: InterruptConversationParams,
    ) {
        let InterruptConversationParams { conversation_id } = params;
        let Ok(conversation) = self
            .conversation_manager
            .get_conversation(conversation_id.0)
            .await
        else {
            let error = JSONRPCErrorError {
                code: INVALID_REQUEST_ERROR_CODE,
                message: format!("conversation not found: {conversation_id}"),
                data: None,
            };
            self.outgoing.send_error(request_id, error).await;
            return;
        };

        // Submit the interrupt and respond immediately (core does not emit a dedicated event).
        let _ = conversation.submit(Op::Interrupt).await;
        let response = InterruptConversationResponse { abort_reason: TurnAbortReason::Interrupted };
        self.outgoing.send_response(request_id, response).await;
    }

    async fn add_conversation_listener(
        &mut self,
        request_id: RequestId,
        params: AddConversationListenerParams,
    ) {
        let AddConversationListenerParams { conversation_id } = params;
        let Ok(conversation) = self
            .conversation_manager
            .get_conversation(conversation_id.0)
            .await
        else {
            let error = JSONRPCErrorError {
                code: INVALID_REQUEST_ERROR_CODE,
                message: format!("conversation not found: {}", conversation_id.0),
                data: None,
            };
            self.outgoing.send_error(request_id, error).await;
            return;
        };

        let subscription_id = Uuid::new_v4();
        let (cancel_tx, mut cancel_rx) = oneshot::channel();
        self.conversation_listeners
            .insert(subscription_id, cancel_tx);
        let outgoing_for_task = self.outgoing.clone();
        let pending_interrupts = self.pending_interrupts.clone();
        tokio::spawn(async move {
            loop {
                tokio::select! {
                    _ = &mut cancel_rx => {
                        // User has unsubscribed, so exit this task.
                        break;
                    }
                    event = conversation.next_event() => {
                        let event = match event {
                            Ok(event) => event,
                            Err(err) => {
                                tracing::warn!("conversation.next_event() failed with: {err}");
                                break;
                            }
                        };

                        // For now, we send a notification for every event,
                        // JSON-serializing the `Event` as-is, but we will move
                        // to creating a special enum for notifications with a
                        // stable wire format.
                        let method = format!("codex/event/{}", event.msg);
                        let mut params = match serde_json::to_value(event.clone()) {
                            Ok(serde_json::Value::Object(map)) => map,
                            Ok(_) => {
                                tracing::error!("event did not serialize to an object");
                                continue;
                            }
                            Err(err) => {
                                tracing::error!("failed to serialize event: {err}");
                                continue;
                            }
                        };
                        params.insert("conversationId".to_string(), conversation_id.to_string().into());

                        outgoing_for_task.send_notification(OutgoingNotification {
                            method,
                            params: Some(params.into()),
                        })
                        .await;

                        apply_bespoke_event_handling(event.clone(), conversation_id, conversation.clone(), outgoing_for_task.clone(), pending_interrupts.clone()).await;
                    }
                }
            }
        });
        let response = AddConversationSubscriptionResponse { subscription_id };
        self.outgoing.send_response(request_id, response).await;
    }

    async fn remove_conversation_listener(
        &mut self,
        request_id: RequestId,
        params: RemoveConversationListenerParams,
    ) {
        let RemoveConversationListenerParams { subscription_id } = params;
        match self.conversation_listeners.remove(&subscription_id) {
            Some(sender) => {
                // Signal the spawned task to exit and acknowledge.
                let _ = sender.send(());
                let response = RemoveConversationSubscriptionResponse {};
                self.outgoing.send_response(request_id, response).await;
            }
            None => {
                let error = JSONRPCErrorError {
                    code: INVALID_REQUEST_ERROR_CODE,
                    message: format!("subscription not found: {subscription_id}"),
                    data: None,
                };
                self.outgoing.send_error(request_id, error).await;
            }
        }
    }

    async fn git_diff_to_origin(&self, request_id: RequestId, cwd: PathBuf) {
        let diff = git_diff_to_remote(&cwd).await;
        match diff {
            Some(value) => {
                let response = GitDiffToRemoteResponse {
                    sha: value.sha,
                    diff: value.diff,
                };
                self.outgoing.send_response(request_id, response).await;
            }
            None => {
                let error = JSONRPCErrorError {
                    code: INVALID_REQUEST_ERROR_CODE,
                    message: format!("failed to compute git diff to remote for cwd: {cwd:?}"),
                    data: None,
                };
                self.outgoing.send_error(request_id, error).await;
            }
        }
    }
}

impl CodexMessageProcessor {
    // Minimal compatibility layer: translate SendUserTurn into our current
    // flow by submitting only the user items. We intentionally do not attempt
    // per‑turn reconfiguration here (model, cwd, approval, sandbox) to avoid
    // destabilizing the session. This preserves behavior and acks the request
    // so clients using the new method continue to function.
    async fn send_user_turn_compat(
        &self,
        request_id: RequestId,
        params: SendUserTurnParams,
    ) {
        let SendUserTurnParams {
            conversation_id,
            items,
            ..
        } = params;

        let Ok(conversation) = self
            .conversation_manager
            .get_conversation(conversation_id.0)
            .await
        else {
            let error = JSONRPCErrorError {
                code: INVALID_REQUEST_ERROR_CODE,
                message: format!("conversation not found: {conversation_id}"),
                data: None,
            };
            self.outgoing.send_error(request_id, error).await;
            return;
        };

        // Map wire input items into core protocol items.
        let mapped_items: Vec<CoreInputItem> = items
            .into_iter()
            .map(|item| match item {
                WireInputItem::Text { text } => CoreInputItem::Text { text },
                WireInputItem::Image { image_url } => CoreInputItem::Image { image_url },
                WireInputItem::LocalImage { path } => CoreInputItem::LocalImage { path },
            })
            .collect();

        // Submit user input to the conversation.
        let _ = conversation
            .submit(Op::UserInput {
                items: mapped_items,
            })
            .await;

        // Acknowledge.
        self.outgoing.send_response(request_id, SendUserTurnResponse {}).await;
    }
}

async fn apply_bespoke_event_handling(
    event: Event,
    conversation_id: ConversationId,
    conversation: Arc<CodexConversation>,
    outgoing: Arc<OutgoingMessageSender>,
    _pending_interrupts: Arc<Mutex<HashMap<Uuid, Vec<RequestId>>>>,
) {
    let Event { id: _event_id, msg, .. } = event;
    match msg {
        EventMsg::ApplyPatchApprovalRequest(ApplyPatchApprovalRequestEvent {
            call_id,
            changes,
            reason,
            grant_root,
        }) => {
            // Map core FileChange to wire FileChange
            let file_changes: HashMap<PathBuf, codex_protocol::protocol::FileChange> = changes
                .into_iter()
                .map(|(p, c)| {
                    let mapped = match c {
                        codex_core::protocol::FileChange::Add { content } => {
                            codex_protocol::protocol::FileChange::Add { content }
                        }
                        codex_core::protocol::FileChange::Delete => {
                            codex_protocol::protocol::FileChange::Delete { content: String::new() }
                        }
                        codex_core::protocol::FileChange::Update { unified_diff, move_path } => {
                            codex_protocol::protocol::FileChange::Update { unified_diff, move_path }
                        }
                    };
                    (p, mapped)
                })
                .collect();

            let params = ApplyPatchApprovalParams {
                conversation_id,
                call_id: call_id.clone(),
                file_changes,
                reason,
                grant_root,
            };
            let value = serde_json::to_value(&params).unwrap_or_default();
            let rx = outgoing
                .send_request(APPLY_PATCH_APPROVAL_METHOD, Some(value))
                .await;
            // TODO(mbolin): Enforce a timeout so this task does not live indefinitely?
            let approval_id = call_id.clone(); // correlate by call_id, not event_id
            tokio::spawn(async move {
                on_patch_approval_response(approval_id, rx, conversation).await;
            });
        }
        EventMsg::ExecApprovalRequest(ExecApprovalRequestEvent {
            call_id,
            command,
            cwd,
            reason,
        }) => {
            let params = ExecCommandApprovalParams {
                conversation_id,
                call_id: call_id.clone(),
                command,
                cwd,
                reason,
            };
            let value = serde_json::to_value(&params).unwrap_or_default();
            let rx = outgoing
                .send_request(EXEC_COMMAND_APPROVAL_METHOD, Some(value))
                .await;

            // TODO(mbolin): Enforce a timeout so this task does not live indefinitely?
            let approval_id = call_id.clone(); // correlate by call_id, not event_id
            tokio::spawn(async move {
                on_exec_approval_response(approval_id, rx, conversation).await;
            });
        }
        // No special handling needed for interrupts; responses are sent immediately.

        _ => {}
    }
}

fn derive_config_from_params(
    params: NewConversationParams,
    codex_linux_sandbox_exe: Option<PathBuf>,
) -> std::io::Result<Config> {
    let NewConversationParams {
        model,
        profile,
        cwd,
        approval_policy,
        sandbox: sandbox_mode,
        config: cli_overrides,
        base_instructions,
        include_plan_tool,
        ..
    } = params;
        let overrides = ConfigOverrides {
        model,
        config_profile: profile,
        cwd: cwd.map(PathBuf::from),
        approval_policy: approval_policy.map(map_ask_for_approval_from_wire),
        sandbox_mode,
        model_provider: None,
        codex_linux_sandbox_exe,
        base_instructions,
        include_plan_tool,
        disable_response_storage: None,
        show_raw_agent_reasoning: None,
        debug: None,
        tools_web_search_request: None,
    };

    let cli_overrides = cli_overrides
        .unwrap_or_default()
        .into_iter()
        .map(|(k, v)| (k, json_to_toml(v)))
        .collect();

    Config::load_with_cli_overrides(cli_overrides, overrides)
}

async fn on_patch_approval_response(
    approval_id: String,
    receiver: tokio::sync::oneshot::Receiver<mcp_types::Result>,
    codex: Arc<CodexConversation>,
) {
    let response = receiver.await;
    let value = match response {
        Ok(value) => value,
        Err(err) => {
            error!("request failed: {err:?}");
            if let Err(submit_err) = codex
                .submit(Op::PatchApproval {
                    id: approval_id.clone(),
                    decision: core_protocol::ReviewDecision::Denied,
                })
                .await
            {
                error!("failed to submit denied PatchApproval after request failure: {submit_err}");
            }
            return;
        }
    };

    let response =
        serde_json::from_value::<ApplyPatchApprovalResponse>(value).unwrap_or_else(|err| {
            error!("failed to deserialize ApplyPatchApprovalResponse: {err}");
            ApplyPatchApprovalResponse {
                decision: ReviewDecision::Denied,
            }
        });

    if let Err(err) = codex
        .submit(Op::PatchApproval {
            id: approval_id,
            decision: map_review_decision_from_wire(response.decision),
        })
        .await
    {
        error!("failed to submit PatchApproval: {err}");
    }
}

async fn on_exec_approval_response(
    approval_id: String,
    receiver: tokio::sync::oneshot::Receiver<mcp_types::Result>,
    conversation: Arc<CodexConversation>,
) {
    let response = receiver.await;
    let value = match response {
        Ok(value) => value,
        Err(err) => {
            tracing::error!("request failed: {err:?}");
            return;
        }
    };

    // Try to deserialize `value` and then make the appropriate call to `codex`.
    let response =
        serde_json::from_value::<ExecCommandApprovalResponse>(value).unwrap_or_else(|err| {
            error!("failed to deserialize ExecCommandApprovalResponse: {err}");
            // If we cannot deserialize the response, we deny the request to be
            // conservative.
            ExecCommandApprovalResponse {
                decision: ReviewDecision::Denied,
            }
        });

    if let Err(err) = conversation
        .submit(Op::ExecApproval {
            id: approval_id,
            decision: map_review_decision_from_wire(response.decision),
        })
        .await
    {
        error!("failed to submit ExecApproval: {err}");
    }
}

fn map_review_decision_from_wire(d: codex_protocol::protocol::ReviewDecision) -> core_protocol::ReviewDecision {
    match d {
        codex_protocol::protocol::ReviewDecision::Approved => core_protocol::ReviewDecision::Approved,
        codex_protocol::protocol::ReviewDecision::ApprovedForSession => core_protocol::ReviewDecision::ApprovedForSession,
        codex_protocol::protocol::ReviewDecision::Denied => core_protocol::ReviewDecision::Denied,
        codex_protocol::protocol::ReviewDecision::Abort => core_protocol::ReviewDecision::Abort,
    }
}

fn map_ask_for_approval_from_wire(a: codex_protocol::protocol::AskForApproval) -> core_protocol::AskForApproval {
    match a {
        codex_protocol::protocol::AskForApproval::UnlessTrusted => core_protocol::AskForApproval::UnlessTrusted,
        codex_protocol::protocol::AskForApproval::OnFailure => core_protocol::AskForApproval::OnFailure,
        codex_protocol::protocol::AskForApproval::OnRequest => core_protocol::AskForApproval::OnRequest,
        codex_protocol::protocol::AskForApproval::Never => core_protocol::AskForApproval::Never,
    }
}

fn map_ask_for_approval_to_wire(a: core_protocol::AskForApproval) -> codex_protocol::protocol::AskForApproval {
    match a {
        core_protocol::AskForApproval::UnlessTrusted => codex_protocol::protocol::AskForApproval::UnlessTrusted,
        core_protocol::AskForApproval::OnFailure => codex_protocol::protocol::AskForApproval::OnFailure,
        core_protocol::AskForApproval::OnRequest => codex_protocol::protocol::AskForApproval::OnRequest,
        core_protocol::AskForApproval::Never => codex_protocol::protocol::AskForApproval::Never,
    }
}

fn map_reasoning_effort_to_wire(
    e: codex_core::config_types::ReasoningEffort,
) -> codex_protocol::config_types::ReasoningEffort {
    use codex_core::config_types::ReasoningEffort as CoreRE;
    use codex_protocol::config_types::ReasoningEffort as WireRE;
    match e {
        CoreRE::Minimal => WireRE::Minimal,
        CoreRE::Low => WireRE::Low,
        CoreRE::Medium => WireRE::Medium,
        CoreRE::High => WireRE::High,
        CoreRE::None => WireRE::Medium,
    }
}<|MERGE_RESOLUTION|>--- conflicted
+++ resolved
@@ -10,16 +10,6 @@
 use codex_core::config::ConfigOverrides;
 use codex_core::config::ConfigToml;
 use codex_core::config::load_config_as_toml;
-<<<<<<< HEAD
-=======
-use codex_core::config_edit::CONFIG_KEY_EFFORT;
-use codex_core::config_edit::CONFIG_KEY_MODEL;
-use codex_core::config_edit::persist_overrides_and_clear_if_none;
-use codex_core::default_client::get_codex_user_agent;
-use codex_core::exec::ExecParams;
-use codex_core::exec_env::create_env;
-use codex_core::get_platform_sandbox;
->>>>>>> abdcb40f
 use codex_core::git_info::git_diff_to_remote;
 use codex_core::protocol::ApplyPatchApprovalRequestEvent;
 use codex_core::protocol::Event;
@@ -222,113 +212,8 @@
         self.outgoing.send_response(request_id, response).await;
     }
 
-<<<<<<< HEAD
-=======
-    async fn set_default_model(&self, request_id: RequestId, params: SetDefaultModelParams) {
-        let SetDefaultModelParams {
-            model,
-            reasoning_effort,
-        } = params;
-        let effort_str = reasoning_effort.map(|effort| effort.to_string());
-
-        let overrides: [(&[&str], Option<&str>); 2] = [
-            (&[CONFIG_KEY_MODEL], model.as_deref()),
-            (&[CONFIG_KEY_EFFORT], effort_str.as_deref()),
-        ];
-
-        match persist_overrides_and_clear_if_none(
-            &self.config.codex_home,
-            self.config.active_profile.as_deref(),
-            &overrides,
-        )
-        .await
-        {
-            Ok(()) => {
-                let response = SetDefaultModelResponse {};
-                self.outgoing.send_response(request_id, response).await;
-            }
-            Err(err) => {
-                let error = JSONRPCErrorError {
-                    code: INTERNAL_ERROR_CODE,
-                    message: format!("failed to persist overrides: {err}"),
-                    data: None,
-                };
-                self.outgoing.send_error(request_id, error).await;
-            }
-        }
-    }
-
-    async fn exec_one_off_command(&self, request_id: RequestId, params: ExecOneOffCommandParams) {
-        tracing::debug!("ExecOneOffCommand params: {params:?}");
-
-        if params.command.is_empty() {
-            let error = JSONRPCErrorError {
-                code: INVALID_REQUEST_ERROR_CODE,
-                message: "command must not be empty".to_string(),
-                data: None,
-            };
-            self.outgoing.send_error(request_id, error).await;
-            return;
-        }
-
-        let cwd = params.cwd.unwrap_or_else(|| self.config.cwd.clone());
-        let env = create_env(&self.config.shell_environment_policy);
-        let timeout_ms = params.timeout_ms;
-        let exec_params = ExecParams {
-            command: params.command,
-            cwd,
-            timeout_ms,
-            env,
-            with_escalated_permissions: None,
-            justification: None,
-        };
-
-        let effective_policy = params
-            .sandbox_policy
-            .unwrap_or_else(|| self.config.sandbox_policy.clone());
-
-        let sandbox_type = match &effective_policy {
-            codex_core::protocol::SandboxPolicy::DangerFullAccess => {
-                codex_core::exec::SandboxType::None
-            }
-            _ => get_platform_sandbox().unwrap_or(codex_core::exec::SandboxType::None),
-        };
-        tracing::debug!("Sandbox type: {sandbox_type:?}");
-        let codex_linux_sandbox_exe = self.config.codex_linux_sandbox_exe.clone();
-        let outgoing = self.outgoing.clone();
-        let req_id = request_id;
-
-        tokio::spawn(async move {
-            match codex_core::exec::process_exec_tool_call(
-                exec_params,
-                sandbox_type,
-                &effective_policy,
-                &codex_linux_sandbox_exe,
-                None,
-            )
-            .await
-            {
-                Ok(output) => {
-                    let response = ExecArbitraryCommandResponse {
-                        exit_code: output.exit_code,
-                        stdout: output.stdout.text,
-                        stderr: output.stderr.text,
-                    };
-                    outgoing.send_response(req_id, response).await;
-                }
-                Err(err) => {
-                    let error = JSONRPCErrorError {
-                        code: INTERNAL_ERROR_CODE,
-                        message: format!("exec failed: {err}"),
-                        data: None,
-                    };
-                    outgoing.send_error(req_id, error).await;
-                }
-            }
-        });
-    }
-
->>>>>>> abdcb40f
+    // Upstream added utility endpoints (user info, set default model, one-off exec).
+    // Our fork does not expose them via this server; omit to preserve behavior.
     async fn process_new_conversation(&self, request_id: RequestId, params: NewConversationParams) {
         let config = match derive_config_from_params(params, self.codex_linux_sandbox_exe.clone()) {
             Ok(config) => config,
