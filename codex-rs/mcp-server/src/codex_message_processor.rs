--- conflicted
+++ resolved
@@ -194,271 +194,6 @@
         }
     }
 
-<<<<<<< HEAD
-=======
-    async fn handle_list_conversations(
-        &self,
-        request_id: RequestId,
-        params: ListConversationsParams,
-    ) {
-        let page_size = params.page_size.unwrap_or(25);
-        // Decode the optional cursor string to a Cursor via serde (Cursor implements Deserialize from string)
-        let cursor_obj: Option<RolloutCursor> = match params.cursor {
-            Some(s) => serde_json::from_str::<RolloutCursor>(&format!("\"{s}\"")).ok(),
-            None => None,
-        };
-        let cursor_ref = cursor_obj.as_ref();
-
-        let page = match RolloutRecorder::list_conversations(
-            &self.config.codex_home,
-            page_size,
-            cursor_ref,
-        )
-        .await
-        {
-            Ok(p) => p,
-            Err(err) => {
-                let error = JSONRPCErrorError {
-                    code: INTERNAL_ERROR_CODE,
-                    message: format!("failed to list conversations: {err}"),
-                    data: None,
-                };
-                self.outgoing.send_error(request_id, error).await;
-                return;
-            }
-        };
-
-        let items = page
-            .items
-            .into_iter()
-            .filter_map(|it| extract_conversation_summary(it.path, &it.head))
-            .collect();
-
-        // Encode next_cursor as a plain string
-        let next_cursor = match page.next_cursor {
-            Some(c) => match serde_json::to_value(&c) {
-                Ok(serde_json::Value::String(s)) => Some(s),
-                _ => None,
-            },
-            None => None,
-        };
-
-        let response = ListConversationsResponse { items, next_cursor };
-        self.outgoing.send_response(request_id, response).await;
-    }
-
-    async fn handle_resume_conversation(
-        &self,
-        request_id: RequestId,
-        params: ResumeConversationParams,
-    ) {
-        // Derive a Config using the same logic as new conversation, honoring overrides if provided.
-        let config = match params.overrides {
-            Some(overrides) => {
-                derive_config_from_params(overrides, self.codex_linux_sandbox_exe.clone())
-            }
-            None => Ok(self.config.as_ref().clone()),
-        };
-        let config = match config {
-            Ok(cfg) => cfg,
-            Err(err) => {
-                let error = JSONRPCErrorError {
-                    code: INVALID_REQUEST_ERROR_CODE,
-                    message: format!("error deriving config: {err}"),
-                    data: None,
-                };
-                self.outgoing.send_error(request_id, error).await;
-                return;
-            }
-        };
-
-        match self
-            .conversation_manager
-            .resume_conversation_from_rollout(
-                config,
-                params.path.clone(),
-                self.auth_manager.clone(),
-            )
-            .await
-        {
-            Ok(NewConversation {
-                conversation_id,
-                session_configured,
-                ..
-            }) => {
-                let event = Event {
-                    id: "".to_string(),
-                    msg: EventMsg::SessionConfigured(session_configured.clone()),
-                };
-                self.outgoing.send_event_as_notification(&event, None).await;
-                let initial_messages = session_configured.initial_messages.map(|msgs| {
-                    msgs.into_iter()
-                        .filter(|event| {
-                            // Don't send non-plain user messages (like user instructions
-                            // or environment context) back so they don't get rendered.
-                            if let EventMsg::UserMessage(user_message) = event {
-                                return matches!(user_message.kind, Some(InputMessageKind::Plain));
-                            }
-                            true
-                        })
-                        .collect()
-                });
-
-                // Reply with conversation id + model and initial messages (when present)
-                let response = codex_protocol::mcp_protocol::ResumeConversationResponse {
-                    conversation_id,
-                    model: session_configured.model.clone(),
-                    initial_messages,
-                };
-                self.outgoing.send_response(request_id, response).await;
-            }
-            Err(err) => {
-                let error = JSONRPCErrorError {
-                    code: INTERNAL_ERROR_CODE,
-                    message: format!("error resuming conversation: {err}"),
-                    data: None,
-                };
-                self.outgoing.send_error(request_id, error).await;
-            }
-        }
-    }
-
-    async fn archive_conversation(&self, request_id: RequestId, params: ArchiveConversationParams) {
-        let ArchiveConversationParams {
-            conversation_id,
-            rollout_path,
-        } = params;
-
-        // Verify that the rollout path is in the sessions directory or else
-        // a malicious client could specify an arbitrary path.
-        let rollout_folder = self.config.codex_home.join(codex_core::SESSIONS_SUBDIR);
-        let canonical_rollout_path = tokio::fs::canonicalize(&rollout_path).await;
-        let canonical_rollout_path = if let Ok(path) = canonical_rollout_path
-            && path.starts_with(&rollout_folder)
-        {
-            path
-        } else {
-            let error = JSONRPCErrorError {
-                code: INVALID_REQUEST_ERROR_CODE,
-                message: format!(
-                    "rollout path `{}` must be in sessions directory",
-                    rollout_path.display()
-                ),
-                data: None,
-            };
-            self.outgoing.send_error(request_id, error).await;
-            return;
-        };
-
-        let required_suffix = format!("{conversation_id}.jsonl");
-        let Some(file_name) = canonical_rollout_path.file_name().map(OsStr::to_owned) else {
-            let error = JSONRPCErrorError {
-                code: INVALID_REQUEST_ERROR_CODE,
-                message: format!(
-                    "rollout path `{}` missing file name",
-                    rollout_path.display()
-                ),
-                data: None,
-            };
-            self.outgoing.send_error(request_id, error).await;
-            return;
-        };
-
-        if !file_name
-            .to_string_lossy()
-            .ends_with(required_suffix.as_str())
-        {
-            let error = JSONRPCErrorError {
-                code: INVALID_REQUEST_ERROR_CODE,
-                message: format!(
-                    "rollout path `{}` does not match conversation id {conversation_id}",
-                    rollout_path.display()
-                ),
-                data: None,
-            };
-            self.outgoing.send_error(request_id, error).await;
-            return;
-        }
-
-        let removed_conversation = self
-            .conversation_manager
-            .remove_conversation(&conversation_id)
-            .await;
-        if let Some(conversation) = removed_conversation {
-            info!("conversation {conversation_id} was active; shutting down");
-            let conversation_clone = conversation.clone();
-            let notify = Arc::new(tokio::sync::Notify::new());
-            let notify_clone = notify.clone();
-
-            // Establish the listener for ShutdownComplete before submitting
-            // Shutdown so it is not missed.
-            let is_shutdown = tokio::spawn(async move {
-                loop {
-                    select! {
-                        _ = notify_clone.notified() => {
-                            break;
-                        }
-                        event = conversation_clone.next_event() => {
-                            if let Ok(event) = event && matches!(event.msg, EventMsg::ShutdownComplete) {
-                                break;
-                            }
-                        }
-                    }
-                }
-            });
-
-            // Request shutdown.
-            match conversation.submit(Op::Shutdown).await {
-                Ok(_) => {
-                    // Successfully submitted Shutdown; wait before proceeding.
-                    select! {
-                        _ = is_shutdown => {
-                            // Normal shutdown: proceed with archive.
-                        }
-                        _ = tokio::time::sleep(Duration::from_secs(10)) => {
-                            warn!("conversation {conversation_id} shutdown timed out; proceeding with archive");
-                            notify.notify_one();
-                        }
-                    }
-                }
-                Err(err) => {
-                    error!("failed to submit Shutdown to conversation {conversation_id}: {err}");
-                    notify.notify_one();
-                    // Perhaps we lost a shutdown race, so let's continue to
-                    // clean up the .jsonl file.
-                }
-            }
-        }
-
-        // Move the .jsonl file to the archived sessions subdir.
-        let result: std::io::Result<()> = async {
-            let archive_folder = self
-                .config
-                .codex_home
-                .join(codex_core::ARCHIVED_SESSIONS_SUBDIR);
-            tokio::fs::create_dir_all(&archive_folder).await?;
-            tokio::fs::rename(&canonical_rollout_path, &archive_folder.join(&file_name)).await?;
-            Ok(())
-        }
-        .await;
-
-        match result {
-            Ok(()) => {
-                let response = ArchiveConversationResponse {};
-                self.outgoing.send_response(request_id, response).await;
-            }
-            Err(err) => {
-                let error = JSONRPCErrorError {
-                    code: INTERNAL_ERROR_CODE,
-                    message: format!("failed to archive conversation: {err}"),
-                    data: None,
-                };
-                self.outgoing.send_error(request_id, error).await;
-            }
-        }
-    }
-
->>>>>>> d4aba772
     async fn send_user_message(&self, request_id: RequestId, params: SendUserMessageParams) {
         let SendUserMessageParams {
             conversation_id,
@@ -539,7 +274,7 @@
         else {
             let error = JSONRPCErrorError {
                 code: INVALID_REQUEST_ERROR_CODE,
-                message: format!("conversation not found: {}", conversation_id.0),
+                message: format!("conversation not found: {conversation_id}"),
                 data: None,
             };
             self.outgoing.send_error(request_id, error).await;
@@ -911,64 +646,12 @@
     }
 }
 
-<<<<<<< HEAD
 fn map_ask_for_approval_from_wire(a: codex_protocol::protocol::AskForApproval) -> core_protocol::AskForApproval {
     match a {
         codex_protocol::protocol::AskForApproval::UnlessTrusted => core_protocol::AskForApproval::UnlessTrusted,
         codex_protocol::protocol::AskForApproval::OnFailure => core_protocol::AskForApproval::OnFailure,
         codex_protocol::protocol::AskForApproval::OnRequest => core_protocol::AskForApproval::OnRequest,
         codex_protocol::protocol::AskForApproval::Never => core_protocol::AskForApproval::Never,
-=======
-#[cfg(test)]
-mod tests {
-    use super::*;
-    use pretty_assertions::assert_eq;
-    use serde_json::json;
-
-    #[test]
-    fn extract_conversation_summary_prefers_plain_user_messages() {
-        let conversation_id =
-            ConversationId::from_string("3f941c35-29b3-493b-b0a4-e25800d9aeb0").unwrap();
-        let timestamp = Some("2025-09-05T16:53:11.850Z".to_string());
-        let path = PathBuf::from("rollout.jsonl");
-
-        let head = vec![
-            json!({
-                "id": conversation_id.to_string(),
-                "timestamp": timestamp,
-                "cwd": "/",
-                "originator": "codex",
-                "cli_version": "0.0.0",
-                "instructions": null
-            }),
-            json!({
-                "type": "message",
-                "role": "user",
-                "content": [{
-                    "type": "input_text",
-                    "text": "<user_instructions>\n<AGENTS.md contents>\n</user_instructions>".to_string(),
-                }],
-            }),
-            json!({
-                "type": "message",
-                "role": "user",
-                "content": [{
-                    "type": "input_text",
-                    "text": format!("<prior context> {USER_MESSAGE_BEGIN}Count to 5"),
-                }],
-            }),
-        ];
-
-        let summary = extract_conversation_summary(path.clone(), &head).expect("summary");
-
-        assert_eq!(summary.conversation_id, conversation_id);
-        assert_eq!(
-            summary.timestamp,
-            Some("2025-09-05T16:53:11.850Z".to_string())
-        );
-        assert_eq!(summary.path, path);
-        assert_eq!(summary.preview, "Count to 5");
->>>>>>> d4aba772
     }
 }
 
