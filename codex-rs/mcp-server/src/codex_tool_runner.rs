//! Asynchronous worker that executes a **Codex** tool-call inside a spawned
//! Tokio task. Separated from `message_processor.rs` to keep that file small
//! and to make future feature-growth easier to manage.

use std::collections::HashMap;
use std::sync::Arc;

use codex_core::CodexConversation;
use codex_core::ConversationManager;
use codex_core::NewConversation;
use codex_core::config::Config as CodexConfig;
use codex_core::protocol::AgentMessageEvent;
use codex_core::protocol::ApplyPatchApprovalRequestEvent;
use codex_core::protocol::Event;
use codex_core::protocol::EventMsg;
use codex_core::protocol::ExecApprovalRequestEvent;
use codex_core::protocol::InputItem;
use codex_core::protocol::Op;
use codex_core::protocol::Submission;
use codex_core::protocol::TaskCompleteEvent;
use mcp_types::CallToolResult;
use mcp_types::ContentBlock;
use mcp_types::RequestId;
use mcp_types::TextContent;
use serde_json::json;
use tokio::sync::Mutex;
use uuid::Uuid;

use crate::exec_approval::handle_exec_approval_request;
use crate::outgoing_message::OutgoingMessageSender;
use crate::outgoing_message::OutgoingNotificationMeta;
use crate::patch_approval::handle_patch_approval_request;

pub(crate) const INVALID_PARAMS_ERROR_CODE: i64 = -32602;

/// Run a complete Codex session and stream events back to the client.
///
/// On completion (success or error) the function sends the appropriate
/// `tools/call` response so the LLM can continue the conversation.
pub async fn run_codex_tool_session(
    id: RequestId,
    initial_prompt: String,
    config: CodexConfig,
    outgoing: Arc<OutgoingMessageSender>,
    conversation_manager: Arc<ConversationManager>,
    running_requests_id_to_codex_uuid: Arc<Mutex<HashMap<RequestId, Uuid>>>,
) {
    let NewConversation {
        conversation_id,
        conversation,
        session_configured,
    } = match conversation_manager.new_conversation(config).await {
        Ok(res) => res,
        Err(e) => {
            let result = CallToolResult {
                content: vec![ContentBlock::TextContent(TextContent {
                    r#type: "text".to_string(),
                    text: format!("Failed to start Codex session: {e}"),
                    annotations: None,
                })],
                is_error: Some(true),
                structured_content: None,
            };
            outgoing.send_response(id.clone(), result).await;
            return;
        }
    };

    let session_configured_event = Event {
        // Use a fake id value for now.
        id: "".to_string(),
        event_seq: 0,
        msg: EventMsg::SessionConfigured(session_configured.clone()),
        order: None,
    };
    outgoing
        .send_event_as_notification(
            &session_configured_event,
            Some(OutgoingNotificationMeta::new(Some(id.clone()))),
        )
        .await;

    // Use the original MCP request ID as the `sub_id` for the Codex submission so that
    // any events emitted for this tool-call can be correlated with the
    // originating `tools/call` request.
    let sub_id = match &id {
        RequestId::String(s) => s.clone(),
        RequestId::Integer(n) => n.to_string(),
    };
    running_requests_id_to_codex_uuid
        .lock()
        .await
        .insert(id.clone(), conversation_id);
    let submission = Submission {
        id: sub_id.clone(),
        op: Op::UserInput {
            items: vec![InputItem::Text {
                text: initial_prompt.clone(),
            }],
        },
    };

    if let Err(e) = conversation.submit_with_id(submission).await {
        tracing::error!("Failed to submit initial prompt: {e}");
        // unregister the id so we don't keep it in the map
        running_requests_id_to_codex_uuid.lock().await.remove(&id);
        return;
    }

    run_codex_tool_session_inner(
        conversation,
        outgoing,
        id,
        running_requests_id_to_codex_uuid,
    )
    .await;
}

pub async fn run_codex_tool_session_reply(
    conversation: Arc<CodexConversation>,
    outgoing: Arc<OutgoingMessageSender>,
    request_id: RequestId,
    prompt: String,
    running_requests_id_to_codex_uuid: Arc<Mutex<HashMap<RequestId, Uuid>>>,
    session_id: Uuid,
) {
    running_requests_id_to_codex_uuid
        .lock()
        .await
        .insert(request_id.clone(), session_id);
    if let Err(e) = conversation
        .submit(Op::UserInput {
            items: vec![InputItem::Text { text: prompt }],
        })
        .await
    {
        tracing::error!("Failed to submit user input: {e}");
        // unregister the id so we don't keep it in the map
        running_requests_id_to_codex_uuid
            .lock()
            .await
            .remove(&request_id);
        return;
    }

    run_codex_tool_session_inner(
        conversation,
        outgoing,
        request_id,
        running_requests_id_to_codex_uuid,
    )
    .await;
}

async fn run_codex_tool_session_inner(
    codex: Arc<CodexConversation>,
    outgoing: Arc<OutgoingMessageSender>,
    request_id: RequestId,
    running_requests_id_to_codex_uuid: Arc<Mutex<HashMap<RequestId, Uuid>>>,
) {
    let request_id_str = match &request_id {
        RequestId::String(s) => s.clone(),
        RequestId::Integer(n) => n.to_string(),
    };

    // Stream events until the task needs to pause for user interaction or
    // completes.
    loop {
        match codex.next_event().await {
            Ok(event) => {
                outgoing
                    .send_event_as_notification(
                        &event,
                        Some(OutgoingNotificationMeta::new(Some(request_id.clone()))),
                    )
                    .await;

                match event.msg {
                    EventMsg::ExecApprovalRequest(ExecApprovalRequestEvent {
                        command,
                        cwd,
                        call_id,
                        reason: _,
                    }) => {
                        handle_exec_approval_request(
                            command,
                            cwd,
                            outgoing.clone(),
                            codex.clone(),
                            request_id.clone(),
                            request_id_str.clone(),
                            event.id.clone(),
                            call_id,
                        )
                        .await;
                        continue;
                    }
                    EventMsg::Error(err_event) => {
                        // Return a response to conclude the tool call when the Codex session reports an error (e.g., interruption).
                        let result = json!({
                            "error": err_event.message,
                        });
                        outgoing.send_response(request_id.clone(), result).await;
                        break;
                    }
                    EventMsg::ApplyPatchApprovalRequest(ApplyPatchApprovalRequestEvent {
                        call_id,
                        reason,
                        grant_root,
                        changes,
                    }) => {
                        handle_patch_approval_request(
                            call_id,
                            reason,
                            grant_root,
                            changes,
                            outgoing.clone(),
                            codex.clone(),
                            request_id.clone(),
                            request_id_str.clone(),
                            event.id.clone(),
                        )
                        .await;
                        continue;
                    }
                    EventMsg::TaskComplete(TaskCompleteEvent { last_agent_message }) => {
                        let text = match last_agent_message {
                            Some(msg) => msg.clone(),
                            None => "".to_string(),
                        };
                        let result = CallToolResult {
                            content: vec![ContentBlock::TextContent(TextContent {
                                r#type: "text".to_string(),
                                text,
                                annotations: None,
                            })],
                            is_error: None,
                            structured_content: None,
                        };
                        outgoing.send_response(request_id.clone(), result).await;
                        // unregister the id so we don't keep it in the map
                        running_requests_id_to_codex_uuid
                            .lock()
                            .await
                            .remove(&request_id);
                        break;
                    }
                    EventMsg::SessionConfigured(_) => {
                        tracing::error!("unexpected SessionConfigured event");
                    }
                    EventMsg::AgentMessageDelta(_) => {
                        // TODO: think how we want to support this in the MCP
                    }
                    EventMsg::AgentReasoningDelta(_) => {
                        // TODO: think how we want to support this in the MCP
                    }
                    EventMsg::AgentMessage(AgentMessageEvent { .. }) => {
                        // TODO: think how we want to support this in the MCP
                    }
                    EventMsg::AgentReasoningRawContent(_)
                    | EventMsg::AgentReasoningRawContentDelta(_)
                    | EventMsg::TaskStarted
                    | EventMsg::TokenCount(_)
                    | EventMsg::AgentReasoning(_)
                    | EventMsg::AgentReasoningSectionBreak(_)
                    | EventMsg::McpToolCallBegin(_)
                    | EventMsg::McpToolCallEnd(_)
                    // | EventMsg::McpListToolsResponse(_)
                    | EventMsg::ExecCommandBegin(_)
                    | EventMsg::ExecCommandOutputDelta(_)
                    | EventMsg::ExecCommandEnd(_)
                    | EventMsg::BackgroundEvent(_)
                    | EventMsg::PatchApplyBegin(_)
                    | EventMsg::PatchApplyEnd(_)
                    | EventMsg::TurnDiff(_)
                    | EventMsg::WebSearchBegin(_)
                    | EventMsg::WebSearchComplete(_)
                    | EventMsg::GetHistoryEntryResponse(_)
                    | EventMsg::ReplayHistory(_)
                    | EventMsg::PlanUpdate(_)
<<<<<<< HEAD
                    | EventMsg::BrowserScreenshotUpdate(_)
                    | EventMsg::AgentStatusUpdate(_)
                    | EventMsg::ShutdownComplete
                    | EventMsg::CustomToolCallBegin(_)
                    | EventMsg::CustomToolCallEnd(_) => {
=======
                    | EventMsg::TurnAborted(_)
                    | EventMsg::ConversationPath(_)
                    | EventMsg::UserMessage(_)
                    | EventMsg::ShutdownComplete
                    | EventMsg::EnteredReviewMode(_)
                    | EventMsg::ExitedReviewMode(_) => {
>>>>>>> 414b8be8
                        // For now, we do not do anything extra for these
                        // events. Note that
                        // send(codex_event_to_notification(&event)) above has
                        // already dispatched these events as notifications,
                        // though we may want to do give different treatment to
                        // individual events in the future.
                    }
                }
            }
            Err(e) => {
                let result = CallToolResult {
                    content: vec![ContentBlock::TextContent(TextContent {
                        r#type: "text".to_string(),
                        text: format!("Codex runtime error: {e}"),
                        annotations: None,
                    })],
                    is_error: Some(true),
                    // TODO(mbolin): Could present the error in a more
                    // structured way.
                    structured_content: None,
                };
                outgoing.send_response(request_id.clone(), result).await;
                break;
            }
        }
    }
}<|MERGE_RESOLUTION|>--- conflicted
+++ resolved
@@ -278,20 +278,16 @@
                     | EventMsg::GetHistoryEntryResponse(_)
                     | EventMsg::ReplayHistory(_)
                     | EventMsg::PlanUpdate(_)
-<<<<<<< HEAD
                     | EventMsg::BrowserScreenshotUpdate(_)
                     | EventMsg::AgentStatusUpdate(_)
-                    | EventMsg::ShutdownComplete
-                    | EventMsg::CustomToolCallBegin(_)
-                    | EventMsg::CustomToolCallEnd(_) => {
-=======
                     | EventMsg::TurnAborted(_)
                     | EventMsg::ConversationPath(_)
                     | EventMsg::UserMessage(_)
                     | EventMsg::ShutdownComplete
                     | EventMsg::EnteredReviewMode(_)
-                    | EventMsg::ExitedReviewMode(_) => {
->>>>>>> 414b8be8
+                    | EventMsg::ExitedReviewMode(_)
+                    | EventMsg::CustomToolCallBegin(_)
+                    | EventMsg::CustomToolCallEnd(_) => {
                         // For now, we do not do anything extra for these
                         // events. Note that
                         // send(codex_event_to_notification(&event)) above has
