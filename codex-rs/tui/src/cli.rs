--- conflicted
+++ resolved
@@ -59,15 +59,12 @@
     #[clap(long = "cd", short = 'C', value_name = "DIR")]
     pub cwd: Option<PathBuf>,
 
-<<<<<<< HEAD
+    /// Enable web search (off by default). When enabled, the native Responses `web_search` tool is available to the model (no per‑call approval).
+    #[arg(long = "search", default_value_t = false)]
+    pub web_search: bool,
     /// Enable debug logging of all LLM requests and responses to files.
     #[clap(long = "debug", short = 'd', default_value_t = false)]
     pub debug: bool,
-=======
-    /// Enable web search (off by default). When enabled, the native Responses `web_search` tool is available to the model (no per‑call approval).
-    #[arg(long = "search", default_value_t = false)]
-    pub web_search: bool,
->>>>>>> c6a52d61
 
     #[clap(skip)]
     pub config_overrides: CliConfigOverrides,
