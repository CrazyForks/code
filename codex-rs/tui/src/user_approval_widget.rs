--- conflicted
+++ resolved
@@ -110,36 +110,7 @@
     done: bool,
 }
 
-<<<<<<< HEAD
 impl UserApprovalWidget<'_> {
-=======
-fn to_command_display<'a>(
-    first_line: Vec<Span<'a>>,
-    cmd: String,
-    last_line: Vec<Span<'a>>,
-) -> Vec<Line<'a>> {
-    let command_lines: Vec<Span> = cmd.lines().map(|line| line.to_string().dim()).collect();
-
-    let mut lines: Vec<Line<'a>> = vec![];
-
-    let mut first_line = first_line.clone();
-    if command_lines.len() == 1 {
-        first_line.push(command_lines[0].clone());
-        first_line.extend(last_line);
-    } else {
-        for line in command_lines {
-            lines.push(vec!["    ".into(), line].into());
-        }
-        let last_line = last_line.clone();
-        lines.push(Line::from(last_line));
-    }
-    lines.insert(0, Line::from(first_line));
-
-    lines
-}
-
-impl UserApprovalWidget {
->>>>>>> a56eb481
     pub(crate) fn new(approval_request: ApprovalRequest, app_event_tx: AppEventSender) -> Self {
         let confirmation_prompt = match &approval_request {
             ApprovalRequest::Exec {
@@ -264,10 +235,7 @@
     }
 
     fn send_decision_with_feedback(&mut self, decision: ReviewDecision, feedback: String) {
-<<<<<<< HEAD
         let mut lines: Vec<Line<'static>> = Vec::new();
-=======
->>>>>>> a56eb481
         match &self.approval_request {
             ApprovalRequest::Exec { command, .. } => {
                 let cmd = strip_bash_lc_and_escape(command);
@@ -333,11 +301,8 @@
                 // No history line for patch approval decisions.
             }
         }
-<<<<<<< HEAD
         lines.push(Line::from(""));
         self.app_event_tx.send(AppEvent::InsertHistory(lines));
-=======
->>>>>>> a56eb481
 
         let op = match &self.approval_request {
             ApprovalRequest::Exec { id, .. } => Op::ExecApproval {
