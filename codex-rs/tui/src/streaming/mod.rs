#![allow(dead_code)]

use crate::markdown_stream::AnimatedLineStreamer;
use crate::markdown_stream::MarkdownStreamCollector;
pub(crate) mod controller;

pub(crate) struct StreamState {
    pub(crate) collector: MarkdownStreamCollector,
    pub(crate) streamer: AnimatedLineStreamer,
    pub(crate) has_seen_delta: bool,
}

impl StreamState {
    pub(crate) fn new() -> Self {
        Self {
            collector: MarkdownStreamCollector::new(),
            streamer: AnimatedLineStreamer::new(),
            has_seen_delta: false,
        }
    }
    
    pub(crate) fn new_for_kind(kind: StreamKind) -> Self {
        // Bold the first sentence for assistant answers; reasoning stays normal.
        let collector = match kind {
            StreamKind::Answer => MarkdownStreamCollector::new_with_bold_first(),
            StreamKind::Reasoning => MarkdownStreamCollector::new(),
        };
        Self {
            collector,
            streamer: AnimatedLineStreamer::new(),
            has_seen_delta: false,
        }
    }
    pub(crate) fn clear(&mut self) {
        // Preserve bold_first_sentence setting in collector
        self.collector.clear();
        self.streamer.clear();
        self.has_seen_delta = false;
    }
    pub(crate) fn step(&mut self) -> crate::markdown_stream::StepResult {
        self.streamer.step()
    }
    pub(crate) fn drain_all(&mut self) -> crate::markdown_stream::StepResult {
        self.streamer.drain_all()
    }
    pub(crate) fn is_idle(&self) -> bool {
        self.streamer.is_idle()
    }
    pub(crate) fn enqueue(&mut self, lines: Vec<ratatui::text::Line<'static>>) {
        self.streamer.enqueue(lines)
    }
}

pub(crate) struct HeaderEmitter {
<<<<<<< HEAD
    reasoning_emitted_this_turn: bool,
    answer_emitted_this_turn: bool,
    reasoning_emitted_in_stream: bool,
    answer_emitted_in_stream: bool,
    just_emitted_header: bool,
=======
    emitted_this_turn: bool,
    emitted_in_stream: bool,
>>>>>>> 9193eb6b
}

impl HeaderEmitter {
    pub(crate) fn new() -> Self {
        Self {
<<<<<<< HEAD
            reasoning_emitted_this_turn: false,
            answer_emitted_this_turn: false,
            reasoning_emitted_in_stream: false,
            answer_emitted_in_stream: false,
            just_emitted_header: false,
=======
            emitted_this_turn: false,
            emitted_in_stream: false,
>>>>>>> 9193eb6b
        }
    }

    pub(crate) fn reset_for_new_turn(&mut self) {
<<<<<<< HEAD
        self.reasoning_emitted_this_turn = false;
        self.answer_emitted_this_turn = false;
        self.reasoning_emitted_in_stream = false;
        self.answer_emitted_in_stream = false;
        self.just_emitted_header = false;
    }

    pub(crate) fn reset_for_stream(&mut self, kind: StreamKind) {
        match kind {
            StreamKind::Reasoning => self.reasoning_emitted_in_stream = false,
            StreamKind::Answer => self.answer_emitted_in_stream = false,
        }
        self.just_emitted_header = false;
=======
        self.emitted_this_turn = false;
        self.emitted_in_stream = false;
>>>>>>> 9193eb6b
    }

    pub(crate) fn reset_for_stream(&mut self) {
        self.emitted_in_stream = false;
    }

    /// Allow emitting the header again within the current turn after a finalize.
    pub(crate) fn allow_reemit_in_turn(&mut self) {
        self.emitted_this_turn = false;
    }

<<<<<<< HEAD
    pub(crate) fn maybe_emit(
        &mut self,
        kind: StreamKind,
        out_lines: &mut Vec<ratatui::text::Line<'static>>,
    ) -> bool {
        let already_emitted_this_turn = match kind {
            StreamKind::Reasoning => self.reasoning_emitted_this_turn,
            StreamKind::Answer => self.answer_emitted_this_turn,
        };
        let already_emitted_in_stream = self.has_emitted_for_stream(kind);
        if !already_emitted_in_stream && !already_emitted_this_turn {
            // Do not render a visible header for Reasoning; only mark emission.
            if matches!(kind, StreamKind::Answer) {
                out_lines.push(render_header_line(kind));
            }
            match kind {
                StreamKind::Reasoning => {
                    self.reasoning_emitted_in_stream = true;
                    self.reasoning_emitted_this_turn = true;
                    // Reset opposite header so it may be emitted again this turn
                    self.answer_emitted_this_turn = false;
                }
                StreamKind::Answer => {
                    self.answer_emitted_in_stream = true;
                    self.answer_emitted_this_turn = true;
                    // Reset opposite header so it may be emitted again this turn
                    self.reasoning_emitted_this_turn = false;
                }
            }
            self.just_emitted_header = true;
            true
        } else {
            self.just_emitted_header = false;
            false
=======
    pub(crate) fn maybe_emit(&mut self, out_lines: &mut Vec<ratatui::text::Line<'static>>) -> bool {
        if !self.emitted_in_stream && !self.emitted_this_turn {
            out_lines.push(render_header_line());
            self.emitted_in_stream = true;
            self.emitted_this_turn = true;
            return true;
>>>>>>> 9193eb6b
        }
        false
    }
    
    pub(crate) fn consume_header_flag(&mut self) -> bool {
        let was_just_emitted = self.just_emitted_header;
        self.just_emitted_header = false;
        was_just_emitted
    }
}

<<<<<<< HEAD
fn render_header_line(kind: StreamKind) -> ratatui::text::Line<'static> {
    match kind {
        // Reasoning header uses theme primary color
        StreamKind::Reasoning => ratatui::text::Line::styled(
            "thinking",
            ratatui::style::Style::default().fg(crate::colors::primary()),
        ),
        // Agent/Codex header in bright text
        StreamKind::Answer => ratatui::text::Line::styled(
            "codex",
            ratatui::style::Style::default().fg(crate::colors::text_bright()),
        ),
    }
=======
fn render_header_line() -> ratatui::text::Line<'static> {
    use ratatui::style::Stylize;
    ratatui::text::Line::from("codex".magenta().bold())
>>>>>>> 9193eb6b
}<|MERGE_RESOLUTION|>--- conflicted
+++ resolved
@@ -52,36 +52,25 @@
 }
 
 pub(crate) struct HeaderEmitter {
-<<<<<<< HEAD
     reasoning_emitted_this_turn: bool,
     answer_emitted_this_turn: bool,
     reasoning_emitted_in_stream: bool,
     answer_emitted_in_stream: bool,
     just_emitted_header: bool,
-=======
-    emitted_this_turn: bool,
-    emitted_in_stream: bool,
->>>>>>> 9193eb6b
 }
 
 impl HeaderEmitter {
     pub(crate) fn new() -> Self {
         Self {
-<<<<<<< HEAD
             reasoning_emitted_this_turn: false,
             answer_emitted_this_turn: false,
             reasoning_emitted_in_stream: false,
             answer_emitted_in_stream: false,
             just_emitted_header: false,
-=======
-            emitted_this_turn: false,
-            emitted_in_stream: false,
->>>>>>> 9193eb6b
         }
     }
 
     pub(crate) fn reset_for_new_turn(&mut self) {
-<<<<<<< HEAD
         self.reasoning_emitted_this_turn = false;
         self.answer_emitted_this_turn = false;
         self.reasoning_emitted_in_stream = false;
@@ -95,10 +84,6 @@
             StreamKind::Answer => self.answer_emitted_in_stream = false,
         }
         self.just_emitted_header = false;
-=======
-        self.emitted_this_turn = false;
-        self.emitted_in_stream = false;
->>>>>>> 9193eb6b
     }
 
     pub(crate) fn reset_for_stream(&mut self) {
@@ -110,7 +95,6 @@
         self.emitted_this_turn = false;
     }
 
-<<<<<<< HEAD
     pub(crate) fn maybe_emit(
         &mut self,
         kind: StreamKind,
@@ -145,14 +129,6 @@
         } else {
             self.just_emitted_header = false;
             false
-=======
-    pub(crate) fn maybe_emit(&mut self, out_lines: &mut Vec<ratatui::text::Line<'static>>) -> bool {
-        if !self.emitted_in_stream && !self.emitted_this_turn {
-            out_lines.push(render_header_line());
-            self.emitted_in_stream = true;
-            self.emitted_this_turn = true;
-            return true;
->>>>>>> 9193eb6b
         }
         false
     }
@@ -164,7 +140,6 @@
     }
 }
 
-<<<<<<< HEAD
 fn render_header_line(kind: StreamKind) -> ratatui::text::Line<'static> {
     match kind {
         // Reasoning header uses theme primary color
@@ -178,9 +153,4 @@
             ratatui::style::Style::default().fg(crate::colors::text_bright()),
         ),
     }
-=======
-fn render_header_line() -> ratatui::text::Line<'static> {
-    use ratatui::style::Stylize;
-    ratatui::text::Line::from("codex".magenta().bold())
->>>>>>> 9193eb6b
 }