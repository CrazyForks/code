--- conflicted
+++ resolved
@@ -43,19 +43,13 @@
 mod markdown;
 mod markdown_stream;
 pub mod onboarding;
-<<<<<<< HEAD
+mod render;
 mod scroll_view;
-mod shimmer;
-mod slash_command;
-mod terminal_info;
-=======
-mod render;
 mod session_log;
 mod shimmer;
 mod slash_command;
-mod status_indicator_widget;
 mod streaming;
->>>>>>> 37fc4185
+mod terminal_info;
 mod text_block;
 mod text_formatting;
 mod text_processing;
@@ -288,16 +282,11 @@
     let mut terminal = tui::init(&config)?;
     terminal.clear()?;
 
-<<<<<<< HEAD
+    // Initialize high-fidelity session event logging if enabled.
+    session_log::maybe_init(&config);
+
     let Cli { prompt, images, debug, .. } = cli;
     let mut app = App::new(config.clone(), prompt, images, should_show_trust_screen, debug);
-=======
-    // Initialize high-fidelity session event logging if enabled.
-    session_log::maybe_init(&config);
-
-    let Cli { prompt, images, .. } = cli;
-    let mut app = App::new(config.clone(), prompt, images, should_show_trust_screen);
->>>>>>> 37fc4185
 
     // Bridge log receiver into the AppEvent channel so latest log lines update the UI.
     {
