--- conflicted
+++ resolved
@@ -1419,14 +1419,10 @@
         .map(|lines| lines_to_single_string(lines))
         .collect::<String>();
 
-<<<<<<< HEAD
     assert!(combined.contains("Files changed"), "missing header: {combined}");
     assert!(combined.contains("What to expect"), "missing section header: {combined}");
     assert!(combined.contains("Third-level bullets render correctly now"),
         "missing tail content after finalize: {combined}");
-=======
-    let visual = vt_lines.join("\n");
-    assert_snapshot!(visual);
 }
 
 // E2E vt100 snapshot for complex markdown with indented and nested fenced code blocks
@@ -1547,5 +1543,4 @@
     }
     let visual = vt_lines.join("\n");
     assert_snapshot!(visual);
->>>>>>> 8068cc75
 }