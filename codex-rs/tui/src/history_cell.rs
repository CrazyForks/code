use crate::exec_command::strip_bash_lc_and_escape;
use crate::slash_command::SlashCommand;
use crate::text_formatting::format_and_truncate_tool_result;
use base64::Engine;
use codex_ansi_escape::ansi_escape_line;
use codex_common::create_config_summary_entries;
use codex_common::elapsed::format_duration;
use codex_core::config::Config;
use codex_core::config_types::ReasoningEffort;
use codex_core::parse_command::ParsedCommand;
use codex_core::plan_tool::PlanItemArg;
use codex_core::plan_tool::StepStatus;
use codex_core::plan_tool::UpdatePlanArgs;
use codex_core::protocol::FileChange;
use crate::diff_render::create_diff_summary;
use codex_core::protocol::McpInvocation;
use codex_core::protocol::SessionConfiguredEvent;
use codex_core::protocol::TokenUsage;
use image::DynamicImage;
use image::ImageReader;
use mcp_types::EmbeddedResourceResource;
use mcp_types::ResourceLink;
use ratatui::prelude::*;
use ratatui::style::Modifier;
use ratatui::style::Style;
use ratatui::widgets::Paragraph;
use ratatui::widgets::WidgetRef;
use ratatui::widgets::Wrap;
use std::collections::HashMap;
use std::io::Cursor;
use std::path::PathBuf;
use std::time::Duration;
use std::time::Instant;
use tracing::error;

// ==================== Core Types ====================

#[derive(Clone)]
pub(crate) struct CommandOutput {
    pub(crate) exit_code: i32,
    pub(crate) stdout: String,
    pub(crate) stderr: String,
}

pub(crate) enum PatchEventType {
    ApprovalRequest,
    ApplyBegin { auto_approved: bool },
}

// ==================== HistoryCellType ====================

#[derive(Clone, Copy, Debug, PartialEq, Eq)]
pub(crate) enum HistoryCellType {
    Plain,
    User,
    Assistant,
    Reasoning,
    Error,
    Exec { kind: ExecKind, status: ExecStatus },
    Tool { status: ToolStatus },
    Patch { kind: PatchKind },
    PlanUpdate,
    BackgroundEvent,
    Notice,
    Diff,
    Image,
    AnimatedWelcome,
    Loading,
}

#[derive(Clone, Copy, Debug, PartialEq, Eq)]
pub(crate) enum ExecKind { Read, Search, List, Run }

#[derive(Clone, Copy, Debug, PartialEq, Eq)]
pub(crate) enum ExecStatus { Running, Success, Error }

#[derive(Clone, Copy, Debug, PartialEq, Eq)]
pub(crate) enum ToolStatus { Running, Success, Failed }

#[derive(Clone, Copy, Debug, PartialEq, Eq)]
pub(crate) enum PatchKind { Proposed, ApplyBegin, ApplySuccess, ApplyFailure }

// ==================== HistoryCell Trait ====================

/// Represents an event to display in the conversation history.
/// Returns its `Vec<Line<'static>>` representation to make it easier 
/// to display in a scrollable list.
pub(crate) trait HistoryCell {
    fn display_lines(&self) -> Vec<Line<'static>>;
    /// A required, explicit type descriptor for the history cell.
    fn kind(&self) -> HistoryCellType;
    
    /// Allow downcasting to concrete types
    fn as_any(&self) -> &dyn std::any::Any {
        // Default implementation that doesn't support downcasting
        // Concrete types that need downcasting should override this
        &() as &dyn std::any::Any
    }
    /// Allow mutable downcasting to concrete types
    fn as_any_mut(&mut self) -> &mut dyn std::any::Any;
    
    /// Get display lines with empty lines trimmed from beginning and end.
    /// This ensures consistent spacing when cells are rendered together.
    fn display_lines_trimmed(&self) -> Vec<Line<'static>> {
        trim_empty_lines(self.display_lines())
    }

    fn desired_height(&self, width: u16) -> u16 {
        Paragraph::new(Text::from(self.display_lines_trimmed()))
            .wrap(Wrap { trim: false })
            .line_count(width)
            .try_into()
            .unwrap_or(0)
    }
    
    fn render_with_skip(&self, area: Rect, buf: &mut Buffer, skip_rows: u16) {
        // Check if this cell has custom rendering
        if self.has_custom_render() {
            // Custom renders (like animations) need to render fully - they can't be skipped
            // The area is already adjusted for the visible portion
            self.custom_render(area, buf);
            return;
        }

        // Default path: render the full text and use Paragraph.scroll to skip
        // vertical rows AFTER wrapping. Slicing lines before wrapping causes
        // incorrect blank space when lines wrap across multiple rows.
        let lines = self.display_lines_trimmed();
        let text = Text::from(lines);

        Paragraph::new(text)
            .wrap(Wrap { trim: false })
            .scroll((skip_rows, 0))
            .style(Style::default().bg(crate::colors::background()))
            .render(area, buf);
    }
    
    /// Returns true if this cell has custom rendering (e.g., animations)
    fn has_custom_render(&self) -> bool {
        false // Default: most cells use display_lines
    }
    
    /// Custom render implementation for cells that need it
    fn custom_render(&self, _area: Rect, _buf: &mut Buffer) {
        // Default: do nothing (cells with custom rendering will override)
    }
    
    /// Returns true if this cell is currently animating and needs redraws
    fn is_animating(&self) -> bool {
        false // Default: most cells don't animate
    }
    
    /// Returns true if this is a loading cell that should be removed when streaming starts
    #[allow(dead_code)]
    fn is_loading_cell(&self) -> bool {
        false // Default: most cells are not loading cells
    }
    
    /// Trigger fade-out animation (for AnimatedWelcomeCell)
    fn trigger_fade(&self) {
        // Default: do nothing (only AnimatedWelcomeCell implements this)
    }
    
    /// Check if this cell should be removed (e.g., fully faded out)
    fn should_remove(&self) -> bool {
        false // Default: most cells should not be removed
    }
    
    /// Check if this cell is ONLY a title line (no content after it)
    /// Used to avoid spacing between standalone titles and their content
    fn is_title_only(&self) -> bool {
        let lines = self.display_lines_trimmed();
        // Cell is title-only if it has exactly 1 line and that line is a title
        lines.len() == 1 && lines.first().map_or(false, is_title_line)
    }
    
    /// Returns the gutter symbol for this cell type
    /// Returns None if no symbol should be displayed
    fn gutter_symbol(&self) -> Option<&'static str> {
        match self.kind() {
            HistoryCellType::Plain => None,
            HistoryCellType::User => Some("›"),
            HistoryCellType::Assistant => Some("•"),
            HistoryCellType::Reasoning => None,
            HistoryCellType::Error => Some("✖"),
            HistoryCellType::Tool { status } => Some(match status {
                ToolStatus::Running => "⚙",
                ToolStatus::Success => "✔",
                ToolStatus::Failed => "✖",
            }),
            HistoryCellType::Exec { kind, status } => {
                // Show ➤ only for Run executions; hide for read/search/list summaries
                match (kind, status) {
                    (ExecKind::Run, ExecStatus::Error) => Some("✖"),
                    (ExecKind::Run, _) => Some("➤"),
                    _ => None,
                }
            }
            HistoryCellType::Patch { .. } => Some("↯"),
            HistoryCellType::PlanUpdate => Some("◔"), // final glyph will be chosen in header line
            HistoryCellType::BackgroundEvent => Some("»"),
            HistoryCellType::Notice => Some("★"),
            HistoryCellType::Diff => Some("↯"),
            HistoryCellType::Image => None,
            HistoryCellType::AnimatedWelcome => None,
            HistoryCellType::Loading => None,
        }
    }
}

// Allow Box<dyn HistoryCell> to implement HistoryCell
impl HistoryCell for Box<dyn HistoryCell> {
    fn as_any(&self) -> &dyn std::any::Any {
        self.as_ref().as_any()
    }
    fn as_any_mut(&mut self) -> &mut dyn std::any::Any {
        self.as_mut().as_any_mut()
    }
    fn kind(&self) -> HistoryCellType { self.as_ref().kind() }
    
    fn display_lines(&self) -> Vec<Line<'static>> {
        self.as_ref().display_lines()
    }
    
    fn display_lines_trimmed(&self) -> Vec<Line<'static>> {
        self.as_ref().display_lines_trimmed()
    }
    
    fn desired_height(&self, width: u16) -> u16 {
        self.as_ref().desired_height(width)
    }
    
    fn render_with_skip(&self, area: Rect, buf: &mut Buffer, skip_rows: u16) {
        self.as_ref().render_with_skip(area, buf, skip_rows)
    }
    
    fn has_custom_render(&self) -> bool {
        self.as_ref().has_custom_render()
    }
    
    fn custom_render(&self, area: Rect, buf: &mut Buffer) {
        self.as_ref().custom_render(area, buf)
    }
    
    fn is_animating(&self) -> bool {
        self.as_ref().is_animating()
    }
    
    fn is_loading_cell(&self) -> bool {
        self.as_ref().is_loading_cell()
    }
    
    fn trigger_fade(&self) {
        self.as_ref().trigger_fade()
    }
    
    fn should_remove(&self) -> bool {
        self.as_ref().should_remove()
    }
    
    fn is_title_only(&self) -> bool {
        self.as_ref().is_title_only()
    }
    
    fn gutter_symbol(&self) -> Option<&'static str> {
        self.as_ref().gutter_symbol()
    }
}

// ==================== PlainHistoryCell ====================
// For simple cells that just store lines

pub(crate) struct PlainHistoryCell {
    pub(crate) lines: Vec<Line<'static>>,
    pub(crate) kind: HistoryCellType,
}

impl HistoryCell for PlainHistoryCell {
    fn as_any_mut(&mut self) -> &mut dyn std::any::Any { self }
    fn kind(&self) -> HistoryCellType { self.kind }
    fn display_lines(&self) -> Vec<Line<'static>> {
        // If a gutter symbol implies a standard header line (user, assistant, tool, etc.),
        // hide that first title line and show only the content.
        let hide_header = matches!(
            self.kind,
            HistoryCellType::User
                | HistoryCellType::Assistant
                | HistoryCellType::Tool { .. }
                | HistoryCellType::Error
                | HistoryCellType::BackgroundEvent
                | HistoryCellType::Notice
        );
        if hide_header && self.lines.len() > 1 {
            self.lines[1..].to_vec()
        } else if hide_header {
            Vec::new()
        } else {
            self.lines.clone()
        }
    }
}

// ==================== ExecCell ====================

pub(crate) struct ExecCell {
    pub(crate) command: Vec<String>,
    pub(crate) parsed: Vec<ParsedCommand>,
    pub(crate) output: Option<CommandOutput>,
    pub(crate) start_time: Option<Instant>,
}

impl HistoryCell for ExecCell {
    fn as_any(&self) -> &dyn std::any::Any { self }
    fn as_any_mut(&mut self) -> &mut dyn std::any::Any { self }
    fn kind(&self) -> HistoryCellType {
        let kind = match action_from_parsed(&self.parsed) {
            "read" => ExecKind::Read,
            "search" => ExecKind::Search,
            "list" => ExecKind::List,
            _ => ExecKind::Run,
        };
        let status = match &self.output {
            None => ExecStatus::Running,
            Some(o) if o.exit_code == 0 => ExecStatus::Success,
            Some(_) => ExecStatus::Error,
        };
        HistoryCellType::Exec { kind, status }
    }
    fn display_lines(&self) -> Vec<Line<'static>> {
        exec_command_lines(&self.command, &self.parsed, self.output.as_ref(), self.start_time)
    }
}

impl WidgetRef for &ExecCell {
    fn render_ref(&self, area: Rect, buf: &mut Buffer) {
        Paragraph::new(Text::from(self.display_lines_trimmed()))
            .wrap(Wrap { trim: false })
            .style(Style::default().bg(crate::colors::background()))
            .render(area, buf);
    }
}

// ==================== AnimatedWelcomeCell ====================

pub(crate) struct AnimatedWelcomeCell {
    pub(crate) start_time: Instant,
    pub(crate) completed: std::cell::Cell<bool>,
    pub(crate) fade_start: std::cell::Cell<Option<Instant>>,
    pub(crate) faded_out: std::cell::Cell<bool>,
    // Lock the measured height on first layout so it doesn't resize later
    pub(crate) locked_height: std::cell::Cell<Option<u16>>,
    // When true, render nothing but keep reserved height (for stable layout)
    pub(crate) hidden: std::cell::Cell<bool>,
}

impl HistoryCell for AnimatedWelcomeCell {
    fn as_any(&self) -> &dyn std::any::Any { self }
    fn as_any_mut(&mut self) -> &mut dyn std::any::Any { self }
    fn kind(&self) -> HistoryCellType { HistoryCellType::AnimatedWelcome }
    fn display_lines(&self) -> Vec<Line<'static>> {
        // For plain lines, just show a simple welcome message
        vec![
            Line::from(""),
            Line::from("Welcome to Code"),
            Line::from("What can I code for you today?"),
            Line::from(""),
        ]
    }
    
    fn desired_height(&self, width: u16) -> u16 {
        // On first use, choose a height based on width; then lock it to avoid
        // resizing as the user scrolls or resizes slightly.
        if let Some(h) = self.locked_height.get() { return h.saturating_add(3); }

        // Word "CODE" uses 4 letters of 5 cols each with 3 gaps: 4*5 + 3 = 23 cols.
        let cols: u16 = 23;
        let base_rows: u16 = 7;
        let max_scale: u16 = 3;
        let scale = if width >= cols { (width / cols).min(max_scale).max(1) } else { 1 };
        let h = base_rows.saturating_mul(scale);
        self.locked_height.set(Some(h));
        // Add a little padding below to give extra spacing
        h.saturating_add(3)
    }
    
    fn has_custom_render(&self) -> bool {
        true // AnimatedWelcomeCell uses custom rendering for the glitch animation
    }
    
    fn custom_render(&self, area: Rect, buf: &mut Buffer) {
        // If hidden, draw nothing (area will retain background) to preserve layout height.
        if self.hidden.get() {
            return;
        }
        let _elapsed = self.start_time.elapsed();
        // Top-align within the provided area so scrolling simply crops the top.
        // Limit to our locked height if present to avoid growth/shrink.
        let locked_h = self.locked_height.get().unwrap_or(21);
        let height = locked_h.min(area.height);
        let positioned_area = Rect { x: area.x, y: area.y, width: area.width, height };
        
        let fade_duration = std::time::Duration::from_millis(800);
        
        // Check if we're in fade-out phase
        if let Some(fade_time) = self.fade_start.get() {
            let fade_elapsed = fade_time.elapsed();
            if fade_elapsed < fade_duration && !self.faded_out.get() {
                // Fade-out animation
                let fade_progress = fade_elapsed.as_secs_f32() / fade_duration.as_secs_f32();
                let alpha = 1.0 - fade_progress; // From 1.0 to 0.0
                
                crate::glitch_animation::render_intro_animation_with_alpha(
                    positioned_area, buf, 1.0, // Full animation progress (static state)
                    alpha,
                );
            } else {
                // Fade-out complete - mark as faded out
                self.faded_out.set(true);
                // Don't render anything (invisible)
                // not rendering
            }
        } else {
            // Normal animation phase
            let elapsed = self.start_time.elapsed();
            let animation_duration = std::time::Duration::from_secs(2);
            
            if elapsed < animation_duration && !self.completed.get() {
                // Calculate animation progress
                let progress = elapsed.as_secs_f32() / animation_duration.as_secs_f32();
                
                // Render the animation
                crate::glitch_animation::render_intro_animation(positioned_area, buf, progress);
            } else {
                // Animation complete - mark it and render final static state
                self.completed.set(true);
                
                // Render the final static state
                crate::glitch_animation::render_intro_animation(positioned_area, buf, 1.0);
            }
        }
    }
    
    fn is_animating(&self) -> bool {
        // Check for initial animation
        if !self.completed.get() {
            let elapsed = self.start_time.elapsed();
            let animation_duration = std::time::Duration::from_secs(2);
            if elapsed < animation_duration { return true; }
            // Mark as completed if animation time has passed
            self.completed.set(true);
        }
        
        // Check for fade-out animation
        if let Some(fade_time) = self.fade_start.get() {
            if !self.faded_out.get() {
                let fade_elapsed = fade_time.elapsed();
                let fade_duration = std::time::Duration::from_millis(800);
                if fade_elapsed < fade_duration {
                    return true;
                }
                // Mark as faded out if fade time has passed
                self.faded_out.set(true);
            }
        }
        
        false
    }
    
    fn trigger_fade(&self) {
        // Only trigger fade if not already fading or faded
        if self.fade_start.get().is_none() {
            self.fade_start.set(Some(Instant::now()));
        }
    }
    
    fn should_remove(&self) -> bool {
        // Remove only after fade-out is complete
        self.faded_out.get()
    }
}

// ==================== LoadingCell ====================

#[allow(dead_code)]
pub(crate) struct LoadingCell {
    #[allow(dead_code)] // May be used for displaying status alongside animation
    pub(crate) message: String,
}

impl HistoryCell for LoadingCell {
    fn as_any_mut(&mut self) -> &mut dyn std::any::Any { self }
    fn kind(&self) -> HistoryCellType { HistoryCellType::Loading }
    fn display_lines(&self) -> Vec<Line<'static>> {
        vec![
            Line::from(""),
            Line::from(vec![
                Span::styled("⟳ ", Style::default().fg(crate::colors::info())),
                Span::from("Loading..."),
            ]),
            Line::from(""),
        ]
    }
    
    fn desired_height(&self, _width: u16) -> u16 {
        3 // Just 3 lines for the loading message
    }
    
    fn has_custom_render(&self) -> bool {
        false // No custom rendering needed, just use display_lines
    }
    
    fn is_animating(&self) -> bool {
        false // Not animating - no need for constant redraws
    }
    
    fn is_loading_cell(&self) -> bool {
        true // This is a loading cell
    }
}

// ==================== ImageOutputCell ====================

pub(crate) struct ImageOutputCell {
    #[allow(dead_code)] // Will be used for terminal image protocol support
    pub(crate) image: DynamicImage,
}

impl HistoryCell for ImageOutputCell {
    fn as_any_mut(&mut self) -> &mut dyn std::any::Any { self }
    fn kind(&self) -> HistoryCellType { HistoryCellType::Image }
    fn display_lines(&self) -> Vec<Line<'static>> {
        vec![
            Line::from("tool result (image output omitted)"),
            Line::from(""),
        ]
    }
}

// ==================== ToolCallCell ====================

pub(crate) enum ToolState {
    Running,
    Success,
    Failed,
}

pub(crate) struct ToolCallCell {
    lines: Vec<Line<'static>>,
    state: ToolState,
}

impl HistoryCell for ToolCallCell {
    fn as_any_mut(&mut self) -> &mut dyn std::any::Any { self }
    fn as_any(&self) -> &dyn std::any::Any { self }
    fn kind(&self) -> HistoryCellType {
        HistoryCellType::Tool {
            status: match self.state {
                ToolState::Running => ToolStatus::Running,
                ToolState::Success => ToolStatus::Success,
                ToolState::Failed => ToolStatus::Failed,
            },
        }
    }
    fn display_lines(&self) -> Vec<Line<'static>> {
        // Show all lines; header visibility aligns with exec-style sections
        self.lines.clone()
    }
}

impl ToolCallCell {
    pub(crate) fn retint(&mut self, old: &crate::theme::Theme, new: &crate::theme::Theme) {
        retint_lines_in_place(&mut self.lines, old, new);
    }
}

// ==================== CollapsibleReasoningCell ====================
// For reasoning content that can be collapsed to show only summary

pub(crate) struct CollapsibleReasoningCell {
    pub(crate) lines: Vec<Line<'static>>,
    pub(crate) collapsed: std::cell::Cell<bool>,
    pub(crate) in_progress: std::cell::Cell<bool>,
}

impl CollapsibleReasoningCell {
    pub fn new(lines: Vec<Line<'static>>) -> Self {
        Self {
            lines,
            collapsed: std::cell::Cell::new(true), // Default to collapsed
            in_progress: std::cell::Cell::new(false),
        }
    }
    
    pub fn toggle_collapsed(&self) {
        self.collapsed.set(!self.collapsed.get());
    }
    
    pub fn set_collapsed(&self, collapsed: bool) {
        self.collapsed.set(collapsed);
    }
    
    #[allow(dead_code)]
    pub fn is_collapsed(&self) -> bool {
        self.collapsed.get()
    }

    pub fn set_in_progress(&self, in_progress: bool) {
        self.in_progress.set(in_progress);
    }

    /// Normalize reasoning content lines by splitting any line that begins
    /// with a bold "section title" followed immediately by regular text.
    /// This produces a separate title line and keeps following text on a new line,
    /// improving section detection and spacing.
    fn normalized_lines(&self) -> Vec<Line<'static>> {
        let mut out: Vec<Line<'static>> = Vec::new();
        for line in &self.lines {
            // Skip unchanged if empty or single span
            if line.spans.len() <= 1 {
                out.push(line.clone());
                continue;
            }

            // Determine length of the leading bold run
            let mut idx = 0usize;
            while idx < line.spans.len() {
                let s = &line.spans[idx];
                // Treat heading-style titles (often bold) as bold too
                let is_bold = s.style.add_modifier.contains(Modifier::BOLD);
                if idx == 0 && s.content.trim().is_empty() {
                    // allow leading spaces in the bold run
                    idx += 1;
                    continue;
                }
                if is_bold {
                    idx += 1;
                    continue;
                }
                break;
            }

            // If no leading bold run or the entire line is bold, keep as-is
            if idx == 0 || idx >= line.spans.len() {
                out.push(line.clone());
                continue;
            }

            // Create a separate title line from the leading bold spans
            let mut title_spans = Vec::new();
            let mut rest_spans = Vec::new();
            for (i, s) in line.spans.iter().enumerate() {
                if i < idx {
                    title_spans.push(s.clone());
                } else {
                    rest_spans.push(s.clone());
                }
            }

            // Push title line
            out.push(Line::from(title_spans));
            // Insert a spacer if the rest is non-empty and not already a blank line
            let rest_is_blank = rest_spans.iter().all(|s| s.content.trim().is_empty());
            if !rest_is_blank {
                out.push(Line::from(rest_spans));
            }
        }
        out
    }

    /// Extracts section titles for collapsed display: any line that appears to
    /// be a heading or starts with a leading bold run. Returns at least the
    /// first non-empty non-header line if no titles found.
    fn extract_section_titles(&self) -> Vec<Line<'static>> {
        let lines = self.normalized_lines();
        let mut titles: Vec<Line<'static>> = Vec::new();
        for (idx, l) in lines.iter().enumerate() {
            // Skip blank lines
            let text: String = l.spans.iter().map(|s| s.content.as_ref()).collect();
            let trimmed = text.trim();
            if trimmed.is_empty() { continue; }

            // Title heuristics:
            // 1) Entire line bold
            let all_bold = !l.spans.is_empty() && l.spans.iter().all(|s| s.style.add_modifier.contains(Modifier::BOLD) || s.content.trim().is_empty());
            // 2) Starts with one or more bold spans and ends with ':'
            let mut leading_bold = true;
            for s in &l.spans {
                if s.content.trim().is_empty() { continue; }
                leading_bold &= s.style.add_modifier.contains(Modifier::BOLD);
                break;
            }
            let ends_colon = trimmed.ends_with(':');

            // 3) Markdown heading (begins with '#') - renderer includes hashes in content
            let is_md_heading = trimmed.starts_with('#');

            // 4) Title-like plain line: reasonably short, no terminal punctuation, and
            //    either first line or preceded by a blank separator.
            let prev_blank = idx == 0 || lines.get(idx.saturating_sub(1)).map(|pl| {
                pl.spans.iter().all(|s| s.content.trim().is_empty())
            }).unwrap_or(true);
            let len_ok = trimmed.chars().count() >= 3 && trimmed.chars().count() <= 80;
            let no_terminal_punct = !trimmed.ends_with('.') && !trimmed.ends_with('!') && !trimmed.ends_with('?');
            let plain_title_like = prev_blank && len_ok && no_terminal_punct;

            if all_bold || (leading_bold && ends_colon) || is_md_heading || plain_title_like {
                titles.push(l.clone());
            }
        }

        if titles.is_empty() {
            // Fallback: first non-empty line as summary
            for l in lines.iter() {
                let text: String = l.spans.iter().map(|s| s.content.as_ref()).collect();
                let trimmed = text.trim();
                if trimmed.is_empty() { continue; }
                titles.push(l.clone());
                break;
            }
        }

        // Style collapsed titles consistently dim to match reasoning theme
        let color = crate::colors::text_dim();
        titles
            .into_iter()
            .map(|line| {
                let spans: Vec<Span<'static>> = line
                    .spans
                    .into_iter()
                    .map(|s| s.style(Style::default().fg(color)))
                    .collect();
                Line::from(spans)
            })
            .collect()
    }
}

impl HistoryCell for CollapsibleReasoningCell {
    fn as_any_mut(&mut self) -> &mut dyn std::any::Any { self }
    fn as_any(&self) -> &dyn std::any::Any {
        self
    }
    fn kind(&self) -> HistoryCellType { HistoryCellType::Reasoning }
    
    // Ensure collapsed reasoning always gets standard spacing after it.
    // Treating it as a title-only cell suppresses the inter-cell spacer,
    // which causes the missing blank line effect users observed.
    fn is_title_only(&self) -> bool { false }
    
    fn display_lines(&self) -> Vec<Line<'static>> {
        if self.lines.is_empty() {
            return Vec::new();
        }
        
        // Normalize to improve section splitting and spacing
        let normalized = self.normalized_lines();
        
        // There is no explicit 'thinking' header; show all lines
        let start_idx = 0;
        
        if self.collapsed.get() {
            // When collapsed, show extracted section titles (or at least one summary)
            let mut titles = self.extract_section_titles();
            if self.in_progress.get() {
                if let Some(last) = titles.pop() {
                    let mut spans = last.spans;
                    spans.push(Span::styled(
                        "…",
                        Style::default().fg(crate::colors::text_dim()),
                    ));
                    titles.push(Line::from(spans));
                } else {
                    titles.push(Line::from("…"));
                }
            }
            titles
        } else {
            // When expanded, show all lines; append an ellipsis if in progress
            let mut out = normalized[start_idx..].to_vec();
            if self.in_progress.get() {
                out.push(Line::from("…".dim()));
            }
            out
        }
    }
    
    fn gutter_symbol(&self) -> Option<&'static str> {
        // No gutter icon for reasoning/thinking
        None
    }
}

// ==================== StreamingContentCell ====================
// For live streaming content that's being actively rendered

pub(crate) struct StreamingContentCell {
    pub(crate) lines: Vec<Line<'static>>,
}

impl HistoryCell for StreamingContentCell {
    fn as_any_mut(&mut self) -> &mut dyn std::any::Any { self }
    fn kind(&self) -> HistoryCellType { HistoryCellType::Assistant }
    fn display_lines(&self) -> Vec<Line<'static>> {
        // Hide the header line (e.g., "codex") when using a gutter symbol
        if self.gutter_symbol().is_some() {
            if self.lines.len() == 1 {
                // Single-line cell with gutter symbol = just a header, hide it completely
                Vec::new()
            } else {
                // Multi-line cell with gutter symbol = skip the title line
                self.lines[1..].to_vec()
            }
        } else {
            self.lines.clone()
        }
    }
}

// ==================== Helper Functions ====================

const TOOL_CALL_MAX_LINES: usize = 5;


fn output_lines(
    output: Option<&CommandOutput>,
    only_err: bool,
    include_angle_pipe: bool,
) -> Vec<Line<'static>> {
    let CommandOutput {
        exit_code,
        stdout,
        stderr,
    } = match output {
        Some(o) => o,
        None => return Vec::new(),
    };

    let mut lines: Vec<Line<'static>> = Vec::new();

    if !only_err && !stdout.is_empty() {
        let start_time = Instant::now();
        let output_lines = stdout.lines().filter(|line| !line.is_empty());
        for line in output_lines {
            let elapsed = start_time.elapsed();
            if elapsed > Duration::from_millis(100) {
                tracing::warn!("Slow ansi_escape_line took {:?}", elapsed);
            }
            if include_angle_pipe {
                let mut line_spans = vec![
                    Span::styled(
                        "> ",
                        Style::default()
                            .add_modifier(Modifier::DIM)
                            .fg(crate::colors::text_dim()),
                    ),
                ];
                let escaped_line = ansi_escape_line(line);
                line_spans.extend(escaped_line.spans);
                lines.push(Line::from(line_spans));
            } else {
                lines.push(ansi_escape_line(line));
            }
        }
    }

    if !stderr.is_empty() && *exit_code != 0 {
        if !lines.is_empty() {
            lines.push(Line::from(""));
        }
        lines.push(Line::styled(
            format!("Error (exit code {})", exit_code),
            Style::default().fg(crate::colors::error()),
        ));
        for line in stderr.lines().filter(|line| !line.is_empty()) {
            lines.push(ansi_escape_line(line).style(Style::default().fg(crate::colors::error())));
        }
    }

    if !lines.is_empty() {
        lines.push(Line::from(""));
    }

    lines
}

fn format_mcp_invocation(invocation: McpInvocation) -> Line<'static> {
    let provider_name = pretty_provider_name(&invocation.server);
    let invocation_str = if let Some(args) = invocation.arguments {
        format!("{}.{}({})", provider_name, invocation.tool, args)
    } else {
        format!("{}.{}()", provider_name, invocation.tool)
    };

    Line::styled(
        invocation_str,
        Style::default()
            .fg(crate::colors::text_dim())
            .add_modifier(Modifier::ITALIC),
    )
}

fn pretty_provider_name(id: &str) -> String {
    // Special case common providers with human-friendly names
    match id {
        "brave-search" => "brave",
        "screenshot-website-fast" => "screenshot",
        "read-website-fast" => "readweb",
        "sequential-thinking" => "think",
        "discord-bot" => "discord",
        _ => id,
    }
    .to_string()
}

// ==================== Factory Functions ====================

pub(crate) fn new_background_event(message: String) -> PlainHistoryCell {
    let mut lines: Vec<Line<'static>> = Vec::new();
    lines.push(Line::from("event".dim()));
    lines.extend(message.lines().map(|line| ansi_escape_line(line).dim()));
    // No empty line at end - trimming and spacing handled by renderer
    PlainHistoryCell { lines, kind: HistoryCellType::BackgroundEvent }
}

pub(crate) fn new_session_info(
    config: &Config,
    event: SessionConfiguredEvent,
    is_first_event: bool,
) -> PlainHistoryCell {
    let SessionConfiguredEvent {
        model,
        session_id: _,
        history_log_id: _,
        history_entry_count: _,
    } = event;
    
    if is_first_event {
        let lines: Vec<Line<'static>> = vec![
            Line::from("notice".dim()),
            Line::styled(
                "Popular commands:",
                Style::default().fg(crate::colors::text_bright()),
            ),
            Line::from(vec![
                Span::styled("/chrome", Style::default().fg(crate::colors::primary())),
                Span::from(" - "),
                Span::from(SlashCommand::Chrome.description()).style(Style::default().add_modifier(Modifier::DIM)),
            ]),
            Line::from(vec![
                Span::styled("/browser <url>", Style::default().fg(crate::colors::primary())),
                Span::from(" - "),
                Span::from(SlashCommand::Browser.description()).style(Style::default().add_modifier(Modifier::DIM)),
            ]),
            Line::from(vec![
                Span::styled("/plan", Style::default().fg(crate::colors::primary())),
                Span::from(" - "),
                Span::from(SlashCommand::Plan.description()).style(Style::default().add_modifier(Modifier::DIM)),
            ]),
            Line::from(vec![
                Span::styled("/solve", Style::default().fg(crate::colors::primary())),
                Span::from(" - "),
                Span::from(SlashCommand::Solve.description()).style(Style::default().add_modifier(Modifier::DIM)),
            ]),
            Line::from(vec![
                Span::styled("/code", Style::default().fg(crate::colors::primary())),
                Span::from(" - "),
                Span::from(SlashCommand::Code.description()).style(Style::default().add_modifier(Modifier::DIM)),
            ]),
            Line::from(vec![
                Span::styled("/reasoning", Style::default().fg(crate::colors::primary())),
                Span::from(" - "),
                Span::from(SlashCommand::Reasoning.description()).style(Style::default().add_modifier(Modifier::DIM)),
            ]),
        ];
        PlainHistoryCell { lines, kind: HistoryCellType::Notice }
    } else if config.model == model {
        PlainHistoryCell { lines: Vec::new(), kind: HistoryCellType::Notice }
    } else {
        let lines = vec![
            Line::from("model changed:".magenta().bold()),
            Line::from(format!("requested: {}", config.model)),
            Line::from(format!("used: {model}")),
            // No empty line at end - trimming and spacing handled by renderer
        ];
        PlainHistoryCell { lines, kind: HistoryCellType::Notice }
    }
}

pub(crate) fn new_user_prompt(message: String) -> PlainHistoryCell {
    let mut lines: Vec<Line<'static>> = Vec::new();
    lines.push(Line::from("user"));
    // Build content lines, then trim trailing/leading empties and normalize spacing
    let content: Vec<Line<'static>> = message
        .lines()
        .map(|l| Line::from(l.to_string()))
        .collect();
    let content = trim_empty_lines(content);
    lines.extend(content);
    // No empty line at end - trimming and spacing handled by renderer
    PlainHistoryCell { lines, kind: HistoryCellType::User }
}

#[allow(dead_code)]
pub(crate) fn new_text_line(line: Line<'static>) -> PlainHistoryCell {
    PlainHistoryCell { lines: vec![line], kind: HistoryCellType::Notice }
}


pub(crate) fn new_streaming_content(lines: Vec<Line<'static>>) -> StreamingContentCell {
    StreamingContentCell { lines }
}

pub(crate) fn new_animated_welcome() -> AnimatedWelcomeCell {
    AnimatedWelcomeCell {
        start_time: Instant::now(),
        completed: std::cell::Cell::new(false),
        fade_start: std::cell::Cell::new(None),
        faded_out: std::cell::Cell::new(false),
        locked_height: std::cell::Cell::new(None),
        hidden: std::cell::Cell::new(false),
    }
}

#[allow(dead_code)]
pub(crate) fn new_loading_cell(message: String) -> LoadingCell {
    LoadingCell {
        message,
    }
}

pub(crate) fn new_active_exec_command(
    command: Vec<String>,
    parsed: Vec<ParsedCommand>,
) -> ExecCell {
    new_exec_cell(command, parsed, None)
}

pub(crate) fn new_completed_exec_command(
    command: Vec<String>,
    parsed: Vec<ParsedCommand>,
    output: CommandOutput,
) -> ExecCell {
    new_exec_cell(command, parsed, Some(output))
}

fn new_exec_cell(
    command: Vec<String>,
    parsed: Vec<ParsedCommand>,
    output: Option<CommandOutput>,
) -> ExecCell {
    let start_time = if output.is_none() { Some(Instant::now()) } else { None };
    ExecCell {
        command,
        parsed,
        output,
        start_time,
    }
}

fn exec_command_lines(
    command: &[String],
    parsed: &[ParsedCommand],
    output: Option<&CommandOutput>,
    start_time: Option<Instant>,
) -> Vec<Line<'static>> {
    match parsed.is_empty() {
        true => new_exec_command_generic(command, output, start_time),
        false => new_parsed_command(parsed, output, start_time),
    }
}

pub(crate) fn action_from_parsed(parsed_commands: &[ParsedCommand]) -> &'static str {
    for parsed in parsed_commands.iter() {
        match parsed {
            ParsedCommand::Search { .. } => return "search",
            ParsedCommand::Read { .. } => return "read",
            ParsedCommand::ListFiles { .. } => return "list",
            ParsedCommand::Noop { .. } => continue,
            _ => return "run",
        }
    }
    "run"
}

fn first_context_path(parsed_commands: &[ParsedCommand]) -> Option<String> {
    for parsed in parsed_commands.iter() {
        match parsed {
            ParsedCommand::ListFiles { path, .. } => {
                if let Some(p) = path {
                    return Some(p.clone());
                }
            }
            ParsedCommand::Search { path, .. } => {
                if let Some(p) = path {
                    return Some(p.clone());
                }
            }
            _ => {}
        }
    }
    None
}

fn parse_read_line_annotation(cmd: &str) -> Option<String> {
    let lower = cmd.to_lowercase();
    // Try sed -n '<start>,<end>p'
    if lower.contains("sed") && lower.contains("-n") {
        // Look for a token like 123,456p possibly quoted
        for raw in cmd.split(|c: char| c.is_whitespace() || c == '"' || c == '\'') {
            let token = raw.trim();
            if token.ends_with('p') {
                let core = &token[..token.len().saturating_sub(1)];
                if let Some((a, b)) = core.split_once(',') {
                    if let (Ok(start), Ok(end)) = (a.trim().parse::<u32>(), b.trim().parse::<u32>()) {
                        return Some(format!("(lines {} to {})", start, end));
                    }
                }
            }
        }
    }
    // head -n N => lines 1..N
    if lower.contains("head") && lower.contains("-n") {
        let parts: Vec<&str> = cmd.split_whitespace().collect();
        for i in 0..parts.len() {
            if parts[i] == "-n" && i + 1 < parts.len() {
                if let Ok(n) = parts[i + 1].trim_matches('"').trim_matches('\'').parse::<u32>() {
                    return Some(format!("(lines 1 to {})", n));
                }
            }
        }
    }
    // tail -n +K => from K to end; tail -n N => last N lines
    if lower.contains("tail") && lower.contains("-n") {
        let parts: Vec<&str> = cmd.split_whitespace().collect();
        for i in 0..parts.len() {
            if parts[i] == "-n" && i + 1 < parts.len() {
                let val = parts[i + 1].trim_matches('"').trim_matches('\'');
                if let Some(rest) = val.strip_prefix('+') {
                    if let Ok(k) = rest.parse::<u32>() {
                        return Some(format!("(from {} to end)", k));
                    }
                } else if let Ok(n) = val.parse::<u32>() {
                    return Some(format!("(last {} lines)", n));
                }
            }
        }
    }
    None
}

fn new_parsed_command(
    parsed_commands: &[ParsedCommand],
    output: Option<&CommandOutput>,
    start_time: Option<Instant>,
) -> Vec<Line<'static>> {
    let action = action_from_parsed(parsed_commands);
    let ctx_path = first_context_path(parsed_commands);
    let mut lines: Vec<Line> = vec![match output {
        None => {
            let duration_str = if let Some(start) = start_time {
                let elapsed = start.elapsed();
                format!(" ({})", format_duration(elapsed))
            } else {
                String::new()
            };
            // Running state per action
            let header = match action {
                "read" => "Reading...".to_string(),
                "search" => "Searching...".to_string(),
                "list" => "Listing files...".to_string(),
                _ => match &ctx_path {
                    Some(p) => format!("Running... in {p}"),
                    None => "Running...".to_string(),
                },
            };
            // Use non-bold styling for informational actions; keep primary color
            if matches!(action, "read" | "search" | "list") {
                Line::styled(
                    format!("{}{}", header, duration_str),
                    Style::default().fg(crate::colors::primary()),
                )
            } else {
                Line::styled(
                    format!("{}{}", header, duration_str),
                    Style::default()
                        .fg(crate::colors::primary())
                        .add_modifier(Modifier::BOLD),
                )
            }
        }
        Some(o) if o.exit_code == 0 => {
            let done = match action {
                "read" => "Read".to_string(),
                "search" => "Searched".to_string(),
                "list" => "List Files".to_string(),
                _ => match &ctx_path {
                    Some(p) => format!("Ran in {p}"),
                    None => "Ran".to_string(),
                },
            };
            // Color by action: informational (Read/Search/List) use normal text; execution uses primary
            if matches!(action, "read" | "search" | "list") {
                Line::styled(
                    done,
                    Style::default().fg(crate::colors::text()),
                )
            } else {
                Line::styled(
                    done,
                    Style::default().fg(crate::colors::text_bright()).add_modifier(Modifier::BOLD),
                )
            }
        }
        Some(_o) => {
            // Preserve the action header (e.g., "Searched") on error so users
            // can still see what operation was attempted. Error details are
            // rendered below via `output_lines`.
            let done = match action {
                "read" => "Read".to_string(),
                "search" => "Searched".to_string(),
                "list" => "List Files".to_string(),
                _ => match &ctx_path {
                    Some(p) => format!("Ran in {p}"),
                    None => "Ran".to_string(),
                },
            };
            // Use the same styling as success to keep headers stable/recognizable.
            if matches!(action, "read" | "search" | "list") {
                Line::styled(
                    done,
                    Style::default().fg(crate::colors::text()),
                )
            } else {
                Line::styled(
                    done,
                    Style::default().fg(crate::colors::text_bright()).add_modifier(Modifier::BOLD),
                )
            }
        }
    }];

    // Collect any paths referenced by search commands to suppress redundant directory lines
    let mut search_paths: std::collections::HashSet<String> = std::collections::HashSet::new();
    for pc in parsed_commands.iter() {
        if let ParsedCommand::Search { path: Some(p), .. } = pc {
            search_paths.insert(p.to_string());
        }
    }

    // We'll emit only content lines here; the header above already communicates the action.
    // Use a single leading "└ " for the very first content line, then indent subsequent ones.
    let mut any_content_emitted = false;

    for parsed in parsed_commands.iter() {
        // Produce a logical label and content string without icons
        let (label, content) = match parsed {
            ParsedCommand::Read { name, cmd, .. } => {
                let mut c = name.clone();
                if let Some(ann) = parse_read_line_annotation(cmd) {
                    c = format!("{c} {ann}");
                }
                ("Read".to_string(), c)
            }
            ParsedCommand::ListFiles { cmd, path } => match path {
                Some(p) => {
                    if search_paths.contains(p) {
                        (String::new(), String::new()) // suppressed
                    } else {
                        let display_p = if p.ends_with('/') { p.to_string() } else { format!("{p}/") };
                        ("List".to_string(), display_p)
                    }
                }
                None => ("List".to_string(), cmd.clone()),
            },
            ParsedCommand::Search { query, path, cmd } => {
                // Format query: split on '|' and join with commas + 'and' for readability
                // Also pretty-print common shell-escaped characters for display purposes.
                let prettify_term = |s: &str| -> String {
                    let mut out = s
                        .replace("\\(", "(")
                        .replace("\\)", ")")
                        .replace("\\.", ".");
                    // Balance a single unmatched opening paren common in function-name searches
                    let opens = out.matches('(').count();
                    let closes = out.matches(')').count();
                    if opens > closes {
                        out.push(')');
                    }
                    out
                };
                let fmt_query = |q: &str| -> String {
                    let mut parts: Vec<String> = q
                        .split('|')
                        .map(|s| s.trim())
                        .filter(|s| !s.is_empty())
                        .map(prettify_term)
                        .collect();
                    match parts.len() {
                        0 => String::new(),
                        1 => parts.remove(0),
                        2 => format!("{} and {}", parts[0], parts[1]),
                        _ => {
                            let last = parts.last().cloned().unwrap_or_default();
                            let head = &parts[..parts.len() - 1];
                            format!("{} and {}", head.join(", "), last)
                        }
                    }
                };
                match (query, path) {
                    (Some(q), Some(p)) => {
                        let display_p = if p.ends_with('/') { p.to_string() } else { format!("{p}/") };
                        ("Search".to_string(), format!("{} in {}", fmt_query(q), display_p))
                    }
                    (Some(q), None) => ("Search".to_string(), format!("{}", fmt_query(q))),
                    (None, Some(p)) => {
                        let display_p = if p.ends_with('/') { p.to_string() } else { format!("{p}/") };
                        ("Search".to_string(), format!("in {}", display_p))
                    }
                    (None, None) => ("Search".to_string(), cmd.clone()),
                }
            },
            ParsedCommand::Format { .. } => ("Format".to_string(), String::new()),
            ParsedCommand::Test { cmd } => ("Test".to_string(), cmd.clone()),
            ParsedCommand::Lint { cmd, .. } => ("Lint".to_string(), cmd.clone()),
            ParsedCommand::Unknown { cmd } => ("Run".to_string(), cmd.clone()),
            ParsedCommand::Noop { .. } => continue,
        };

        // Skip suppressed entries
        if label.is_empty() && content.is_empty() {
            continue;
        }

        // Split content into lines and push without repeating the action label
        for line_text in content.lines() {
            if line_text.is_empty() { continue; }
            let prefix = if !any_content_emitted { "└ " } else { "  " };
            let mut spans: Vec<Span<'static>> = vec![
                Span::styled(prefix, Style::default().add_modifier(Modifier::DIM)),
            ];

            match label.as_str() {
                // Highlight searched terms in normal text color; keep connectors/path dim
                "Search" => {
                    let remaining = line_text.to_string();
                    // Split off optional path suffix. Support both " (in ...)" and " in <dir>/" forms.
                    let (terms_part, path_part) = if let Some(idx) = remaining.rfind(" (in ") {
                        (remaining[..idx].to_string(), Some(remaining[idx..].to_string()))
                    } else if let Some(idx) = remaining.rfind(" in ") {
                        let suffix = &remaining[idx + 1..]; // keep leading space for styling
                        // Heuristic: treat as path if it ends with '/'
                        if suffix.trim_end().ends_with('/') {
                            (remaining[..idx].to_string(), Some(remaining[idx..].to_string()))
                        } else {
                            (remaining.clone(), None)
                        }
                    } else {
                        (remaining.clone(), None)
                    };
                    // Tokenize terms by ", " and " and " while preserving separators
                    let tmp = terms_part.clone();
                    // First, split by ", "
                    let chunks: Vec<String> = if tmp.contains(", ") { tmp.split(", ").map(|s| s.to_string()).collect() } else { vec![tmp.clone()] };
                    for (i, chunk) in chunks.iter().enumerate() {
                        if i > 0 {
                            // Add comma separator between items (dim)
                            spans.push(Span::styled(", ", Style::default().fg(crate::colors::text_dim())));
                        }
                        // Within each chunk, if it contains " and ", split into left and right with dimmed " and "
                        if let Some((left, right)) = chunk.rsplit_once(" and ") {
                            if !left.is_empty() {
                                spans.push(Span::styled(left.to_string(), Style::default().fg(crate::colors::text())));
                                spans.push(Span::styled(" and ", Style::default().fg(crate::colors::text_dim())));
                                spans.push(Span::styled(right.to_string(), Style::default().fg(crate::colors::text())));
                            } else {
                                spans.push(Span::styled(chunk.to_string(), Style::default().fg(crate::colors::text())));
                            }
                        } else {
                            spans.push(Span::styled(chunk.to_string(), Style::default().fg(crate::colors::text())));
                        }
                    }
                    if let Some(p) = path_part {
                        // Dim the entire path portion including the " in " or " (in " prefix
                        spans.push(Span::styled(p, Style::default().fg(crate::colors::text_dim())));
                    }
                }
                // Highlight filenames in Read; keep line ranges dim
                "Read" => {
                    if let Some(idx) = line_text.find(" (") {
                        let (fname, rest) = line_text.split_at(idx);
                        spans.push(Span::styled(fname.to_string(), Style::default().fg(crate::colors::text())));
                        spans.push(Span::styled(rest.to_string(), Style::default().fg(crate::colors::text_dim())));
                    } else {
                        spans.push(Span::styled(line_text.to_string(), Style::default().fg(crate::colors::text())));
                    }
                }
                // List Files: highlight directory names
                "List" => {
                    spans.push(Span::styled(line_text.to_string(), Style::default().fg(crate::colors::text())));
                }
                _ => {
                    // For executed commands (Run/Test/Lint/etc.), show the command text
                    // in normal text color rather than dimmed.
                    spans.push(Span::styled(
                        line_text.to_string(),
                        Style::default().fg(crate::colors::text()),
                    ));
                }
            }

            lines.push(Line::from(spans));
            any_content_emitted = true;
        }
    }

    lines.extend(output_lines(output, true, false));
    lines.push(Line::from(""));
    lines
}

fn new_exec_command_generic(
    command: &[String],
    output: Option<&CommandOutput>,
    start_time: Option<Instant>,
) -> Vec<Line<'static>> {
    let mut lines: Vec<Line<'static>> = Vec::new();
    let command_escaped = strip_bash_lc_and_escape(command);
    let mut cmd_lines = command_escaped.lines();
    
    let header_line = match output {
        None => {
            let duration_str = if let Some(start) = start_time {
                let elapsed = start.elapsed();
                format!(" ({})", format_duration(elapsed))
            } else {
                String::new()
            };
            Line::styled(
                format!("Running...{}", duration_str),
                Style::default().fg(crate::colors::primary()).add_modifier(Modifier::BOLD),
            )
        }
        Some(o) if o.exit_code == 0 => Line::styled(
            "Ran",
            Style::default().fg(crate::colors::text_bright()).add_modifier(Modifier::BOLD),
        ),
        Some(_o) => {
            // Preserve the header as "Ran" even on error; detailed error output
            // (including exit code and stderr) will be shown below by `output_lines`.
            Line::styled(
                "Ran",
                Style::default().fg(crate::colors::text_bright()).add_modifier(Modifier::BOLD),
            )
        },
    };

    if let Some(first) = cmd_lines.next() {
        let duration_str = if output.is_none() && start_time.is_some() {
            let elapsed = start_time.unwrap().elapsed();
            format!(" ({})", format_duration(elapsed))
        } else {
            String::new()
        };

        lines.push(header_line.clone());
        // Show the command itself in standard text color; keep the duration dimmed
        lines.push(Line::from(vec![
            Span::styled(first.to_string(), Style::default().fg(crate::colors::text())),
            duration_str.dim(),
        ]));
    } else {
        lines.push(header_line);
    }
    
    for cont in cmd_lines {
        lines.push(Line::styled(
            cont.to_string(),
            Style::default().fg(crate::colors::text()),
        ));
    }

    lines.extend(output_lines(output, false, true));
    lines
}

pub(crate) fn new_active_mcp_tool_call(invocation: McpInvocation) -> ToolCallCell {
    let title_line = Line::styled("Working", Style::default().fg(crate::colors::primary()));
    let lines: Vec<Line> = vec![
        title_line,
        format_mcp_invocation(invocation),
        Line::from(""),
    ];
    ToolCallCell { lines, state: ToolState::Running }
}

pub(crate) fn new_active_custom_tool_call(tool_name: String, args: Option<String>) -> ToolCallCell {
    let title_line = Line::styled("Working", Style::default().fg(crate::colors::primary()));
    let invocation_str = if let Some(args) = args {
        format!("{}({})", tool_name, args)
    } else {
        format!("{}()", tool_name)
    };
    
    let lines: Vec<Line> = vec![
        title_line,
        Line::styled(
            invocation_str,
            Style::default()
                .fg(crate::colors::text_dim())
                .add_modifier(Modifier::ITALIC),
        ),
        Line::from(""),
    ];
    ToolCallCell { lines, state: ToolState::Running }
}

pub(crate) fn new_completed_custom_tool_call(
    tool_name: String,
    args: Option<String>,
    duration: Duration,
    success: bool,
    result: String,
) -> ToolCallCell {
    // Special rendering for browser_* tools
    if tool_name.starts_with("browser_") {
        return new_completed_browser_tool_call(tool_name, args, duration, success, result);
    }
    // Special rendering for agent_* tools
    if tool_name.starts_with("agent_") {
        return new_completed_agent_tool_call(tool_name, args, duration, success, result);
    }
    let duration = format_duration(duration);
    let status_str = if success { "Complete" } else { "Error" };
    let title_line = if success {
        Line::from(vec![
            Span::styled(status_str, Style::default().fg(crate::colors::success())),
            format!(", duration: {duration}").dim(),
        ])
    } else {
        Line::from(vec![
            Span::styled(status_str, Style::default().fg(crate::colors::error())),
            format!(", duration: {duration}").dim(),
        ])
    };

    let invocation_str = if let Some(args) = args {
        format!("{}({})", tool_name, args)
    } else {
        format!("{}()", tool_name)
    };

    let mut lines: Vec<Line<'static>> = Vec::new();
    lines.push(title_line);
    lines.push(Line::styled(
        invocation_str,
        Style::default()
            .fg(crate::colors::text_dim())
            .add_modifier(Modifier::ITALIC),
    ));

    if !result.is_empty() {
        lines.push(Line::from(""));
        // Truncate result if needed
        let truncated = format_and_truncate_tool_result(&result, TOOL_CALL_MAX_LINES, 80);
        lines.push(Line::styled(
            truncated,
            Style::default().fg(crate::colors::text_dim()),
        ));
    }

    lines.push(Line::from(""));
    ToolCallCell { lines, state: if success { ToolState::Success } else { ToolState::Failed } }
}

// Map `browser_*` tool names to friendly titles
fn browser_tool_title(tool_name: &str) -> &'static str {
    match tool_name {
        "browser_click" => "Browser Click",
        "browser_type" => "Browser Type",
        "browser_key" => "Browser Key",
        "browser_javascript" => "Browser JavaScript",
        "browser_scroll" => "Browser Scroll",
        "browser_open" => "Browser Open",
        "browser_close" => "Browser Close",
        "browser_status" => "Browser Status",
        "browser_history" => "Browser History",
        "browser_inspect" => "Browser Inspect",
        "browser_console" => "Browser Console",
        "browser_cdp" => "Browser CDP",
        "browser_move" => "Browser Move",
        _ => "Browser Tool",
    }
}

fn format_browser_args_line(args: &serde_json::Value) -> Vec<Line<'static>> {
    use serde_json::Value;
    let mut lines: Vec<Line<'static>> = Vec::new();

    let dim = |s: &str| Span::styled(s.to_string(), Style::default().fg(crate::colors::text_dim()));
    let text = |s: String| Span::styled(s, Style::default().fg(crate::colors::text()));

    // Helper to one-line, truncated representation for values
    fn short(v: &serde_json::Value, key: &str) -> String {
        match v {
            serde_json::Value::String(s) => {
                let one = s.replace('\n', " ");
                let max = if key == "code" { 80 } else { 80 };
                if one.chars().count() > max {
                    let truncated: String = one.chars().take(max).collect();
                    format!("{}…", truncated)
                } else {
                    one
                }
            }
            serde_json::Value::Number(n) => n.to_string(),
            serde_json::Value::Bool(b) => b.to_string(),
            serde_json::Value::Array(a) => format!("[{} items]", a.len()),
            serde_json::Value::Object(o) => format!("{{{} keys}}", o.len()),
            serde_json::Value::Null => "null".to_string(),
        }
    }

    match args {
        Value::Object(map) => {
            // Preserve insertion order (serde_json in this crate preserves order via feature)
            for (k, v) in map {
                let val = short(v, k);
                lines.push(Line::from(vec![
                    dim("└ "),
                    dim(&format!("{}: ", k)),
                    text(val),
                ]));
            }
        }
        Value::Null => {}
        other => {
            lines.push(Line::from(vec![dim("└ args: "), text(other.to_string())]));
        }
    }
    lines
}

fn new_completed_browser_tool_call(
    tool_name: String,
    args: Option<String>,
    duration: Duration,
    success: bool,
    result: String,
) -> ToolCallCell {
    let title = browser_tool_title(&tool_name);
    let duration = format_duration(duration);

    // Title styled by status with duration dimmed
    let title_line = if success {
        Line::from(vec![
            Span::styled(title, Style::default().fg(crate::colors::success()).add_modifier(Modifier::BOLD)),
            format!(", duration: {duration}").dim(),
        ])
    } else {
        Line::from(vec![
            Span::styled(title, Style::default().fg(crate::colors::error()).add_modifier(Modifier::BOLD)),
            format!(", duration: {duration}").dim(),
        ])
    };

    // Parse args JSON (if provided)
    let mut arg_lines: Vec<Line<'static>> = Vec::new();
    if let Some(args_str) = args {
        if let Ok(json) = serde_json::from_str::<serde_json::Value>(&args_str) {
            arg_lines.extend(format_browser_args_line(&json));
        }
    }

    // Result line (truncated)
    let mut result_lines: Vec<Line<'static>> = Vec::new();
    if !result.is_empty() {
        let truncated = format_and_truncate_tool_result(&result, TOOL_CALL_MAX_LINES, 80);
        result_lines.push(Line::from(vec![
            Span::styled("Result: ", Style::default().fg(crate::colors::text_dim()).add_modifier(Modifier::BOLD)),
            Span::styled(truncated, Style::default().fg(crate::colors::text())),
        ]));
    }

    let mut lines: Vec<Line<'static>> = Vec::new();
    lines.push(title_line);
    lines.extend(arg_lines);
    if !result_lines.is_empty() {
        lines.push(Line::from(""));
        lines.extend(result_lines);
    }
    lines.push(Line::from(""));

    ToolCallCell { lines, state: if success { ToolState::Success } else { ToolState::Failed } }
}

// Map `agent_*` tool names to friendly titles
fn agent_tool_title(tool_name: &str) -> String {
    match tool_name {
        "agent_run" => "Agent Run".to_string(),
        "agent_check" => "Agent Check".to_string(),
        "agent_result" => "Agent Result".to_string(),
        "agent_cancel" => "Agent Cancel".to_string(),
        "agent_wait" => "Agent Wait".to_string(),
        "agent_list" => "Agent List".to_string(),
        other => {
            // Fallback: pretty-print unknown agent_* tools as "Agent <TitleCase>"
            if let Some(rest) = other.strip_prefix("agent_") {
                let title = rest
                    .split('_')
                    .filter(|s| !s.is_empty())
                    .map(|s| {
                        let mut chars = s.chars();
                        match chars.next() {
                            Some(first) => format!("{}{}", first.to_uppercase(), chars.as_str()),
                            None => String::new(),
                        }
                    })
                    .collect::<Vec<_>>()
                    .join(" ");
                format!("Agent {}", title)
            } else {
                "Agent Tool".to_string()
            }
        }
    }
}

fn new_completed_agent_tool_call(
    tool_name: String,
    args: Option<String>,
    duration: Duration,
    success: bool,
    result: String,
) -> ToolCallCell {
    let title = agent_tool_title(&tool_name);
    let duration = format_duration(duration);

    // Title styled by status with duration dimmed
    let title_line = if success {
        Line::from(vec![
            Span::styled(title, Style::default().fg(crate::colors::success()).add_modifier(Modifier::BOLD)),
            format!(", duration: {duration}").dim(),
        ])
    } else {
        Line::from(vec![
            Span::styled(title, Style::default().fg(crate::colors::error()).add_modifier(Modifier::BOLD)),
            format!(", duration: {duration}").dim(),
        ])
    };

    // Parse args JSON (if provided)
    let mut arg_lines: Vec<Line<'static>> = Vec::new();
    if let Some(args_str) = args {
        if let Ok(json) = serde_json::from_str::<serde_json::Value>(&args_str) {
            arg_lines.extend(format_browser_args_line(&json));
        }
    }

    // Result line (truncated)
    let mut result_lines: Vec<Line<'static>> = Vec::new();
    if !result.is_empty() {
        let truncated = format_and_truncate_tool_result(&result, TOOL_CALL_MAX_LINES, 80);
        result_lines.push(Line::from(vec![
            Span::styled("Result: ", Style::default().fg(crate::colors::text_dim()).add_modifier(Modifier::BOLD)),
            Span::styled(truncated, Style::default().fg(crate::colors::text())),
        ]));
    }

    let mut lines: Vec<Line<'static>> = Vec::new();
    lines.push(title_line);
    lines.extend(arg_lines);
    if !result_lines.is_empty() {
        lines.push(Line::from(""));
        lines.extend(result_lines);
    }
    lines.push(Line::from(""));

    ToolCallCell { lines, state: if success { ToolState::Success } else { ToolState::Failed } }
}

// Try to create an image cell if the MCP result contains an image
fn try_new_completed_mcp_tool_call_with_image_output(
    result: &Result<mcp_types::CallToolResult, String>,
) -> Option<ImageOutputCell> {
    match result {
        Ok(mcp_types::CallToolResult { content, .. }) => {
            if let Some(mcp_types::ContentBlock::ImageContent(image)) = content.first() {
                let raw_data = match base64::engine::general_purpose::STANDARD.decode(&image.data) {
                    Ok(data) => data,
                    Err(e) => {
                        error!("Failed to decode image data: {e}");
                        return None;
                    }
                };
                let reader = match ImageReader::new(Cursor::new(raw_data)).with_guessed_format() {
                    Ok(reader) => reader,
                    Err(e) => {
                        error!("Failed to guess image format: {e}");
                        return None;
                    }
                };

                let image = match reader.decode() {
                    Ok(image) => image,
                    Err(e) => {
                        error!("Image decoding failed: {e}");
                        return None;
                    }
                };

                Some(ImageOutputCell { image })
            } else {
                None
            }
        }
        _ => None,
    }
}

pub(crate) fn new_completed_mcp_tool_call(
    num_cols: usize,
    invocation: McpInvocation,
    duration: Duration,
    success: bool,
    result: Result<mcp_types::CallToolResult, String>,
) -> Box<dyn HistoryCell> {
    if let Some(cell) = try_new_completed_mcp_tool_call_with_image_output(&result) {
        return Box::new(cell);
    }

    let duration = format_duration(duration);
    let status_str = if success { "Complete" } else { "Error" };
    let title_line = if success {
        Line::from(vec![
            Span::styled(status_str, Style::default().fg(crate::colors::success())),
            format!(", duration: {duration}").dim(),
        ])
    } else {
        Line::from(vec![
            Span::styled(status_str, Style::default().fg(crate::colors::error())),
            format!(", duration: {duration}").dim(),
        ])
    };

    let mut lines: Vec<Line<'static>> = Vec::new();
    lines.push(title_line);
    lines.push(format_mcp_invocation(invocation));

    match result {
        Ok(mcp_types::CallToolResult { content, .. }) => {
            if !content.is_empty() {
                lines.push(Line::from(""));

                for tool_call_result in content {
                    let line_text = match tool_call_result {
                        mcp_types::ContentBlock::TextContent(text) => {
                            format_and_truncate_tool_result(
                                &text.text,
                                TOOL_CALL_MAX_LINES,
                                num_cols,
                            )
                        }
                        mcp_types::ContentBlock::ImageContent(_) => {
                            "<image content>".to_string()
                        }
                        mcp_types::ContentBlock::AudioContent(_) => "<audio content>".to_string(),
                        mcp_types::ContentBlock::EmbeddedResource(resource) => {
                            let uri = match resource.resource {
                                EmbeddedResourceResource::TextResourceContents(text) => text.uri,
                                EmbeddedResourceResource::BlobResourceContents(blob) => blob.uri,
                            };
                            format!("embedded resource: {uri}")
                        }
                        mcp_types::ContentBlock::ResourceLink(ResourceLink { uri, .. }) => {
                            format!("link: {uri}")
                        }
                    };
                    lines.push(Line::styled(
                        line_text,
                        Style::default().fg(crate::colors::text_dim()),
                    ));
                }
            }

            lines.push(Line::from(""));
        }
        Err(e) => {
            lines.push(Line::from(vec![
                Span::styled(
                    "Error: ",
                    Style::default()
                        .fg(crate::colors::error())
                        .add_modifier(Modifier::BOLD),
                ),
                Span::styled(e, Style::default().fg(crate::colors::error())),
            ]));
            lines.push(Line::from(""));
        }
    }

    Box::new(ToolCallCell { lines, state: if success { ToolState::Success } else { ToolState::Failed } })
}

pub(crate) fn new_error_event(message: String) -> PlainHistoryCell {
    let mut lines: Vec<Line<'static>> = Vec::new();
    lines.push(Line::styled(
        "error",
        Style::default()
            .fg(crate::colors::error())
            .add_modifier(Modifier::BOLD),
    ));
    lines.extend(
        message
            .lines()
            .map(|line| ansi_escape_line(line).style(Style::default().fg(crate::colors::error()))),
    );
    // No empty line at end - trimming and spacing handled by renderer
    PlainHistoryCell { lines, kind: HistoryCellType::Error }
}

pub(crate) fn new_diff_output(diff_output: String) -> PlainHistoryCell {
    // Parse the diff output into lines
    let mut lines = vec![Line::from("/diff".magenta())];
    for line in diff_output.lines() {
        if line.starts_with('+') && !line.starts_with("+++") {
            lines.push(Line::from(line.to_string().green()));
        } else if line.starts_with('-') && !line.starts_with("---") {
            lines.push(Line::from(line.to_string().red()));
        } else if line.starts_with("@@") {
            lines.push(Line::from(line.to_string().cyan()));
        } else {
            lines.push(Line::from(line.to_string()));
        }
    }
    lines.push(Line::from(""));
    PlainHistoryCell { lines, kind: HistoryCellType::Diff }
}

pub(crate) fn new_reasoning_output(reasoning_effort: &ReasoningEffort) -> PlainHistoryCell {
    let lines = vec![
        Line::from(""),
        Line::from("Reasoning Effort".magenta().bold()),
        Line::from(format!("Value: {}", reasoning_effort)),
    ];
    PlainHistoryCell { lines, kind: HistoryCellType::Notice }
}

// Continue with more factory functions...
// I'll add the rest in the next part to keep this manageable
pub(crate) fn new_status_output(config: &Config, usage: &TokenUsage) -> PlainHistoryCell {
    let mut lines: Vec<Line<'static>> = Vec::new();
    
    lines.push(Line::from("/status".magenta()));
<<<<<<< HEAD
    lines.push(Line::from(""));
    
    // 🔧 Configuration
    lines.push(Line::from(vec!["🔧 ".into(), "Configuration".bold()]));
    
    // Prepare config summary with custom prettification
    let summary_entries = create_config_summary_entries(config);
    let summary_map: HashMap<String, String> = summary_entries
        .iter()
        .map(|(key, value)| (key.to_string(), value.clone()))
        .collect();
    
    let lookup = |key: &str| -> String { summary_map.get(key).unwrap_or(&String::new()).clone() };
    let title_case = |s: &str| -> String {
        s.split_whitespace()
            .map(|w| {
                let mut chars = w.chars();
                match chars.next() {
                    None => String::new(),
                    Some(f) => f.to_uppercase().collect::<String>() + chars.as_str(),
                }
            })
            .collect::<Vec<_>>()
            .join(" ")
    };
    
    // Format model name with proper capitalization
    let formatted_model = if config.model.to_lowercase().starts_with("gpt-") {
        format!("GPT{}", &config.model[3..])
    } else {
        config.model.clone()
    };
=======

    let config_entries = create_config_summary_entries(config);
    let lookup = |k: &str| -> String {
        config_entries
            .iter()
            .find(|(key, _)| *key == k)
            .map(|(_, v)| v.clone())
            .unwrap_or_default()
    };

    // 📂 Workspace
    lines.push(Line::from(vec!["📂 ".into(), "Workspace".bold()]));
    // Path (home-relative, e.g., ~/code/project)
    let cwd_str = match relativize_to_home(&config.cwd) {
        Some(rel) if !rel.as_os_str().is_empty() => format!("~/{}", rel.display()),
        Some(_) => "~".to_string(),
        None => config.cwd.display().to_string(),
    };
    lines.push(Line::from(vec!["  • Path: ".into(), cwd_str.into()]));
    // Approval mode (as-is)
    lines.push(Line::from(vec![
        "  • Approval Mode: ".into(),
        lookup("approval").into(),
    ]));
    // Sandbox (simplified name only)
    let sandbox_name = match &config.sandbox_policy {
        SandboxPolicy::DangerFullAccess => "danger-full-access",
        SandboxPolicy::ReadOnly => "read-only",
        SandboxPolicy::WorkspaceWrite { .. } => "workspace-write",
    };
    lines.push(Line::from(vec![
        "  • Sandbox: ".into(),
        sandbox_name.into(),
    ]));

    lines.push(Line::from(""));

    // 👤 Account (only if ChatGPT tokens exist), shown under the first block
    let auth_file = get_auth_file(&config.codex_home);
    if let Ok(auth) = try_read_auth_json(&auth_file)
        && let Some(tokens) = auth.tokens.clone()
    {
        lines.push(Line::from(vec!["👤 ".into(), "Account".bold()]));
        lines.push(Line::from("  • Signed in with ChatGPT"));

        let info = tokens.id_token;
        if let Some(email) = &info.email {
            lines.push(Line::from(vec!["  • Login: ".into(), email.clone().into()]));
        }

        match auth.openai_api_key.as_deref() {
            Some(key) if !key.is_empty() => {
                lines.push(Line::from(
                    "  • Using API key. Run codex login to use ChatGPT plan",
                ));
            }
            _ => {
                let plan_text = info
                    .get_chatgpt_plan_type()
                    .map(|s| title_case(&s))
                    .unwrap_or_else(|| "Unknown".to_string());
                lines.push(Line::from(vec!["  • Plan: ".into(), plan_text.into()]));
            }
        }

        lines.push(Line::from(""));
    }

    // 🧠 Model
    lines.push(Line::from(vec!["🧠 ".into(), "Model".bold()]));
>>>>>>> e58125e6
    lines.push(Line::from(vec![
        "  • Name: ".into(),
        formatted_model.into(),
    ]));
    let provider_disp = pretty_provider_name(&config.model_provider_id);
    lines.push(Line::from(vec![
        "  • Provider: ".into(),
        provider_disp.into(),
    ]));
    
    // Only show Reasoning fields if present in config summary
    let reff = lookup("reasoning effort");
    if !reff.is_empty() {
        lines.push(Line::from(vec![
            "  • Reasoning Effort: ".into(),
            title_case(&reff).into(),
        ]));
    }
    let rsum = lookup("reasoning summaries");
    if !rsum.is_empty() {
        lines.push(Line::from(vec![
            "  • Reasoning Summaries: ".into(),
            title_case(&rsum).into(),
        ]));
    }
    
    lines.push(Line::from(""));
    
    // 📊 Token Usage
    lines.push(Line::from(vec!["📊 ".into(), "Token Usage".bold()]));
    if let Some(session_id) = session_id {
        lines.push(Line::from(vec![
            "  • Session ID: ".into(),
            session_id.to_string().into(),
        ]));
    }
    // Input: <input> [+ <cached> cached]
    let mut input_line_spans: Vec<Span<'static>> = vec![
        "  • Input: ".into(),
        usage.non_cached_input().to_string().into(),
    ];
    if let Some(cached) = usage.cached_input_tokens
        && cached > 0
    {
        input_line_spans.push(format!(" (+ {cached} cached)").into());
    }
    lines.push(Line::from(input_line_spans));
    // Output: <output>
    lines.push(Line::from(vec![
        "  • Output: ".into(),
        usage.output_tokens.to_string().into(),
    ]));
    // Total: <total>
    lines.push(Line::from(vec![
        "  • Total: ".into(),
        usage.blended_total().to_string().into(),
    ]));
    
    PlainHistoryCell { lines, kind: HistoryCellType::Notice }
}

<<<<<<< HEAD
pub(crate) fn new_prompts_output() -> PlainHistoryCell {
    let lines: Vec<Line<'static>> = vec![
        Line::from("/prompts".magenta()),
        Line::from(""),
        Line::from(" 1. Explain this codebase"),
        Line::from(" 2. Summarize recent commits"),
        Line::from(" 3. Implement {feature}"),
        Line::from(" 4. Find and fix a bug in @filename"),
        Line::from(" 5. Write tests for @filename"),
        Line::from(" 6. Improve documentation in @filename"),
        Line::from(""),
    ];
    PlainHistoryCell { lines, kind: HistoryCellType::Notice }
=======
/// Render a summary of configured MCP servers from the current `Config`.
pub(crate) fn empty_mcp_output() -> PlainHistoryCell {
    let lines: Vec<Line<'static>> = vec![
        Line::from("/mcp".magenta()),
        Line::from(""),
        Line::from(vec!["🔌  ".into(), "MCP Tools".bold()]),
        Line::from(""),
        Line::from("  • No MCP servers configured.".italic()),
        Line::from(""),
    ];

    PlainHistoryCell { lines }
}

/// Render MCP tools grouped by connection using the fully-qualified tool names.
pub(crate) fn new_mcp_tools_output(
    config: &Config,
    tools: std::collections::HashMap<String, mcp_types::Tool>,
) -> PlainHistoryCell {
    let mut lines: Vec<Line<'static>> = vec![
        Line::from("/mcp".magenta()),
        Line::from(""),
        Line::from(vec!["🔌  ".into(), "MCP Tools".bold()]),
        Line::from(""),
    ];

    if tools.is_empty() {
        lines.push(Line::from("  • No MCP tools available.".italic()));
        lines.push(Line::from(""));
        return PlainHistoryCell { lines };
    }

    for (server, cfg) in config.mcp_servers.iter() {
        let prefix = format!("{server}__");
        let mut names: Vec<String> = tools
            .keys()
            .filter(|k| k.starts_with(&prefix))
            .map(|k| k[prefix.len()..].to_string())
            .collect();
        names.sort();

        lines.push(Line::from(vec![
            "  • Server: ".into(),
            server.clone().into(),
        ]));

        if !cfg.command.is_empty() {
            let cmd_display = format!("{} {}", cfg.command, cfg.args.join(" "));

            lines.push(Line::from(vec![
                "    • Command: ".into(),
                cmd_display.into(),
            ]));
        }

        if let Some(env) = cfg.env.as_ref()
            && !env.is_empty()
        {
            let mut env_pairs: Vec<String> = env.iter().map(|(k, v)| format!("{k}={v}")).collect();
            env_pairs.sort();
            lines.push(Line::from(vec![
                "    • Env: ".into(),
                env_pairs.join(" ").into(),
            ]));
        }

        if names.is_empty() {
            lines.push(Line::from("    • Tools: (none)"));
        } else {
            lines.push(Line::from(vec![
                "    • Tools: ".into(),
                names.join(", ").into(),
            ]));
        }
        lines.push(Line::from(""));
    }

    PlainHistoryCell { lines }
}

pub(crate) fn new_error_event(message: String) -> PlainHistoryCell {
    let lines: Vec<Line<'static>> = vec![vec!["🖐 ".red().bold(), message.into()].into(), "".into()];
    PlainHistoryCell { lines }
>>>>>>> e58125e6
}

pub(crate) fn new_plan_update(update: UpdatePlanArgs) -> PlainHistoryCell {
    let UpdatePlanArgs { explanation, plan } = update;
    
    let mut lines: Vec<Line<'static>> = Vec::new();
    // Header with progress summary
    let total = plan.len();
    let completed = plan
        .iter()
        .filter(|p| matches!(p.status, StepStatus::Completed))
        .count();
    
    let width: usize = 10;
    let filled = if total > 0 {
        (completed * width + total / 2) / total
    } else {
        0
    };
    let empty = width.saturating_sub(filled);
    
    // Build header without leading icon; icon will render in the gutter
    let mut header: Vec<Span> = Vec::new();
    let total = plan.len();
    let completed = plan
        .iter()
        .filter(|p| matches!(p.status, StepStatus::Completed))
        .count();
    header.push(Span::styled(
        " Update plan",
        Style::default()
            .fg(crate::colors::primary())
            .add_modifier(Modifier::BOLD),
    ));
    header.push(Span::raw(" ["));
    if filled > 0 {
        header.push(Span::styled(
            "█".repeat(filled),
            Style::default().fg(crate::colors::success()),
        ));
    }
    if empty > 0 {
        header.push(Span::styled(
            "░".repeat(empty),
            Style::default().add_modifier(Modifier::DIM),
        ));
    }
    header.push(Span::raw("] "));
    header.push(Span::raw(format!("{completed}/{total}")));
    lines.push(Line::from(header));
    
    // Optional explanation/note from the model
    if let Some(expl) = explanation.and_then(|s| {
        let t = s.trim().to_string();
        if t.is_empty() { None } else { Some(t) }
    }) {
        lines.push(Line::from("note".dim().italic()));
        for l in expl.lines() {
            lines.push(Line::from(l.to_string()).dim());
        }
    }
    
    // Steps styled as checkbox items
    if plan.is_empty() {
        lines.push(Line::from("(no steps provided)".dim().italic()));
    } else {
        for (idx, PlanItemArg { step, status }) in plan.into_iter().enumerate() {
            let (box_span, text_span) = match status {
                StepStatus::Completed => (
                    Span::styled("✔", Style::default().fg(crate::colors::success())),
                    Span::styled(
                        step,
                        Style::default().add_modifier(Modifier::CROSSED_OUT | Modifier::DIM),
                    ),
                ),
                StepStatus::InProgress => (
                    Span::raw("□"),
                    Span::styled(
                        step,
                        Style::default()
                            .fg(crate::colors::info())
                            .add_modifier(Modifier::BOLD),
                    ),
                ),
                StepStatus::Pending => (
                    Span::raw("□"),
                    Span::styled(step, Style::default().add_modifier(Modifier::DIM)),
                ),
            };
            let prefix = if idx == 0 { Span::raw("└ ") } else { Span::raw("  ") };
            lines.push(Line::from(vec![
                prefix,
                box_span,
                Span::raw(" "),
                text_span,
            ]));
        }
    }
    
    PlainHistoryCell { lines, kind: HistoryCellType::PlanUpdate }
}

pub(crate) fn new_patch_event(
    event_type: PatchEventType,
    changes: HashMap<PathBuf, FileChange>,
) -> PlainHistoryCell {
    let title = match event_type {
        PatchEventType::ApprovalRequest => "proposed patch",
        PatchEventType::ApplyBegin { auto_approved: true } => "Updating...",
        PatchEventType::ApplyBegin { auto_approved: false } => "Updating...",
    };

    let lines: Vec<Line<'static>> = create_diff_summary(title, &changes, event_type)
        .into_iter()
        .collect();
    let kind = match title {
        "proposed patch" => HistoryCellType::Patch { kind: PatchKind::Proposed },
        _ => HistoryCellType::Patch { kind: PatchKind::ApplyBegin },
    };
    PlainHistoryCell { lines, kind }
}

pub(crate) fn new_patch_apply_failure(stderr: String) -> PlainHistoryCell {
    let mut lines: Vec<Line<'static>> = vec![
        Line::from("❌ Patch application failed".red().bold()),
        Line::from(""),
    ];
    
    for line in stderr.lines() {
        lines.push(ansi_escape_line(line).red());
    }
    
    lines.push(Line::from(""));
    PlainHistoryCell { lines, kind: HistoryCellType::Patch { kind: PatchKind::ApplyFailure } }
}

// new_patch_apply_success was removed in favor of in-place header mutation and type update in chatwidget

// ==================== Spacing Helper ====================

/// Check if a line appears to be a title/header (like "codex", "user", "thinking", etc.)
fn is_title_line(line: &Line) -> bool {
    // Check if the line has special formatting that indicates it's a title
    if line.spans.is_empty() {
        return false;
    }
    
    // Get the text content of the line
    let text: String = line.spans.iter()
        .map(|span| span.content.as_ref())
        .collect::<String>()
        .trim()
        .to_lowercase();
    
    // Check for common title patterns (fallback heuristic only; primary logic uses explicit cell types)
    matches!(text.as_str(), 
        "codex" | "user" | "thinking" | "event" | 
        "tool" | "/diff" | "/status" | "/prompts" |
        "reasoning effort" | "error"
    ) || text.starts_with("⚡") || text.starts_with("⚙") || text.starts_with("✓") || text.starts_with("✗") ||
        text.starts_with("↯") || text.starts_with("proposed patch") || text.starts_with("applying patch") || text.starts_with("updating") || text.starts_with("updated")
}

/// Check if a line is empty (no content or just whitespace)
fn is_empty_line(line: &Line) -> bool {
    if line.spans.is_empty() {
        return true;
    }
    // Consider a line empty when all spans have only whitespace
    line.spans
        .iter()
        .all(|s| s.content.as_ref().trim().is_empty())
}

/// Trim empty lines from the beginning and end of a Vec<Line>.
/// Also normalizes internal spacing - no more than 1 empty line between content.
/// This ensures consistent spacing when cells are rendered together.
pub(crate) fn trim_empty_lines(mut lines: Vec<Line<'static>>) -> Vec<Line<'static>> {
    // Remove ALL leading empty lines
    while lines.first().map_or(false, is_empty_line) {
        lines.remove(0);
    }
    
    // Remove ALL trailing empty lines
    while lines.last().map_or(false, is_empty_line) {
        lines.pop();
    }
    
    // Normalize internal spacing - no more than 1 empty line in a row
    let mut result = Vec::new();
    let mut prev_was_empty = false;
    
    for line in lines {
        let is_empty = is_empty_line(&line);
        
        // Skip consecutive empty lines
        if is_empty && prev_was_empty {
            continue;
        }
        
        // Special case: If this is an empty line right after a title, skip it
        if is_empty && result.len() == 1 && result.first().map_or(false, is_title_line) {
            continue;
        }
        
        result.push(line);
        prev_was_empty = is_empty;
    }
    
    result
}

/// Retint a set of pre-rendered lines by mapping colors from the previous
/// theme palette to the new one. This pragmatically applies a theme change
/// to already materialized `Line` structures without rebuilding them from
/// semantic sources.
pub(crate) fn retint_lines_in_place(
    lines: &mut Vec<Line<'static>>,
    old: &crate::theme::Theme,
    new: &crate::theme::Theme,
){
    use ratatui::style::Color;
    fn map_color(c: Color, old: &crate::theme::Theme, new: &crate::theme::Theme) -> Color {
        // Map prior theme-resolved colors to new theme.
        if c == old.text { return new.text; }
        if c == old.text_dim { return new.text_dim; }
        if c == old.text_bright { return new.text_bright; }
        if c == old.primary { return new.primary; }
        if c == old.success { return new.success; }
        if c == old.error { return new.error; }
        if c == old.info { return new.info; }
        if c == old.border { return new.border; }
        if c == old.foreground { return new.foreground; }
        if c == old.background { return new.background; }

        // Map named ANSI colors to semantic theme colors for dynamic theme switches
        match c {
            Color::White => return new.text_bright,
            Color::Gray | Color::DarkGray => return new.text_dim,
            Color::Black => return new.text, // ensure visible on dark backgrounds
            Color::Red | Color::LightRed => return new.error,
            Color::Green | Color::LightGreen => return new.success,
            Color::Yellow | Color::LightYellow => return new.warning,
            Color::Blue | Color::LightBlue | Color::Cyan | Color::LightCyan => return new.info,
            Color::Magenta | Color::LightMagenta => return new.primary,
            _ => {}
        }

        c
    }

    for line in lines.iter_mut() {
        // First retint the line-level style so lines that rely on a global
        // foreground/background (with span-level colors unset) still update.
        {
            let mut st = line.style;
            if let Some(fg) = st.fg { st.fg = Some(map_color(fg, old, new)); }
            if let Some(bg) = st.bg { st.bg = Some(map_color(bg, old, new)); }
            if let Some(uc) = st.underline_color { st.underline_color = Some(map_color(uc, old, new)); }
            line.style = st;
        }

        // Then retint any explicit span-level colors.
        let mut new_spans: Vec<Span<'static>> = Vec::with_capacity(line.spans.len());
        for s in line.spans.drain(..) {
            let mut st = s.style;
            if let Some(fg) = st.fg { st.fg = Some(map_color(fg, old, new)); }
            if let Some(bg) = st.bg { st.bg = Some(map_color(bg, old, new)); }
            if let Some(uc) = st.underline_color { st.underline_color = Some(map_color(uc, old, new)); }
            new_spans.push(Span::styled(s.content, st));
        }
        line.spans = new_spans;
    }
}<|MERGE_RESOLUTION|>--- conflicted
+++ resolved
@@ -1951,7 +1951,6 @@
     let mut lines: Vec<Line<'static>> = Vec::new();
     
     lines.push(Line::from("/status".magenta()));
-<<<<<<< HEAD
     lines.push(Line::from(""));
     
     // 🔧 Configuration
@@ -1984,78 +1983,6 @@
     } else {
         config.model.clone()
     };
-=======
-
-    let config_entries = create_config_summary_entries(config);
-    let lookup = |k: &str| -> String {
-        config_entries
-            .iter()
-            .find(|(key, _)| *key == k)
-            .map(|(_, v)| v.clone())
-            .unwrap_or_default()
-    };
-
-    // 📂 Workspace
-    lines.push(Line::from(vec!["📂 ".into(), "Workspace".bold()]));
-    // Path (home-relative, e.g., ~/code/project)
-    let cwd_str = match relativize_to_home(&config.cwd) {
-        Some(rel) if !rel.as_os_str().is_empty() => format!("~/{}", rel.display()),
-        Some(_) => "~".to_string(),
-        None => config.cwd.display().to_string(),
-    };
-    lines.push(Line::from(vec!["  • Path: ".into(), cwd_str.into()]));
-    // Approval mode (as-is)
-    lines.push(Line::from(vec![
-        "  • Approval Mode: ".into(),
-        lookup("approval").into(),
-    ]));
-    // Sandbox (simplified name only)
-    let sandbox_name = match &config.sandbox_policy {
-        SandboxPolicy::DangerFullAccess => "danger-full-access",
-        SandboxPolicy::ReadOnly => "read-only",
-        SandboxPolicy::WorkspaceWrite { .. } => "workspace-write",
-    };
-    lines.push(Line::from(vec![
-        "  • Sandbox: ".into(),
-        sandbox_name.into(),
-    ]));
-
-    lines.push(Line::from(""));
-
-    // 👤 Account (only if ChatGPT tokens exist), shown under the first block
-    let auth_file = get_auth_file(&config.codex_home);
-    if let Ok(auth) = try_read_auth_json(&auth_file)
-        && let Some(tokens) = auth.tokens.clone()
-    {
-        lines.push(Line::from(vec!["👤 ".into(), "Account".bold()]));
-        lines.push(Line::from("  • Signed in with ChatGPT"));
-
-        let info = tokens.id_token;
-        if let Some(email) = &info.email {
-            lines.push(Line::from(vec!["  • Login: ".into(), email.clone().into()]));
-        }
-
-        match auth.openai_api_key.as_deref() {
-            Some(key) if !key.is_empty() => {
-                lines.push(Line::from(
-                    "  • Using API key. Run codex login to use ChatGPT plan",
-                ));
-            }
-            _ => {
-                let plan_text = info
-                    .get_chatgpt_plan_type()
-                    .map(|s| title_case(&s))
-                    .unwrap_or_else(|| "Unknown".to_string());
-                lines.push(Line::from(vec!["  • Plan: ".into(), plan_text.into()]));
-            }
-        }
-
-        lines.push(Line::from(""));
-    }
-
-    // 🧠 Model
-    lines.push(Line::from(vec!["🧠 ".into(), "Model".bold()]));
->>>>>>> e58125e6
     lines.push(Line::from(vec![
         "  • Name: ".into(),
         formatted_model.into(),
@@ -2117,7 +2044,6 @@
     PlainHistoryCell { lines, kind: HistoryCellType::Notice }
 }
 
-<<<<<<< HEAD
 pub(crate) fn new_prompts_output() -> PlainHistoryCell {
     let lines: Vec<Line<'static>> = vec![
         Line::from("/prompts".magenta()),
@@ -2131,91 +2057,6 @@
         Line::from(""),
     ];
     PlainHistoryCell { lines, kind: HistoryCellType::Notice }
-=======
-/// Render a summary of configured MCP servers from the current `Config`.
-pub(crate) fn empty_mcp_output() -> PlainHistoryCell {
-    let lines: Vec<Line<'static>> = vec![
-        Line::from("/mcp".magenta()),
-        Line::from(""),
-        Line::from(vec!["🔌  ".into(), "MCP Tools".bold()]),
-        Line::from(""),
-        Line::from("  • No MCP servers configured.".italic()),
-        Line::from(""),
-    ];
-
-    PlainHistoryCell { lines }
-}
-
-/// Render MCP tools grouped by connection using the fully-qualified tool names.
-pub(crate) fn new_mcp_tools_output(
-    config: &Config,
-    tools: std::collections::HashMap<String, mcp_types::Tool>,
-) -> PlainHistoryCell {
-    let mut lines: Vec<Line<'static>> = vec![
-        Line::from("/mcp".magenta()),
-        Line::from(""),
-        Line::from(vec!["🔌  ".into(), "MCP Tools".bold()]),
-        Line::from(""),
-    ];
-
-    if tools.is_empty() {
-        lines.push(Line::from("  • No MCP tools available.".italic()));
-        lines.push(Line::from(""));
-        return PlainHistoryCell { lines };
-    }
-
-    for (server, cfg) in config.mcp_servers.iter() {
-        let prefix = format!("{server}__");
-        let mut names: Vec<String> = tools
-            .keys()
-            .filter(|k| k.starts_with(&prefix))
-            .map(|k| k[prefix.len()..].to_string())
-            .collect();
-        names.sort();
-
-        lines.push(Line::from(vec![
-            "  • Server: ".into(),
-            server.clone().into(),
-        ]));
-
-        if !cfg.command.is_empty() {
-            let cmd_display = format!("{} {}", cfg.command, cfg.args.join(" "));
-
-            lines.push(Line::from(vec![
-                "    • Command: ".into(),
-                cmd_display.into(),
-            ]));
-        }
-
-        if let Some(env) = cfg.env.as_ref()
-            && !env.is_empty()
-        {
-            let mut env_pairs: Vec<String> = env.iter().map(|(k, v)| format!("{k}={v}")).collect();
-            env_pairs.sort();
-            lines.push(Line::from(vec![
-                "    • Env: ".into(),
-                env_pairs.join(" ").into(),
-            ]));
-        }
-
-        if names.is_empty() {
-            lines.push(Line::from("    • Tools: (none)"));
-        } else {
-            lines.push(Line::from(vec![
-                "    • Tools: ".into(),
-                names.join(", ").into(),
-            ]));
-        }
-        lines.push(Line::from(""));
-    }
-
-    PlainHistoryCell { lines }
-}
-
-pub(crate) fn new_error_event(message: String) -> PlainHistoryCell {
-    let lines: Vec<Line<'static>> = vec![vec!["🖐 ".red().bold(), message.into()].into(), "".into()];
-    PlainHistoryCell { lines }
->>>>>>> e58125e6
 }
 
 pub(crate) fn new_plan_update(update: UpdatePlanArgs) -> PlainHistoryCell {
