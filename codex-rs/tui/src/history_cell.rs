--- conflicted
+++ resolved
@@ -1141,7 +1141,6 @@
         }
     }
 
-<<<<<<< HEAD
     /// Create a streaming content cell for live model output
     pub(crate) fn new_streaming_content(lines: Vec<Line<'static>>) -> Self {
         // Use StyledText to preserve any styling that's already been applied
@@ -1149,21 +1148,6 @@
         HistoryCell::StyledText {
             view: TextBlock::new(lines),
         }
-=======
-    let head_end = total.min(limit);
-    for (i, raw) in lines[..head_end].iter().enumerate() {
-        let mut line = ansi_escape_line(raw);
-        let prefix = if i == 0 && include_angle_pipe {
-            "  └ "
-        } else {
-            "    "
-        };
-        line.spans.insert(0, prefix.into());
-        line.spans.iter_mut().for_each(|span| {
-            span.style = span.style.add_modifier(Modifier::DIM);
-        });
-        out.push(line);
->>>>>>> f968a132
     }
 
     /// Get processed lines with proper word wrapping and markdown support
