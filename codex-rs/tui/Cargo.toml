--- conflicted
+++ resolved
@@ -24,10 +24,6 @@
 
 [dependencies]
 anyhow = "1"
-<<<<<<< HEAD
-=======
-async-stream = "0.3.6"
->>>>>>> a56eb481
 base64 = "0.22.1"
 chrono = { version = "0.4", features = ["serde"] }
 clap = { version = "4", features = ["derive"] }
@@ -47,15 +43,7 @@
 color-eyre = "0.6.3"
 crossterm = { version = "0.28.1", features = ["bracketed-paste"] }
 diffy = "0.4.2"
-<<<<<<< HEAD
 image = { version = "^0.25.6", default-features = false, features = ["jpeg", "png"] }
-=======
-image = { version = "^0.25.6", default-features = false, features = [
-    "jpeg",
-    "png",
-] }
-itertools = "0.14.0"
->>>>>>> a56eb481
 lazy_static = "1"
 libc = "0.2"
 mcp-types = { path = "../mcp-types" }
@@ -96,12 +84,8 @@
 unicode-width = "0.1"
 url = "2"
 uuid = "1"
-<<<<<<< HEAD
 syntect = { version = "5", features = ["yaml-load", "plist-load", "parsing", "default-syntaxes"] }
 which = "6"
-=======
-pathdiff = "0.2"
->>>>>>> a56eb481
 
 [target.'cfg(unix)'.dependencies]
 libc = "0.2"
