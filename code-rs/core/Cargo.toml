--- conflicted
+++ resolved
@@ -105,10 +105,7 @@
 filetime = { workspace = true }
 maplit = { workspace = true }
 once_cell = { workspace = true }
-<<<<<<< HEAD
 serial_test = "3.2.0"
-=======
->>>>>>> 0b3c5138
 pretty_assertions = { workspace = true }
 tokio-test = { workspace = true }
 wiremock = { workspace = true }
