---
source: tui/tests/vt100_chatwidget_snapshot.rs
assertion_line: 474
expression: output
---
 ┌────────────────────────────────────────────────────────────────────────────┐
 │                                    Code                                    │
 └────────────────────────────────────────────────────────────────────────────┘
<<<<<<< HEAD
=======
   /chrome - connect to Chrome
   /plan - create a comprehensive plan (multiple agents)
   /code - perform a coding task (multiple agents)
   /branch - work in an isolated /branch then /merge when done (great for
>>>>>>> 9c13663a
   parallel work)
   /limits - visualize weekly and hourly rate limits
   /review - review your changes for potential issues
   /auto - work autonomously on long tasks with Auto Drive Experimental
   /cloud - browse, apply, and create cloud tasks NEW

 › Can you gather details from the latest docs update?

 ✔ Web Search, duration: 0ms
   └ query: ratatui widget patterns

 ⚙ Web Search... (1m 15s)
   └ query: async rust tui example

 ⚙ ╭─ Browser (headless): Browser Session
   │
   │   Clicked  #login-button
   │
   ╰─ [Ctrl+B] Expand · [Esc] Stop

 ✔ ╭─ deploy-helper
   │
<<<<<<< HEAD
   │   SUMMARY
   │  Regression sweep complete
   │  - 58 tests passed
   │  - 0 failures
=======
   │   Run targeted regression suite
   │
   │   No agent updates yet
>>>>>>> 9c13663a
   │
   ╰─ [Ctrl+A] Expand · [Esc] Stop

 ┌────────────────────────────────────────────────────────────────────────────┐
 │ What can I code for you today?                                             │
 └────────────────────────────────────────────────────────────────────────────┘
   Read Only  (Shift+Tab change)                                   Ctrl+H help<|MERGE_RESOLUTION|>--- conflicted
+++ resolved
@@ -6,13 +6,10 @@
  ┌────────────────────────────────────────────────────────────────────────────┐
  │                                    Code                                    │
  └────────────────────────────────────────────────────────────────────────────┘
-<<<<<<< HEAD
-=======
    /chrome - connect to Chrome
    /plan - create a comprehensive plan (multiple agents)
    /code - perform a coding task (multiple agents)
    /branch - work in an isolated /branch then /merge when done (great for
->>>>>>> 9c13663a
    parallel work)
    /limits - visualize weekly and hourly rate limits
    /review - review your changes for potential issues
@@ -35,16 +32,9 @@
 
  ✔ ╭─ deploy-helper
    │
-<<<<<<< HEAD
-   │   SUMMARY
-   │  Regression sweep complete
-   │  - 58 tests passed
-   │  - 0 failures
-=======
    │   Run targeted regression suite
    │
    │   No agent updates yet
->>>>>>> 9c13663a
    │
    ╰─ [Ctrl+A] Expand · [Esc] Stop
 
