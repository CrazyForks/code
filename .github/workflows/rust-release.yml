# Release workflow for codex-rs.
# To release, follow a workflow like:
# ```
# git tag -a rust-v0.1.0 -m "Release 0.1.0"
# git push origin rust-v0.1.0
# ```

name: rust-release
on:
  push:
    tags:
      - "rust-v*.*.*"

concurrency:
  group: ${{ github.workflow }}
  cancel-in-progress: true

jobs:
  tag-check:
    runs-on: ubuntu-latest
    outputs:
      version: ${{ steps.extract.outputs.version }}
    steps:
      - uses: actions/checkout@v5

      - name: Validate tag format and extract version
        id: extract
        shell: bash
        run: |
          set -euo pipefail
          echo "::group::Tag validation"

          # 1. Must be a tag and match the regex
          [[ "${GITHUB_REF_TYPE}" == "tag" ]] \
            || { echo "❌  Not a tag push"; exit 1; }
          [[ "${GITHUB_REF_NAME}" =~ ^rust-v[0-9]+\.[0-9]+\.[0-9]+(-(alpha|beta)(\.[0-9]+)?)?$ ]] \
            || { echo "❌  Tag '${GITHUB_REF_NAME}' doesn't match expected format"; exit 1; }

          # 2. Extract version from tag
          tag_ver="${GITHUB_REF_NAME#rust-v}"
          echo "version=${tag_ver}" >> $GITHUB_OUTPUT
          
          echo "✅  Tag format valid: ${GITHUB_REF_NAME}"
          echo "📦  Version to build: ${tag_ver}"
          echo "::endgroup::"

  build:
    needs: tag-check
    name: ${{ matrix.runner }} - ${{ matrix.target }}
    runs-on: ${{ matrix.runner }}
    timeout-minutes: 30
    defaults:
      run:
        working-directory: codex-rs

    strategy:
      fail-fast: false
      matrix:
        include:
          - runner: macos-14
            target: aarch64-apple-darwin
          - runner: macos-14
            target: x86_64-apple-darwin
          - runner: ubuntu-24.04
            target: x86_64-unknown-linux-musl
          - runner: ubuntu-24.04
            target: x86_64-unknown-linux-gnu
          - runner: ubuntu-24.04-arm
            target: aarch64-unknown-linux-musl
          - runner: ubuntu-24.04-arm
            target: aarch64-unknown-linux-gnu
          - runner: windows-latest
            target: x86_64-pc-windows-msvc

    steps:
<<<<<<< HEAD
      - uses: actions/checkout@v4
      
      - name: Update version in Cargo.toml
        shell: bash
        run: |
          VERSION="${{ needs.tag-check.outputs.version }}"
          echo "📝 Updating version to ${VERSION} in Cargo.toml"
          
          # Update the workspace version
          sed -i.bak "s/^version = \".*\"/version = \"${VERSION}\"/" Cargo.toml
          
          # Verify the update
          echo "Updated Cargo.toml:"
          grep "^version = " Cargo.toml
          
          # Update Cargo.lock to reflect the new version
          cargo update --workspace
      
      - uses: dtolnay/rust-toolchain@1.88
=======
      - uses: actions/checkout@v5
      - uses: dtolnay/rust-toolchain@1.89
>>>>>>> e58125e6
        with:
          targets: ${{ matrix.target }}

      # Smart caching for Rust builds - handles everything automatically
      - name: Setup Rust Cache
        uses: Swatinem/rust-cache@v2
        with:
          # Ensure cache is unique per target
          key: ${{ matrix.target }}
          # Cache on failure to speed up debugging
          cache-on-failure: true
          # Working directory for the cache
          workspaces: "codex-rs -> target"

      - if: ${{ matrix.target == 'x86_64-unknown-linux-musl' || matrix.target == 'aarch64-unknown-linux-musl'}}
        name: Install musl build tools
        run: |
          sudo apt install -y musl-tools pkg-config

      - name: Cargo build
        shell: bash
        run: |
          # Use all available cores
          if [[ "${{ matrix.runner }}" == windows* ]]; then
            # Windows: Use NUMBER_OF_PROCESSORS env var
            export CARGO_BUILD_JOBS=$((${NUMBER_OF_PROCESSORS:-2} * 2))
          else
            # Unix-like: Use nproc or sysctl
            export CARGO_BUILD_JOBS=$(($(nproc || sysctl -n hw.ncpu || echo 2) * 2))
          fi
          echo "Building with $CARGO_BUILD_JOBS parallel jobs"
          # Use --locked to ensure reproducible builds
          # Build the renamed binaries (code, code-tui, code-exec)
          cargo build --target ${{ matrix.target }} --release --locked --bin code --bin code-tui --bin code-exec

      - name: Stage artifacts
        shell: bash
        run: |
          dest="dist/${{ matrix.target }}"
          mkdir -p "$dest"

          if [[ "${{ matrix.runner }}" == windows* ]]; then
            cp target/${{ matrix.target }}/release/code.exe "$dest/code-${{ matrix.target }}.exe"
            cp target/${{ matrix.target }}/release/code-tui.exe "$dest/code-tui-${{ matrix.target }}.exe"
            cp target/${{ matrix.target }}/release/code-exec.exe "$dest/code-exec-${{ matrix.target }}.exe"
          else
            cp target/${{ matrix.target }}/release/code "$dest/code-${{ matrix.target }}"
            cp target/${{ matrix.target }}/release/code-tui "$dest/code-tui-${{ matrix.target }}"
            cp target/${{ matrix.target }}/release/code-exec "$dest/code-exec-${{ matrix.target }}"
          fi

      - name: Compress artifacts
        shell: bash
        run: |
          # Path that contains the uncompressed binaries for the current
          # ${{ matrix.target }}
          dest="dist/${{ matrix.target }}"

          # For compatibility with environments that lack the `zstd` tool we
          # additionally create a `.tar.gz` alongside every single binary that
          # we publish. The end result is:
          #   code-<target>.zst           (zstd compressed)
          #   code-<target>.tar.gz        (fallback for envs without zstd)

          # 1. Produce a .tar.gz for every file in the directory *before* we
          #    run `zstd --rm`, because that flag deletes the original files.
          for f in "$dest"/*; do
            base="$(basename "$f")"
            # Skip files that are already archives (shouldn't happen, but be
            # safe).
            if [[ "$base" == *.tar.gz || "$base" == *.zip ]]; then
              continue
            fi

            # Create per-binary tar.gz
            tar -C "$dest" -czf "$dest/${base}.tar.gz" "$base"

            # Create zip archive for Windows binaries
            # Must run from inside the dest dir so 7z won't
            # embed the directory path inside the zip.
            if [[ "${{ matrix.runner }}" == windows* ]]; then
              (cd "$dest" && 7z a "${base}.zip" "$base")
            fi

            # Also create .zst (existing behaviour) *and* remove the original
            # uncompressed binary to keep the directory small.
            zstd -T0 -19 --rm "$dest/$base"
          done

      - uses: actions/upload-artifact@v4
        with:
          name: ${{ matrix.target }}
          # Upload the per-binary .zst files as well as the new .tar.gz
          # equivalents we generated in the previous step.
          path: |
            codex-rs/dist/${{ matrix.target }}/*

  release:
    needs: build
    name: release
    runs-on: ubuntu-latest

    steps:
      - name: Checkout repository
        uses: actions/checkout@v5

      - uses: actions/download-artifact@v4
        with:
          path: dist

      - name: List
        run: ls -R dist/

      - name: Define release name
        id: release_name
        run: |
          # Extract the version from the tag name, which is in the format
          # "rust-v0.1.0".
          version="${GITHUB_REF_NAME#rust-v}"
          echo "name=${version}" >> $GITHUB_OUTPUT

      - name: Stage npm package
        env:
          GH_TOKEN: ${{ github.token }}
        run: |
          set -euo pipefail
          TMP_DIR="${RUNNER_TEMP}/npm-stage"
          python3 codex-cli/scripts/stage_rust_release.py \
            --release-version "${{ steps.release_name.outputs.name }}" \
            --tmp "${TMP_DIR}"
          mkdir -p dist/npm
          # Produce an npm-ready tarball using `npm pack` and store it in dist/npm.
          # We then rename it to a stable name used by our publishing script.
          (cd "$TMP_DIR" && npm pack --pack-destination "${GITHUB_WORKSPACE}/dist/npm")
          mv "${GITHUB_WORKSPACE}"/dist/npm/*.tgz \
             "${GITHUB_WORKSPACE}/dist/npm/codex-npm-${{ steps.release_name.outputs.name }}.tgz"

      - name: Create GitHub Release
        uses: softprops/action-gh-release@v2
        with:
          name: ${{ steps.release_name.outputs.name }}
          tag_name: ${{ github.ref_name }}
          files: dist/**
          # Mark as prerelease only when the version has a suffix after x.y.z
          # (e.g. -alpha, -beta). Otherwise publish a normal release.
          prerelease: ${{ contains(steps.release_name.outputs.name, '-') }}

      - uses: facebook/dotslash-publish-release@v2
        env:
          GITHUB_TOKEN: ${{ secrets.GITHUB_TOKEN }}
        with:
          tag: ${{ github.ref_name }}
          config: .github/dotslash-config.json<|MERGE_RESOLUTION|>--- conflicted
+++ resolved
@@ -73,7 +73,6 @@
             target: x86_64-pc-windows-msvc
 
     steps:
-<<<<<<< HEAD
       - uses: actions/checkout@v4
       
       - name: Update version in Cargo.toml
@@ -93,10 +92,6 @@
           cargo update --workspace
       
       - uses: dtolnay/rust-toolchain@1.88
-=======
-      - uses: actions/checkout@v5
-      - uses: dtolnay/rust-toolchain@1.89
->>>>>>> e58125e6
         with:
           targets: ${{ matrix.target }}
 
