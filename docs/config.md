--- conflicted
+++ resolved
@@ -372,15 +372,17 @@
 startup_timeout_ms = 20_000
 ```
 
-<<<<<<< HEAD
 ## disable_response_storage
 
 Currently, customers whose accounts are set to use Zero Data Retention (ZDR) must set `disable_response_storage` to `true` so that Codex uses an alternative to the Responses API that works with ZDR:
 
 ```toml
 disable_response_storage = true
-=======
-You can also manage these entries from the CLI [experimental]:
+```
+
+### Managing MCP servers from CLI (experimental)
+
+You can also manage these entries from the CLI:
 
 ```shell
 # Add a server (env can be repeated; `--` separates the launcher command)
@@ -396,7 +398,6 @@
 
 # Remove a server
 codex mcp remove docs
->>>>>>> 839b2ae7
 ```
 
 ## shell_environment_policy
