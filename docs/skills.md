# Skills

<<<<<<< HEAD
> **Warning:** This is an experimental and non-stable feature. If you depend on it, please expect breaking changes over the coming weeks and understand that there is currently no guarantee that this works well. Use at your own risk!

Codex can automatically discover reusable "skills" you keep on disk. A skill is a small bundle with a name, a short description (what it does and when to use it), and an optional body of instructions you can open when needed. Codex injects only the name, description, and file path into the runtime context; the body stays on disk.

## Enable skills

Skills are behind the experimental `skills` feature flag and are enabled by default.

- Disable in config (preferred): add the following to `$CODEX_HOME/config.toml` (usually `~/.codex/config.toml`) and restart Codex:

  ```toml
  [features]
  skills = false
  ```

- Override for a single run when disabled in config: launch Codex with `codex --enable skills`

## Where skills live

- Location (v1): `~/.codex/skills/**/SKILL.md` (recursive). Hidden entries and symlinks are skipped. Only files named exactly `SKILL.md` count.
- Sorting: rendered by name, then path for stability.

## File format

- YAML frontmatter + body.
  - Required:
    - `name` (non-empty, ≤100 chars, sanitized to one line)
    - `description` (non-empty, ≤500 chars, sanitized to one line)
  - Extra keys are ignored. The body can contain any Markdown; it is not injected into context.

## Loading and rendering

- Loaded once at startup.
- If valid skills exist, Codex appends a runtime-only `## Skills` section after `AGENTS.md`, one bullet per skill: `- <name>: <description> (file: /absolute/path/to/SKILL.md)`.
- If no valid skills exist, the section is omitted. On-disk files are never modified.

## Using skills

- Mention a skill by name in a message using `$<skill-name>`.
- In the TUI, you can also use `/skills` to browse and insert skills.

## Validation and errors

- Invalid skills (missing/invalid YAML, empty/over-length fields) trigger a blocking, dismissible startup modal in the TUI that lists each path and error. Errors are also logged. You can dismiss to continue (invalid skills are ignored) or exit. Fix SKILL.md files and restart to clear the modal.

## Create a skill

1. Create `~/.codex/skills/<skill-name>/`.
2. Add `SKILL.md`:

   ```
   ---
   name: your-skill-name
   description: what it does and when to use it (<=500 chars)
   ---

   # Optional body
   Add instructions, references, examples, or scripts (kept on disk).
   ```

3. Keep `name`/`description` within the limits; avoid newlines in those fields.
4. Restart Codex to load the new skill.

## Example

```
mkdir -p ~/.codex/skills/pdf-processing
cat <<'SKILL_EXAMPLE' > ~/.codex/skills/pdf-processing/SKILL.md
---
name: pdf-processing
description: Extract text and tables from PDFs; use when PDFs, forms, or document extraction are mentioned.
---

# PDF Processing
- Use pdfplumber to extract text.
- For form filling, see FORMS.md.
SKILL_EXAMPLE
```
=======
For information about skills, refer to [this documentation](https://developers.openai.com/codex/skills).
>>>>>>> aa83d7da
<|MERGE_RESOLUTION|>--- conflicted
+++ resolved
@@ -1,6 +1,5 @@
 # Skills
 
-<<<<<<< HEAD
 > **Warning:** This is an experimental and non-stable feature. If you depend on it, please expect breaking changes over the coming weeks and understand that there is currently no guarantee that this works well. Use at your own risk!
 
 Codex can automatically discover reusable "skills" you keep on disk. A skill is a small bundle with a name, a short description (what it does and when to use it), and an optional body of instructions you can open when needed. Codex injects only the name, description, and file path into the runtime context; the body stays on disk.
@@ -78,7 +77,4 @@
 - Use pdfplumber to extract text.
 - For form filling, see FORMS.md.
 SKILL_EXAMPLE
-```
-=======
-For information about skills, refer to [this documentation](https://developers.openai.com/codex/skills).
->>>>>>> aa83d7da
+```